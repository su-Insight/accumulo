--- conflicted
+++ resolved
@@ -20,11 +20,7 @@
   <parent>
     <groupId>org.apache.accumulo</groupId>
     <artifactId>accumulo-project</artifactId>
-<<<<<<< HEAD
     <version>2.0.0-SNAPSHOT</version>
-=======
-    <version>1.9.0-SNAPSHOT</version>
->>>>>>> 9ac92c72
   </parent>
   <artifactId>accumulo-minicluster</artifactId>
   <name>Apache Accumulo MiniCluster</name>
