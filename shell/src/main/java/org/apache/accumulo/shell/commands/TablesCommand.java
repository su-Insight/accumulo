/*
 * Licensed to the Apache Software Foundation (ASF) under one or more
 * contributor license agreements.  See the NOTICE file distributed with
 * this work for additional information regarding copyright ownership.
 * The ASF licenses this file to You under the Apache License, Version 2.0
 * (the "License"); you may not use this file except in compliance with
 * the License.  You may obtain a copy of the License at
 *
 *     http://www.apache.org/licenses/LICENSE-2.0
 *
 * Unless required by applicable law or agreed to in writing, software
 * distributed under the License is distributed on an "AS IS" BASIS,
 * WITHOUT WARRANTIES OR CONDITIONS OF ANY KIND, either express or implied.
 * See the License for the specific language governing permissions and
 * limitations under the License.
 */
package org.apache.accumulo.shell.commands;

import java.io.IOException;
import java.util.Iterator;
import java.util.Map;
import java.util.TreeMap;

import org.apache.accumulo.core.client.AccumuloException;
import org.apache.accumulo.core.client.AccumuloSecurityException;
import org.apache.accumulo.core.client.NamespaceNotFoundException;
import org.apache.accumulo.core.client.impl.Tables;
import org.apache.accumulo.shell.Shell;
import org.apache.accumulo.shell.Shell.Command;
import org.apache.commons.cli.CommandLine;
import org.apache.commons.cli.Option;
import org.apache.commons.cli.Options;
import org.apache.commons.collections.MapUtils;

import com.google.common.collect.Iterators;
import com.google.common.collect.Maps;

public class TablesCommand extends Command {
  static final String NAME_AND_ID_FORMAT = "%-20s => %9s%n";

  private Option tableIdOption;
  private Option sortByTableIdOption;
  private Option disablePaginationOpt;

  @SuppressWarnings("unchecked")
  @Override
  public int execute(final String fullCommand, final CommandLine cl, final Shell shellState)
      throws AccumuloException, AccumuloSecurityException, IOException, NamespaceNotFoundException {

    final String namespace = cl.hasOption(OptUtil.namespaceOpt().getOpt())
        ? OptUtil.getNamespaceOpt(cl, shellState)
        : null;
    Map<String,String> tables = shellState.getConnector().tableOperations().tableIdMap();

    // filter only specified namespace
    tables = Maps.filterKeys(tables, tableName -> namespace == null || Tables.qualify(tableName).getFirst().equals(namespace));

    final boolean sortByTableId = cl.hasOption(sortByTableIdOption.getOpt());
    tables = new TreeMap<String,String>((sortByTableId ? MapUtils.invertMap(tables) : tables));

<<<<<<< HEAD
    Iterator<String> it = Iterators.transform(tables.entrySet().iterator(), entry -> {
      String tableName = String.valueOf(sortByTableId ? entry.getValue() : entry.getKey());
      String tableId = String.valueOf(sortByTableId ? entry.getKey() : entry.getValue());
      if (namespace != null)
        tableName = Tables.qualify(tableName).getSecond();
      if (cl.hasOption(tableIdOption.getOpt()))
        return String.format(NAME_AND_ID_FORMAT, tableName, tableId);
      else
        return tableName;
    });
=======
    Iterator<String> it = Iterators.transform(tables.entrySet().iterator(),
        new Function<Entry<String,String>,String>() {
          @Override
          public String apply(Map.Entry<String,String> entry) {
            String tableName = String.valueOf(sortByTableId ? entry.getValue() : entry.getKey());
            String tableId = String.valueOf(sortByTableId ? entry.getKey() : entry.getValue());
            if (namespace != null)
              tableName = Tables.qualify(tableName).getSecond();
            if (cl.hasOption(tableIdOption.getOpt()))
              return String.format(NAME_AND_ID_FORMAT, tableName, tableId);
            else
              return tableName;
          }
        });
>>>>>>> f4f43feb

    shellState.printLines(it, !cl.hasOption(disablePaginationOpt.getOpt()));
    return 0;
  }

  @Override
  public String description() {
    return "displays a list of all existing tables";
  }

  @Override
  public Options getOptions() {
    final Options o = new Options();
    tableIdOption = new Option("l", "list-ids", false,
        "display internal table ids along with the table name");
    o.addOption(tableIdOption);
    sortByTableIdOption = new Option("s", "sort-ids", false, "with -l: sort output by table ids");
    o.addOption(sortByTableIdOption);
    disablePaginationOpt = new Option("np", "no-pagination", false, "disable pagination of output");
    o.addOption(disablePaginationOpt);
    o.addOption(OptUtil.namespaceOpt("name of namespace to list only its tables"));
    return o;
  }

  @Override
  public int numArgs() {
    return 0;
  }
}<|MERGE_RESOLUTION|>--- conflicted
+++ resolved
@@ -53,12 +53,12 @@
     Map<String,String> tables = shellState.getConnector().tableOperations().tableIdMap();
 
     // filter only specified namespace
-    tables = Maps.filterKeys(tables, tableName -> namespace == null || Tables.qualify(tableName).getFirst().equals(namespace));
+    tables = Maps.filterKeys(tables,
+        tableName -> namespace == null || Tables.qualify(tableName).getFirst().equals(namespace));
 
     final boolean sortByTableId = cl.hasOption(sortByTableIdOption.getOpt());
     tables = new TreeMap<String,String>((sortByTableId ? MapUtils.invertMap(tables) : tables));
 
-<<<<<<< HEAD
     Iterator<String> it = Iterators.transform(tables.entrySet().iterator(), entry -> {
       String tableName = String.valueOf(sortByTableId ? entry.getValue() : entry.getKey());
       String tableId = String.valueOf(sortByTableId ? entry.getKey() : entry.getValue());
@@ -69,22 +69,6 @@
       else
         return tableName;
     });
-=======
-    Iterator<String> it = Iterators.transform(tables.entrySet().iterator(),
-        new Function<Entry<String,String>,String>() {
-          @Override
-          public String apply(Map.Entry<String,String> entry) {
-            String tableName = String.valueOf(sortByTableId ? entry.getValue() : entry.getKey());
-            String tableId = String.valueOf(sortByTableId ? entry.getKey() : entry.getValue());
-            if (namespace != null)
-              tableName = Tables.qualify(tableName).getSecond();
-            if (cl.hasOption(tableIdOption.getOpt()))
-              return String.format(NAME_AND_ID_FORMAT, tableName, tableId);
-            else
-              return tableName;
-          }
-        });
->>>>>>> f4f43feb
 
     shellState.printLines(it, !cl.hasOption(disablePaginationOpt.getOpt()));
     return 0;
