/*
 * Licensed to the Apache Software Foundation (ASF) under one or more
 * contributor license agreements.  See the NOTICE file distributed with
 * this work for additional information regarding copyright ownership.
 * The ASF licenses this file to You under the Apache License, Version 2.0
 * (the "License"); you may not use this file except in compliance with
 * the License.  You may obtain a copy of the License at
 *
 *     http://www.apache.org/licenses/LICENSE-2.0
 *
 * Unless required by applicable law or agreed to in writing, software
 * distributed under the License is distributed on an "AS IS" BASIS,
 * WITHOUT WARRANTIES OR CONDITIONS OF ANY KIND, either express or implied.
 * See the License for the specific language governing permissions and
 * limitations under the License.
 */
package org.apache.accumulo.shell.commands;

import java.util.Map;
import java.util.Set;
import java.util.SortedSet;
import java.util.TreeSet;

import org.apache.accumulo.core.client.TableNotFoundException;
import org.apache.accumulo.core.clientImpl.Namespaces;
import org.apache.accumulo.core.clientImpl.Tables;
import org.apache.accumulo.core.data.NamespaceId;
import org.apache.accumulo.core.data.TableId;
import org.apache.accumulo.shell.Shell;
import org.apache.accumulo.shell.Shell.Command;
import org.apache.accumulo.shell.ShellOptions;
import org.apache.accumulo.shell.Token;
import org.apache.commons.cli.CommandLine;
import org.apache.commons.cli.Option;
import org.apache.commons.cli.OptionGroup;
import org.apache.commons.cli.Options;

public abstract class TableOperation extends Command {

  protected Option optTablePattern, optTableName, optNamespace;
  private boolean force = true;
  private boolean useCommandLine = true;

  @Override
  public int execute(final String fullCommand, final CommandLine cl, final Shell shellState)
      throws Exception {
    // populate the tableSet set with the tables you want to operate on
    final SortedSet<String> tableSet = new TreeSet<>();
    if (cl.hasOption(optTablePattern.getOpt())) {
      String tablePattern = cl.getOptionValue(optTablePattern.getOpt());
      for (String table : shellState.getAccumuloClient().tableOperations().list())
        if (table.matches(tablePattern)) {
          tableSet.add(table);
        }
      pruneTables(tableSet);
    } else if (cl.hasOption(optTableName.getOpt())) {
      tableSet.add(cl.getOptionValue(optTableName.getOpt()));
    } else if (cl.hasOption(optNamespace.getOpt())) {
<<<<<<< HEAD
      NamespaceId namespaceId = Namespaces.getNamespaceId(shellState.getContext(),
          cl.getOptionValue(optNamespace.getOpt()));
      for (TableId tableId : Namespaces.getTableIds(shellState.getContext(), namespaceId)) {
        tableSet.add(Tables.getTableName(shellState.getContext(), tableId));
=======
      Instance instance = shellState.getInstance();
      String namespaceId =
          Namespaces.getNamespaceId(instance, cl.getOptionValue(optNamespace.getOpt()));
      for (String tableId : Namespaces.getTableIds(instance, namespaceId)) {
        tableSet.add(Tables.getTableName(instance, tableId));
>>>>>>> 0a9837f3
      }
    } else if (useCommandLine && cl.getArgs().length > 0) {
      for (String tableName : cl.getArgs()) {
        tableSet.add(tableName);
      }
    } else {
      shellState.checkTableState();
      tableSet.add(shellState.getTableName());
    }

    if (tableSet.isEmpty())
      Shell.log.warn("No tables found that match your criteria");

    boolean more = true;
    // flush the tables
    for (String tableName : tableSet) {
      if (!more) {
        break;
      }
      if (!shellState.getAccumuloClient().tableOperations().exists(tableName)) {
        throw new TableNotFoundException(null, tableName, null);
      }
      boolean operate = true;
      if (!force) {
        shellState.getReader().flush();
        String line =
            shellState.getReader().readLine(getName() + " { " + tableName + " } (yes|no)? ");
        more = line != null;
        operate = line != null && (line.equalsIgnoreCase("y") || line.equalsIgnoreCase("yes"));
      }
      if (operate) {
        doTableOp(shellState, tableName);
      }
    }

    return 0;
  }

  /**
   * Allows implementation to remove certain tables from the set of tables to be operated on.
   *
   * @param tables
   *          A reference to the Set of tables to be operated on
   */
  protected void pruneTables(Set<String> tables) {
    // Default no pruning
  }

  protected abstract void doTableOp(Shell shellState, String tableName) throws Exception;

  @Override
  public String description() {
    return "makes a best effort to flush tables from memory to disk";
  }

  @Override
  public Options getOptions() {
    final Options o = new Options();

    optTablePattern =
        new Option("p", "pattern", true, "regex pattern of table names to operate on");
    optTablePattern.setArgName("pattern");

    optTableName =
        new Option(ShellOptions.tableOption, "table", true, "name of a table to operate on");
    optTableName.setArgName("tableName");

    optNamespace = new Option(ShellOptions.namespaceOption, "namespace", true,
        "name of a namespace to operate on");
    optNamespace.setArgName("namespace");

    final OptionGroup opg = new OptionGroup();

    opg.addOption(optTablePattern);
    opg.addOption(optTableName);
    opg.addOption(optNamespace);

    o.addOptionGroup(opg);

    return o;
  }

  @Override
  public int numArgs() {
    return useCommandLine ? Shell.NO_FIXED_ARG_LENGTH_CHECK : 0;
  }

  protected void force() {
    force = true;
  }

  protected void noForce() {
    force = false;
  }

  protected void disableUnflaggedTableOptions() {
    useCommandLine = false;
  }

  @Override
  public String usage() {
    return getName() + " [<table>{ <table>}]";
  }

  @Override
  public void registerCompletion(final Token root,
      final Map<Command.CompletionSet,Set<String>> special) {
    if (useCommandLine)
      registerCompletionForTables(root, special);
  }
}<|MERGE_RESOLUTION|>--- conflicted
+++ resolved
@@ -56,18 +56,10 @@
     } else if (cl.hasOption(optTableName.getOpt())) {
       tableSet.add(cl.getOptionValue(optTableName.getOpt()));
     } else if (cl.hasOption(optNamespace.getOpt())) {
-<<<<<<< HEAD
       NamespaceId namespaceId = Namespaces.getNamespaceId(shellState.getContext(),
           cl.getOptionValue(optNamespace.getOpt()));
       for (TableId tableId : Namespaces.getTableIds(shellState.getContext(), namespaceId)) {
         tableSet.add(Tables.getTableName(shellState.getContext(), tableId));
-=======
-      Instance instance = shellState.getInstance();
-      String namespaceId =
-          Namespaces.getNamespaceId(instance, cl.getOptionValue(optNamespace.getOpt()));
-      for (String tableId : Namespaces.getTableIds(instance, namespaceId)) {
-        tableSet.add(Tables.getTableName(instance, tableId));
->>>>>>> 0a9837f3
       }
     } else if (useCommandLine && cl.getArgs().length > 0) {
       for (String tableName : cl.getArgs()) {
