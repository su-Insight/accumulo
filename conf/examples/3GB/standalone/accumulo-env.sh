#! /usr/bin/env bash

# Licensed to the Apache Software Foundation (ASF) under one or more
# contributor license agreements.  See the NOTICE file distributed with
# this work for additional information regarding copyright ownership.
# The ASF licenses this file to You under the Apache License, Version 2.0
# (the "License"); you may not use this file except in compliance with
# the License.  You may obtain a copy of the License at
#
#     http://www.apache.org/licenses/LICENSE-2.0
#
# Unless required by applicable law or agreed to in writing, software
# distributed under the License is distributed on an "AS IS" BASIS,
# WITHOUT WARRANTIES OR CONDITIONS OF ANY KIND, either express or implied.
# See the License for the specific language governing permissions and
# limitations under the License.

###
### Configure these environment variables to point to your local installations.
###
### The functional tests require conditional values, so keep this style:
###
### test -z "$JAVA_HOME" && export JAVA_HOME=/usr/local/lib/jdk-1.6.0
###
###
### Note that the -Xmx -Xms settings below require substantial free memory: 
### you may want to use smaller values, especially when running everything
### on a single machine.
###
if [ -z "$HADOOP_HOME" ]
then
   test -z "$HADOOP_PREFIX"      && export HADOOP_PREFIX=/path/to/hadoop
else
   HADOOP_PREFIX="$HADOOP_HOME"
   unset HADOOP_HOME
fi

# hadoop-1.2:
# test -z "$HADOOP_CONF_DIR"       && export HADOOP_CONF_DIR="$HADOOP_PREFIX/conf"
test -z "$HADOOP_CONF_DIR"     && export HADOOP_CONF_DIR="$HADOOP_PREFIX/etc/hadoop"

test -z "$JAVA_HOME"             && export JAVA_HOME=/path/to/java
test -z "$ZOOKEEPER_HOME"        && export ZOOKEEPER_HOME=/path/to/zookeeper
test -z "$ACCUMULO_LOG_DIR"      && export ACCUMULO_LOG_DIR=$ACCUMULO_HOME/logs
if [ -f ${ACCUMULO_CONF_DIR}/accumulo.policy ]
then
   POLICY="-Djava.security.manager -Djava.security.policy=${ACCUMULO_CONF_DIR}/accumulo.policy"
fi
test -z "$ACCUMULO_TSERVER_OPTS" && export ACCUMULO_TSERVER_OPTS="${POLICY} -Xmx2g -Xms2g -XX:NewSize=1G -XX:MaxNewSize=1G "
test -z "$ACCUMULO_MASTER_OPTS"  && export ACCUMULO_MASTER_OPTS="${POLICY} -Xmx1g -Xms1g"
test -z "$ACCUMULO_MONITOR_OPTS" && export ACCUMULO_MONITOR_OPTS="${POLICY} -Xmx1g -Xms256m" 
test -z "$ACCUMULO_GC_OPTS"      && export ACCUMULO_GC_OPTS="-Xmx256m -Xms256m"
test -z "$ACCUMULO_GENERAL_OPTS" && export ACCUMULO_GENERAL_OPTS="-XX:+UseConcMarkSweepGC -XX:CMSInitiatingOccupancyFraction=75"
test -z "$ACCUMULO_OTHER_OPTS"   && export ACCUMULO_OTHER_OPTS="-Xmx1g -Xms256m"
export ACCUMULO_LOG_HOST=`(grep -v '^#' $ACCUMULO_HOME/conf/monitor ; echo localhost ) 2>/dev/null | head -1`
# what do when the JVM runs out of heap memory
export ACCUMULO_KILL_CMD='kill -9 %p'

<<<<<<< HEAD
### Optionally look for hadoop and accumulo native libraries for your
### platform in additional directories. (Use DYLD_LIBRARY_PATH on Mac OS X.)
### May not be necessary for Hadoop 2.x or using an RPM that installs to
### the correct system library directory.
# export LD_LIBRARY_PATH=${HADOOP_PREFIX}/lib/native/${PLATFORM}:${LD_LIBRARY_PATH}
=======
# Should the monitor bind to all network interfaces -- default: false
# export ACCUMULO_MONITOR_BIND_ALL="true"
>>>>>>> 7655de68
<|MERGE_RESOLUTION|>--- conflicted
+++ resolved
@@ -56,13 +56,11 @@
 # what do when the JVM runs out of heap memory
 export ACCUMULO_KILL_CMD='kill -9 %p'
 
-<<<<<<< HEAD
 ### Optionally look for hadoop and accumulo native libraries for your
 ### platform in additional directories. (Use DYLD_LIBRARY_PATH on Mac OS X.)
 ### May not be necessary for Hadoop 2.x or using an RPM that installs to
 ### the correct system library directory.
 # export LD_LIBRARY_PATH=${HADOOP_PREFIX}/lib/native/${PLATFORM}:${LD_LIBRARY_PATH}
-=======
+
 # Should the monitor bind to all network interfaces -- default: false
-# export ACCUMULO_MONITOR_BIND_ALL="true"
->>>>>>> 7655de68
+# export ACCUMULO_MONITOR_BIND_ALL="true"