--- conflicted
+++ resolved
@@ -171,22 +171,6 @@
     return className + " " + options;
   }
 
-<<<<<<< HEAD
-=======
-  public static void checkDisjoint(Map<String,String> props,
-      SamplerConfiguration samplerConfiguration) {
-    if (props.isEmpty() || samplerConfiguration == null) {
-      return;
-    }
-
-    Map<String,String> sampleProps = new SamplerConfigurationImpl(samplerConfiguration)
-        .toTablePropertiesMap();
-
-    checkArgument(Collections.disjoint(props.keySet(), sampleProps.keySet()),
-        "Properties and derived sampler properties are not disjoint");
-  }
-
->>>>>>> f4f43feb
   public static TSamplerConfiguration toThrift(SamplerConfiguration samplerConfig) {
     if (samplerConfig == null)
       return null;
