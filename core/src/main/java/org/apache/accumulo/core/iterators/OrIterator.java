/*
 * Licensed to the Apache Software Foundation (ASF) under one or more
 * contributor license agreements.  See the NOTICE file distributed with
 * this work for additional information regarding copyright ownership.
 * The ASF licenses this file to You under the Apache License, Version 2.0
 * (the "License"); you may not use this file except in compliance with
 * the License.  You may obtain a copy of the License at
 *
 *     http://www.apache.org/licenses/LICENSE-2.0
 *
 * Unless required by applicable law or agreed to in writing, software
 * distributed under the License is distributed on an "AS IS" BASIS,
 * WITHOUT WARRANTIES OR CONDITIONS OF ANY KIND, either express or implied.
 * See the License for the specific language governing permissions and
 * limitations under the License.
 */
package org.apache.accumulo.core.iterators;

import java.io.IOException;
import java.util.ArrayList;
import java.util.Arrays;
import java.util.Collection;
import java.util.Collections;
import java.util.HashMap;
import java.util.Iterator;
import java.util.List;
import java.util.Map;
import java.util.Objects;
import java.util.PriorityQueue;

import org.apache.accumulo.core.data.ArrayByteSequence;
import org.apache.accumulo.core.data.ByteSequence;
import org.apache.accumulo.core.data.Key;
import org.apache.accumulo.core.data.Range;
import org.apache.accumulo.core.data.Value;
import org.apache.commons.lang.StringUtils;
import org.apache.hadoop.io.Text;
import org.slf4j.Logger;
import org.slf4j.LoggerFactory;

/**
 * An iterator that provides a sorted-iteration of column qualifiers for a set of column families in
 * a row. It is important to note that this iterator <em>does not</em> adhere to the contract set
 * forth by the {@link SortedKeyValueIterator}. It returns Keys in {@code row+colqual} order instead
 * of {@code row+colfam+colqual} order. This is required for the implementation of this iterator (to
 * work in conjunction with the {@code IntersectingIterator}) but is a code-smell. This iterator
 * should only be used at query time, never at compaction time.
 *
 * The table structure should have the following form:
 *
 * <pre>
 * row term:docId =&gt; value
 * </pre>
 *
 * Users configuring this iterator must set the option {@link #COLUMNS_KEY}. This value is a
 * comma-separated list of column families that should be "OR"'ed together.
 *
 * For example, given the following data and a value of {@code or.iterator.columns="steve,bob"} in
 * the iterator options map:
 *
 * <pre>
 * row1 bob:4
 * row1 george:2
 * row1 steve:3
 * row2 bob:9
 * row2 frank:8
 * row2 steve:12
 * row3 michael:15
 * row3 steve:20
 * </pre>
 *
 * Would return:
 *
 * <pre>
 * row1 steve:3
 * row1 bob:4
 * row2 bob:9
 * row2 steve:12
 * row3 steve:20
 * </pre>
 */
public class OrIterator implements SortedKeyValueIterator<Key,Value>, OptionDescriber {
  private static final Logger LOG = LoggerFactory.getLogger(OrIterator.class);
  public static final String COLUMNS_KEY = "or.iterator.columns";

  private TermSource currentTerm;
  private List<TermSource> sources;
  private PriorityQueue<TermSource> sorted = new PriorityQueue<>(5);

  protected static class TermSource implements Comparable<TermSource> {
    private final SortedKeyValueIterator<Key,Value> iter;
    private final Text term;
    private final Collection<ByteSequence> seekColfams;
    private Range currentRange;

    public TermSource(TermSource other) {
      this.iter = Objects.requireNonNull(other.iter);
      this.term = Objects.requireNonNull(other.term);
      this.seekColfams = Objects.requireNonNull(other.seekColfams);
      this.currentRange = Objects.requireNonNull(other.currentRange);
    }

    public TermSource(SortedKeyValueIterator<Key,Value> iter, Text term) {
      this.iter = Objects.requireNonNull(iter);
      this.term = Objects.requireNonNull(term);
      // The desired column families for this source is the term itself
<<<<<<< HEAD
      this.seekColfams = Collections
          .singletonList(new ArrayByteSequence(term.getBytes(), 0, term.getLength()));
=======
      this.seekColfams = Collections.<
          ByteSequence>singletonList(new ArrayByteSequence(term.getBytes(), 0, term.getLength()));
>>>>>>> 0a9837f3
      // No current range until we're seek()'ed for the first time
      this.currentRange = null;
    }

    @Override
    public int hashCode() {
      return Objects.hashCode(iter.getTopKey().getColumnQualifier());
    }

    @Override
    public boolean equals(Object obj) {
      return obj == this || (obj instanceof TermSource && compareTo((TermSource) obj) == 0);
    }

    @Override
    public int compareTo(TermSource o) {
      // NOTE: If your implementation can have more than one row in a tablet,
      // you must compare row key here first, then column qualifier.
      // NOTE2: A null check is not needed because things are only added to the
      // sorted after they have been determined to be valid.
      return this.iter.getTopKey().compareColumnQualifier(o.iter.getTopKey().getColumnQualifier());
    }

    /**
     * Converts the given {@code Range} into the correct {@code Range} for this TermSource (per this
     * expected table structure) and then seeks this TermSource's SKVI.
     */
    public void seek(Range originalRange) throws IOException {
      // the infinite start key is equivalent to a null startKey on the Range.
      if (!originalRange.isInfiniteStartKey()) {
        Key originalStartKey = originalRange.getStartKey();
        // Pivot the provided range into the range for this term
        Key newKey = new Key(originalStartKey.getRow(), term, originalStartKey.getColumnQualifier(),
            originalStartKey.getTimestamp());
        // Construct the new range, preserving the other attributes on the provided range.
        currentRange = new Range(newKey, originalRange.isStartKeyInclusive(),
            originalRange.getEndKey(), originalRange.isEndKeyInclusive());
      } else {
        currentRange = originalRange;
      }
      LOG.trace("Seeking {} to {}", this, currentRange);
      iter.seek(currentRange, seekColfams, true);
    }

    @Override
    public String toString() {
      StringBuilder sb = new StringBuilder();
      sb.append("TermSource{term=").append(term).append(", currentRange=").append(currentRange)
          .append("}");
      return sb.toString();
    }

    /**
     * @return True if there is a valid topKey which falls into the range this TermSource's iterator
     *         was last seeked to, false otherwise.
     */
    boolean hasEntryForTerm() {
      if (!iter.hasTop()) {
        return false;
      }
      return currentRange.contains(iter.getTopKey());
    }
  }

  public OrIterator() {
    this.sources = Collections.emptyList();
  }

  private OrIterator(OrIterator other, IteratorEnvironment env) {
    ArrayList<TermSource> copiedSources = new ArrayList<>();

    for (TermSource TS : other.sources)
      copiedSources.add(new TermSource(TS.iter.deepCopy(env), new Text(TS.term)));
    this.sources = Collections.unmodifiableList(copiedSources);
  }

  @Override
  public SortedKeyValueIterator<Key,Value> deepCopy(IteratorEnvironment env) {
    return new OrIterator(this, env);
  }

  public void setTerms(SortedKeyValueIterator<Key,Value> source, Collection<String> terms,
      IteratorEnvironment env) {
    ArrayList<TermSource> newTerms = new ArrayList<>();
    for (String term : terms) {
      newTerms.add(new TermSource(source.deepCopy(env), new Text(term)));
    }
    this.sources = Collections.unmodifiableList(newTerms);
  }

  @Override
  public final void next() throws IOException {
    LOG.trace("next()");
    if (currentTerm == null)
      return;

    // Advance currentTerm
    currentTerm.iter.next();

    // Avoid computing this multiple times
    final boolean currentTermHasMoreEntries = currentTerm.hasEntryForTerm();

    // optimization.
    // if size == 0, currentTerm is the only item left,
    // OR there are no items left.
    // In either case, we don't need to use the PriorityQueue
    if (!sorted.isEmpty()) {
      // Add the currentTerm back to the heap to let it sort it with the rest
      if (currentTermHasMoreEntries) {
        sorted.add(currentTerm);
      }
      // Let the heap return the next value to inspect
      currentTerm = sorted.poll();
    } else if (!currentTermHasMoreEntries) {
      // This currentTerm source was our last TermSource and it ran out of results
      currentTerm = null;
    } // else, currentTerm is the last TermSource and it has more results
  }

  @Override
  public void seek(Range range, Collection<ByteSequence> columnFamilies, boolean inclusive)
      throws IOException {
    LOG.trace("seek() range={}", range);
    // If sources.size is 0, there is nothing to process, so just return.
    if (sources.isEmpty()) {
      currentTerm = null;
      return;
    }

    // Optimization for when there is only one term.
    // Yes, this is lots of duplicate code, but the speed works...
    // and we don't have a priority queue of size 0 or 1.
    if (sources.size() == 1) {
      currentTerm = sources.get(0);
      currentTerm.seek(range);

      if (!currentTerm.hasEntryForTerm()) {
        // Signifies that there are no possible results for this range.
        currentTerm = null;
      }

      // Otherwise, source is valid.
      return;
    }

    // Clear the PriorityQueue so that we can re-populate it.
    sorted.clear();

    Iterator<TermSource> iter = sources.iterator();
    // For each term, seek forward.
    // if a hit is not found, delete it from future searches.
    while (iter.hasNext()) {
      TermSource ts = iter.next();
      // Pivot the provided range into the correct range for this TermSource and seek the TS.
      ts.seek(range);

      if (ts.hasEntryForTerm()) {
        LOG.trace("Retaining TermSource for {}", ts);
        // Otherwise, source is valid. Add it to the sources.
        sorted.add(ts);
      } else {
        LOG.trace("Not adding TermSource to heap for {}", ts);
      }
    }

    // And set currentTerm = the next valid key/term.
    // If the heap is empty, it returns null which signals iteration to cease
    currentTerm = sorted.poll();
  }

  @Override
  public final Key getTopKey() {
    final Key k = currentTerm.iter.getTopKey();
    LOG.trace("getTopKey() = {}", k);
    return k;
  }

  @Override
  public final Value getTopValue() {
    final Value v = currentTerm.iter.getTopValue();
    LOG.trace("getTopValue() = {}", v);
    return v;
  }

  @Override
  public final boolean hasTop() {
    LOG.trace("hasTop()");
    return currentTerm != null;
  }

  @Override
  public void init(SortedKeyValueIterator<Key,Value> source, Map<String,String> options,
      IteratorEnvironment env) throws IOException {
    LOG.trace("init()");
    String columnsValue = options.get(COLUMNS_KEY);
    if (columnsValue == null) {
      throw new IllegalArgumentException(
          COLUMNS_KEY + " was not provided in the iterator configuration");
    }
    String[] columns = StringUtils.split(columnsValue, ',');
    setTerms(source, Arrays.asList(columns), env);
    LOG.trace("Set sources: {}", this.sources);
  }

  @Override
  public IteratorOptions describeOptions() {
    Map<String,String> options = new HashMap<>();
    options.put(COLUMNS_KEY, "A comma-separated list of families");
    return new IteratorOptions("OrIterator",
        "Produces a sorted stream of qualifiers based on families", options,
<<<<<<< HEAD
        Collections.emptyList());
=======
        Collections.<String>emptyList());
>>>>>>> 0a9837f3
  }

  @Override
  public boolean validateOptions(Map<String,String> options) {
    return options.get(COLUMNS_KEY) != null;
  }
}<|MERGE_RESOLUTION|>--- conflicted
+++ resolved
@@ -104,13 +104,8 @@
       this.iter = Objects.requireNonNull(iter);
       this.term = Objects.requireNonNull(term);
       // The desired column families for this source is the term itself
-<<<<<<< HEAD
-      this.seekColfams = Collections
-          .singletonList(new ArrayByteSequence(term.getBytes(), 0, term.getLength()));
-=======
-      this.seekColfams = Collections.<
-          ByteSequence>singletonList(new ArrayByteSequence(term.getBytes(), 0, term.getLength()));
->>>>>>> 0a9837f3
+      this.seekColfams =
+          Collections.singletonList(new ArrayByteSequence(term.getBytes(), 0, term.getLength()));
       // No current range until we're seek()'ed for the first time
       this.currentRange = null;
     }
@@ -321,11 +316,7 @@
     options.put(COLUMNS_KEY, "A comma-separated list of families");
     return new IteratorOptions("OrIterator",
         "Produces a sorted stream of qualifiers based on families", options,
-<<<<<<< HEAD
         Collections.emptyList());
-=======
-        Collections.<String>emptyList());
->>>>>>> 0a9837f3
   }
 
   @Override
