--- conflicted
+++ resolved
@@ -149,16 +149,6 @@
       }
       List<Size> sizes = new ArrayList<>();
       long totalSize = 0;
-<<<<<<< HEAD
-      // Merge any until you get larger than the availability size, and then merge one less tablet
-      Iterator<Size> sizeIterator = getSizeIterator(client, table, start, end);
-      while (sizeIterator.hasNext()) {
-        Size next = sizeIterator.next();
-        totalSize += next.size;
-        sizes.add(next);
-        if (totalSize > goalSize) {
-          totalSize = mergeMany(client, table, sizes, goalSize, force, false);
-=======
 
       TableId tableId;
       ClientContext context = (ClientContext) client;
@@ -188,7 +178,6 @@
             sizes.add(next);
             totalSize = next.size;
           }
->>>>>>> 64b93290
         }
       }
 
