/*
 * Licensed to the Apache Software Foundation (ASF) under one
 * or more contributor license agreements.  See the NOTICE file
 * distributed with this work for additional information
 * regarding copyright ownership.  The ASF licenses this file
 * to you under the Apache License, Version 2.0 (the
 * "License"); you may not use this file except in compliance
 * with the License.  You may obtain a copy of the License at
 *
 *     http://www.apache.org/licenses/LICENSE-2.0
 *
 * Unless required by applicable law or agreed to in writing, software
 * distributed under the License is distributed on an "AS IS" BASIS,
 * WITHOUT WARRANTIES OR CONDITIONS OF ANY KIND, either express or implied.
 * See the License for the specific language governing permissions and
 * limitations under the License.
 */

package org.apache.accumulo.core.file;

import static com.google.common.base.Charsets.UTF_8;

import java.io.DataInputStream;
import java.io.DataOutputStream;
import java.io.IOException;
import java.io.PrintStream;
import java.nio.charset.StandardCharsets;
import java.util.ArrayList;
import java.util.Collection;
import java.util.Collections;
import java.util.HashSet;
import java.util.Map;
import java.util.Random;
import java.util.Set;
import java.util.concurrent.BlockingQueue;
import java.util.concurrent.ExecutorService;
import java.util.concurrent.LinkedBlockingQueue;
import java.util.concurrent.ThreadPoolExecutor;
import java.util.concurrent.TimeUnit;
import java.util.concurrent.atomic.AtomicBoolean;

import org.apache.accumulo.core.bloomfilter.DynamicBloomFilter;
import org.apache.accumulo.core.conf.AccumuloConfiguration;
import org.apache.accumulo.core.conf.ConfigurationCopy;
import org.apache.accumulo.core.conf.Property;
import org.apache.accumulo.core.data.ByteSequence;
import org.apache.accumulo.core.data.PartialKey;
import org.apache.accumulo.core.data.Range;
import org.apache.accumulo.core.data.Value;
import org.apache.accumulo.core.file.keyfunctor.KeyFunctor;
import org.apache.accumulo.core.file.rfile.RFile;
import org.apache.accumulo.core.iterators.IteratorEnvironment;
import org.apache.accumulo.core.iterators.SortedKeyValueIterator;
import org.apache.accumulo.core.util.CachedConfiguration;
import org.apache.accumulo.core.util.LoggingRunnable;
import org.apache.accumulo.core.util.NamingThreadFactory;
import org.apache.accumulo.start.classloader.vfs.AccumuloVFSClassLoader;
import org.apache.hadoop.conf.Configuration;
import org.apache.hadoop.fs.FileSystem;
import org.apache.hadoop.io.Text;
import org.apache.hadoop.util.bloom.Key;
import org.apache.hadoop.util.hash.Hash;
import org.apache.log4j.Logger;

/**
 * A class that sits on top of different accumulo file formats and provides bloom filter functionality.
 * 
 */
public class BloomFilterLayer {
  private static final Logger LOG = Logger.getLogger(BloomFilterLayer.class);
  public static final String BLOOM_FILE_NAME = "acu_bloom";
  public static final int HASH_COUNT = 5;
  
  private static ExecutorService loadThreadPool = null;
  
  private static synchronized ExecutorService getLoadThreadPool(int maxLoadThreads) {
    if (loadThreadPool != null) {
      return loadThreadPool;
    }
    
    if (maxLoadThreads > 0) {
      BlockingQueue<Runnable> q = new LinkedBlockingQueue<Runnable>();
      loadThreadPool = new ThreadPoolExecutor(0, maxLoadThreads, 60, TimeUnit.SECONDS, q, new NamingThreadFactory("bloom-loader"));
    }
    
    return loadThreadPool;
  }
  
  public static class Writer implements FileSKVWriter {
    private DynamicBloomFilter bloomFilter;
    private int numKeys;
    private int vectorSize;
    
    private FileSKVWriter writer;
    private KeyFunctor transformer = null;
    private boolean closed = false;
    
    Writer(FileSKVWriter writer, AccumuloConfiguration acuconf) {
      this.writer = writer;
      initBloomFilter(acuconf);
    }
    
    private synchronized void initBloomFilter(AccumuloConfiguration acuconf) {
      
      numKeys = acuconf.getCount(Property.TABLE_BLOOM_SIZE);
      // vector size should be <code>-kn / (ln(1 - c^(1/k)))</code> bits for
      // single key, where <code> is the number of hash functions,
      // <code>n</code> is the number of keys and <code>c</code> is the desired
      // max. error rate.
      // Our desired error rate is by default 0.005, i.e. 0.5%
      double errorRate = acuconf.getFraction(Property.TABLE_BLOOM_ERRORRATE);
      vectorSize = (int) Math.ceil(-HASH_COUNT * numKeys / Math.log(1.0 - Math.pow(errorRate, 1.0 / HASH_COUNT)));
      bloomFilter = new DynamicBloomFilter(vectorSize, HASH_COUNT, Hash.parseHashType(acuconf.get(Property.TABLE_BLOOM_HASHTYPE)), numKeys);
      
      /**
       * load KeyFunctor
       */
      try {
        String context = acuconf.get(Property.TABLE_CLASSPATH);
        String classname = acuconf.get(Property.TABLE_BLOOM_KEY_FUNCTOR);
        Class<? extends KeyFunctor> clazz;
        if (context != null && !context.equals(""))
          clazz = AccumuloVFSClassLoader.getContextManager().loadClass(context, classname, KeyFunctor.class);
        else
          clazz = AccumuloVFSClassLoader.loadClass(classname, KeyFunctor.class);

        transformer = clazz.newInstance();
        
      } catch (Exception e) {
        LOG.error("Failed to find KeyFunctor: " + acuconf.get(Property.TABLE_BLOOM_KEY_FUNCTOR), e);
        throw new IllegalArgumentException("Failed to find KeyFunctor: " + acuconf.get(Property.TABLE_BLOOM_KEY_FUNCTOR));
        
      }
      
    }
    
    @Override
    public synchronized void append(org.apache.accumulo.core.data.Key key, Value val) throws IOException {
      writer.append(key, val);
      Key bloomKey = transformer.transform(key);
      if (bloomKey.getBytes().length > 0)
        bloomFilter.add(bloomKey);
    }
    
    @Override
    public synchronized void close() throws IOException {
      
      if (closed)
        return;
      
      DataOutputStream out = writer.createMetaStore(BLOOM_FILE_NAME);
      out.writeUTF(transformer.getClass().getName());
      bloomFilter.write(out);
      out.flush();
      out.close();
      writer.close();
      closed = true;
    }
    
    @Override
    public DataOutputStream createMetaStore(String name) throws IOException {
      return writer.createMetaStore(name);
    }
    
    @Override
    public void startDefaultLocalityGroup() throws IOException {
      writer.startDefaultLocalityGroup();
      
    }
    
    @Override
    public void startNewLocalityGroup(String name, Set<ByteSequence> columnFamilies) throws IOException {
      writer.startNewLocalityGroup(name, columnFamilies);
    }
    
    @Override
    public boolean supportsLocalityGroups() {
      return writer.supportsLocalityGroups();
    }
  }
  
  static class BloomFilterLoader {
    
    private volatile DynamicBloomFilter bloomFilter;
    private int loadRequest = 0;
    private int loadThreshold = 1;
    private int maxLoadThreads;
    private Runnable loadTask;
    private volatile KeyFunctor transformer = null;
    private volatile boolean closed = false;
    
    BloomFilterLoader(final FileSKVIterator reader, AccumuloConfiguration acuconf) {
      
      maxLoadThreads = acuconf.getCount(Property.TSERV_BLOOM_LOAD_MAXCONCURRENT);
      
      loadThreshold = acuconf.getCount(Property.TABLE_BLOOM_LOAD_THRESHOLD);
      
      final String context = acuconf.get(Property.TABLE_CLASSPATH);

      loadTask = new Runnable() {
        @Override
        public void run() {
          
          // no need to load the bloom filter if the map file is closed
          if (closed)
            return;
          String ClassName = null;
          DataInputStream in = null;
          
          try {
            in = reader.getMetaStore(BLOOM_FILE_NAME);
            DynamicBloomFilter tmpBloomFilter = new DynamicBloomFilter();
            
            // check for closed again after open but before reading the bloom filter in
            if (closed)
              return;
            
            /**
             * Load classname for keyFunctor
             */
            ClassName = in.readUTF();

            Class<? extends KeyFunctor> clazz;
            if (context != null && !context.equals(""))
              clazz = AccumuloVFSClassLoader.getContextManager().loadClass(context, ClassName, KeyFunctor.class);
            else
              clazz = AccumuloVFSClassLoader.loadClass(ClassName, KeyFunctor.class);
            transformer = clazz.newInstance();
            
            /**
             * read in bloom filter
             */
            
            tmpBloomFilter.readFields(in);
            // only set the bloom filter after it is fully constructed
            bloomFilter = tmpBloomFilter;
          } catch (NoSuchMetaStoreException nsme) {
            // file does not have a bloom filter, ignore it
          } catch (IOException ioe) {
            if (!closed)
              LOG.warn("Can't open BloomFilter", ioe);
            else
              LOG.debug("Can't open BloomFilter, file closed : " + ioe.getMessage());
            
            bloomFilter = null;
          } catch (ClassNotFoundException e) {
            LOG.error("Failed to find KeyFunctor in config: " + ClassName, e);
            bloomFilter = null;
          } catch (InstantiationException e) {
            LOG.error("Could not instantiate KeyFunctor: " + ClassName, e);
            bloomFilter = null;
          } catch (IllegalAccessException e) {
            LOG.error("Illegal acess exception", e);
            bloomFilter = null;
          } catch (RuntimeException rte) {
            if (!closed)
              throw rte;
            else
              LOG.debug("Can't open BloomFilter, RTE after closed ", rte);
          } finally {
            if (in != null) {
              try {
                in.close();
              } catch (IOException e) {
                LOG.warn("Failed to close ", e);
              }
            }
          }
        }
      };
      
      initiateLoad(maxLoadThreads);
      
    }
    
    private synchronized void initiateLoad(int maxLoadThreads) {
      // ensure only one thread initiates loading of bloom filter by
      // only taking action when loadTask != null
      if (loadTask != null && loadRequest >= loadThreshold) {
        try {
          ExecutorService ltp = getLoadThreadPool(maxLoadThreads);
          if (ltp == null) {
            // load the bloom filter in the foreground
            loadTask.run();
          } else {
            // load the bloom filter in the background
            ltp.execute(new LoggingRunnable(LOG, loadTask));
          }
        } finally {
          // set load task to null so no one else can initiate the load
          loadTask = null;
        }
      }
      
      loadRequest++;
    }
    
    /**
     * Checks if this {@link RFile} contains keys from this range. The membership test is performed using a Bloom filter, so the result has always non-zero
     * probability of false positives.
     * 
     * @param range
     *          range of keys to check
     * @return false iff key doesn't exist, true if key probably exists.
     */
    boolean probablyHasKey(Range range) throws IOException {
      if (bloomFilter == null) {
        initiateLoad(maxLoadThreads);
        if (bloomFilter == null)
          return true;
      }
      
      Key bloomKey = transformer.transform(range);
      
      if (bloomKey == null || bloomKey.getBytes().length == 0)
        return true;
      
      return bloomFilter.membershipTest(bloomKey);
    }
    
    public void close() {
      this.closed = true;
    }
  }
  
  public static class Reader implements FileSKVIterator {
    
    private BloomFilterLoader bfl;
    private FileSKVIterator reader;
    
    public Reader(FileSKVIterator reader, AccumuloConfiguration acuconf) {
      this.reader = reader;
      bfl = new BloomFilterLoader(reader, acuconf);
    }
    
    private Reader(FileSKVIterator src, BloomFilterLoader bfl) {
      this.reader = src;
      this.bfl = bfl;
    }
    
    private boolean checkSuper = true;
    
    @Override
    public boolean hasTop() {
      return checkSuper ? reader.hasTop() : false;
    }
    
    @Override
    public void seek(Range range, Collection<ByteSequence> columnFamilies, boolean inclusive) throws IOException {
      
      if (!bfl.probablyHasKey(range)) {
        checkSuper = false;
      } else {
        reader.seek(range, columnFamilies, inclusive);
        checkSuper = true;
      }
    }
    
    @Override
    public synchronized void close() throws IOException {
      bfl.close();
      reader.close();
    }
    
    @Override
    public org.apache.accumulo.core.data.Key getFirstKey() throws IOException {
      return reader.getFirstKey();
    }
    
    @Override
    public org.apache.accumulo.core.data.Key getLastKey() throws IOException {
      return reader.getLastKey();
    }
    
    @Override
    public SortedKeyValueIterator<org.apache.accumulo.core.data.Key,Value> deepCopy(IteratorEnvironment env) {
      return new BloomFilterLayer.Reader((FileSKVIterator) reader.deepCopy(env), bfl);
    }
    
    @Override
    public org.apache.accumulo.core.data.Key getTopKey() {
      return reader.getTopKey();
    }
    
    @Override
    public Value getTopValue() {
      return reader.getTopValue();
    }
    
    @Override
    public void init(SortedKeyValueIterator<org.apache.accumulo.core.data.Key,Value> source, Map<String,String> options, IteratorEnvironment env)
        throws IOException {
      throw new UnsupportedOperationException();
      
    }
    
    @Override
    public void next() throws IOException {
      reader.next();
    }
    
    @Override
    public DataInputStream getMetaStore(String name) throws IOException {
      return reader.getMetaStore(name);
    }
    
    @Override
    public void closeDeepCopies() throws IOException {
      reader.closeDeepCopies();
    }
    
    @Override
    public void setInterruptFlag(AtomicBoolean flag) {
      reader.setInterruptFlag(flag);
    }
    
  }
  
  public static void main(String[] args) throws IOException {
    PrintStream out = System.out;
    
    Random r = new Random();
    
    HashSet<Integer> valsSet = new HashSet<Integer>();
    
    for (int i = 0; i < 100000; i++) {
      valsSet.add(r.nextInt(Integer.MAX_VALUE));
    }
    
    ArrayList<Integer> vals = new ArrayList<Integer>(valsSet);
    Collections.sort(vals);
    
    ConfigurationCopy acuconf = new ConfigurationCopy(AccumuloConfiguration.getDefaultConfiguration());
    acuconf.set(Property.TABLE_BLOOM_ENABLED, "true");
    acuconf.set(Property.TABLE_BLOOM_KEY_FUNCTOR, "accumulo.core.file.keyfunctor.ColumnFamilyFunctor");
    acuconf.set(Property.TABLE_FILE_TYPE, RFile.EXTENSION);
    acuconf.set(Property.TABLE_BLOOM_LOAD_THRESHOLD, "1");
    acuconf.set(Property.TSERV_BLOOM_LOAD_MAXCONCURRENT, "1");
    
    Configuration conf = CachedConfiguration.getInstance();
    FileSystem fs = FileSystem.get(conf);
    
    String suffix = FileOperations.getNewFileExtension(acuconf);
    String fname = "/tmp/test." + suffix;
    FileSKVWriter bmfw = FileOperations.getInstance().openWriter(fname, fs, conf, acuconf);
    
    long t1 = System.currentTimeMillis();
    
    bmfw.startDefaultLocalityGroup();
    
    for (Integer i : vals) {
      String fi = String.format("%010d", i);
<<<<<<< HEAD
      bmfw.append(new org.apache.accumulo.core.data.Key(new Text("r" + fi), new Text("cf1")), new Value(("v" + fi).getBytes(StandardCharsets.UTF_8)));
      bmfw.append(new org.apache.accumulo.core.data.Key(new Text("r" + fi), new Text("cf2")), new Value(("v" + fi).getBytes(StandardCharsets.UTF_8)));
=======
      bmfw.append(new org.apache.accumulo.core.data.Key(new Text("r" + fi), new Text("cf1")), new Value(("v" + fi).getBytes(UTF_8)));
      bmfw.append(new org.apache.accumulo.core.data.Key(new Text("r" + fi), new Text("cf2")), new Value(("v" + fi).getBytes(UTF_8)));
>>>>>>> 9b20a9d4
    }
    
    long t2 = System.currentTimeMillis();
    
    out.printf("write rate %6.2f%n", vals.size() / ((t2 - t1) / 1000.0));
    
    bmfw.close();
    
    t1 = System.currentTimeMillis();
    FileSKVIterator bmfr = FileOperations.getInstance().openReader(fname, false, fs, conf, acuconf);
    t2 = System.currentTimeMillis();
    out.println("Opened " + fname + " in " + (t2 - t1));
    
    t1 = System.currentTimeMillis();
    
    int hits = 0;
    for (int i = 0; i < 5000; i++) {
      int row = r.nextInt(Integer.MAX_VALUE);
      String fi = String.format("%010d", row);
      // bmfr.seek(new Range(new Text("r"+fi)));
      org.apache.accumulo.core.data.Key k1 = new org.apache.accumulo.core.data.Key(new Text("r" + fi), new Text("cf1"));
      bmfr.seek(new Range(k1, true, k1.followingKey(PartialKey.ROW_COLFAM), false), new ArrayList<ByteSequence>(), false);
      if (valsSet.contains(row)) {
        hits++;
        if (!bmfr.hasTop()) {
          out.println("ERROR " + row);
        }
      }
    }
    
    t2 = System.currentTimeMillis();
    
    out.printf("random lookup rate : %6.2f%n", 5000 / ((t2 - t1) / 1000.0));
    out.println("hits = " + hits);
    
    int count = 0;
    
    t1 = System.currentTimeMillis();
    
    for (Integer row : valsSet) {
      String fi = String.format("%010d", row);
      // bmfr.seek(new Range(new Text("r"+fi)));
      
      org.apache.accumulo.core.data.Key k1 = new org.apache.accumulo.core.data.Key(new Text("r" + fi), new Text("cf1"));
      bmfr.seek(new Range(k1, true, k1.followingKey(PartialKey.ROW_COLFAM), false), new ArrayList<ByteSequence>(), false);
      
      if (!bmfr.hasTop()) {
        out.println("ERROR 2 " + row);
      }
      
      count++;
      
      if (count >= 500) {
        break;
      }
    }
    
    t2 = System.currentTimeMillis();
    
    out.printf("existant lookup rate %6.2f%n", 500 / ((t2 - t1) / 1000.0));
    out.println("expected hits 500.  Receive hits: " + count);
    bmfr.close();
  }
}<|MERGE_RESOLUTION|>--- conflicted
+++ resolved
@@ -18,13 +18,12 @@
 
 package org.apache.accumulo.core.file;
 
-import static com.google.common.base.Charsets.UTF_8;
+import static java.nio.charset.StandardCharsets.UTF_8;
 
 import java.io.DataInputStream;
 import java.io.DataOutputStream;
 import java.io.IOException;
 import java.io.PrintStream;
-import java.nio.charset.StandardCharsets;
 import java.util.ArrayList;
 import java.util.Collection;
 import java.util.Collections;
@@ -450,13 +449,8 @@
     
     for (Integer i : vals) {
       String fi = String.format("%010d", i);
-<<<<<<< HEAD
-      bmfw.append(new org.apache.accumulo.core.data.Key(new Text("r" + fi), new Text("cf1")), new Value(("v" + fi).getBytes(StandardCharsets.UTF_8)));
-      bmfw.append(new org.apache.accumulo.core.data.Key(new Text("r" + fi), new Text("cf2")), new Value(("v" + fi).getBytes(StandardCharsets.UTF_8)));
-=======
       bmfw.append(new org.apache.accumulo.core.data.Key(new Text("r" + fi), new Text("cf1")), new Value(("v" + fi).getBytes(UTF_8)));
       bmfw.append(new org.apache.accumulo.core.data.Key(new Text("r" + fi), new Text("cf2")), new Value(("v" + fi).getBytes(UTF_8)));
->>>>>>> 9b20a9d4
     }
     
     long t2 = System.currentTimeMillis();
