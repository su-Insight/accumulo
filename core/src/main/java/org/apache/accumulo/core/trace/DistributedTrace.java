/*
 * Licensed to the Apache Software Foundation (ASF) under one or more
 * contributor license agreements.  See the NOTICE file distributed with
 * this work for additional information regarding copyright ownership.
 * The ASF licenses this file to You under the Apache License, Version 2.0
 * (the "License"); you may not use this file except in compliance with
 * the License.  You may obtain a copy of the License at
 *
 *     http://www.apache.org/licenses/LICENSE-2.0
 *
 * Unless required by applicable law or agreed to in writing, software
 * distributed under the License is distributed on an "AS IS" BASIS,
 * WITHOUT WARRANTIES OR CONDITIONS OF ANY KIND, either express or implied.
 * See the License for the specific language governing permissions and
 * limitations under the License.
 */
package org.apache.accumulo.core.trace;

import java.io.IOException;
import java.util.HashSet;
import java.util.Map;
import java.util.Map.Entry;
import java.util.Properties;

import org.apache.accumulo.core.client.Instance;
import org.apache.accumulo.core.conf.AccumuloConfiguration;
import org.apache.accumulo.core.conf.ClientProperty;
import org.apache.accumulo.core.conf.ConfigurationTypeHelper;
import org.apache.accumulo.core.conf.Property;
import org.apache.accumulo.fate.zookeeper.ZooReader;
import org.apache.hadoop.conf.Configuration;
import org.apache.hadoop.util.ShutdownHookManager;
import org.apache.htrace.HTraceConfiguration;
import org.apache.htrace.SpanReceiver;
import org.apache.htrace.SpanReceiverBuilder;
import org.apache.zookeeper.KeeperException;
import org.slf4j.Logger;
import org.slf4j.LoggerFactory;

/**
 * Utility class to enable tracing for Accumulo server processes.
 *
 */
public class DistributedTrace {
  private static final Logger log = LoggerFactory.getLogger(DistributedTrace.class);

  private static final String HTRACE_CONF_PREFIX = "hadoop.";

  public static final String TRACE_HOST_PROPERTY = "trace.host";
  public static final String TRACE_SERVICE_PROPERTY = "trace.service";

  public static final String TRACER_ZK_HOST = "tracer.zookeeper.host";
  public static final String TRACER_ZK_TIMEOUT = "tracer.zookeeper.timeout";
  public static final String TRACER_ZK_PATH = "tracer.zookeeper.path";

  private static final HashSet<SpanReceiver> receivers = new HashSet<>();

  /**
<<<<<<< HEAD
   * @deprecated since 1.7, use {@link DistributedTrace#enable(String, String, Properties)} instead
=======
   * @deprecated since 1.7, use
   *             {@link DistributedTrace#enable(String, String, org.apache.accumulo.core.client.ClientConfiguration)}
   *             instead
>>>>>>> f4f43feb
   */
  @Deprecated
  public static void enable(Instance instance, ZooReader zoo, String application, String address)
      throws IOException, KeeperException, InterruptedException {
    enable(address, application);
  }

  /**
   * Enable tracing by setting up SpanReceivers for the current process.
   */
  public static void enable() {
    enable(null, null);
  }

  /**
   * Enable tracing by setting up SpanReceivers for the current process. If service name is null,
   * the simple name of the class will be used.
   */
  public static void enable(String service) {
    enable(null, service);
  }

  /**
   * Enable tracing by setting up SpanReceivers for the current process. If host name is null, it
   * will be determined. If service name is null, the simple name of the class will be used.
   */
  public static void enable(String hostname, String service) {
    enable(hostname, service, new Properties());
  }

  /**
   * Enable tracing by setting up SpanReceivers for the current process. If host name is null, it
   * will be determined. If service name is null, the simple name of the class will be used.
   * Properties required in the client configuration include
   * {@link org.apache.accumulo.core.client.ClientConfiguration.ClientProperty#TRACE_SPAN_RECEIVERS}
   * and any properties specific to the span receiver.
   */
<<<<<<< HEAD
  public static void enable(String hostname, String service, Properties properties) {
    String spanReceivers = ClientProperty.TRACE_SPAN_RECEIVERS.getValue(properties);
    String zookeepers = ClientProperty.INSTANCE_ZOOKEEPERS.getValue(properties);
    long timeout = ConfigurationTypeHelper.getTimeInMillis(ClientProperty.INSTANCE_ZOOKEEPERS_TIMEOUT_SEC.getValue(properties));
    String zkPath = ClientProperty.TRACE_ZOOKEEPER_PATH.getValue(properties);
    Map<String,String> props = ClientProperty.toMap(ClientProperty.getPrefix(properties, ClientProperty.TRACE_SPAN_RECEIVER_PREFIX));
    enableTracing(hostname, service, spanReceivers, zookeepers, timeout, zkPath, props);
=======
  public static void enable(String hostname, String service, ClientConfiguration conf) {
    String spanReceivers = conf.get(ClientProperty.TRACE_SPAN_RECEIVERS);
    String zookeepers = conf.get(ClientProperty.INSTANCE_ZK_HOST);
    long timeout = AccumuloConfiguration
        .getTimeInMillis(conf.get(ClientProperty.INSTANCE_ZK_TIMEOUT));
    String zkPath = conf.get(ClientProperty.TRACE_ZK_PATH);
    Map<String,String> properties = conf
        .getAllPropertiesWithPrefix(ClientProperty.TRACE_SPAN_RECEIVER_PREFIX);
    enableTracing(hostname, service, spanReceivers, zookeepers, timeout, zkPath, properties);
>>>>>>> f4f43feb
  }

  /**
   * Enable tracing by setting up SpanReceivers for the current process. If host name is null, it
   * will be determined. If service name is null, the simple name of the class will be used.
   */
  public static void enable(String hostname, String service, AccumuloConfiguration conf) {
    String spanReceivers = conf.get(Property.TRACE_SPAN_RECEIVERS);
    String zookeepers = conf.get(Property.INSTANCE_ZK_HOST);
    long timeout = conf.getTimeInMillis(Property.INSTANCE_ZK_TIMEOUT);
    String zkPath = conf.get(Property.TRACE_ZK_PATH);
    Map<String,String> properties = conf
        .getAllPropertiesWithPrefix(Property.TRACE_SPAN_RECEIVER_PREFIX);
    enableTracing(hostname, service, spanReceivers, zookeepers, timeout, zkPath, properties);
  }

  private static void enableTracing(String hostname, String service, String spanReceivers,
      String zookeepers, long timeout, String zkPath, Map<String,String> properties) {
    Configuration conf = new Configuration(false);
    conf.set(Property.TRACE_SPAN_RECEIVERS.toString(), spanReceivers);

    // remaining properties will be parsed through an HTraceConfiguration by SpanReceivers
    setProperty(conf, TRACER_ZK_HOST, zookeepers);
    setProperty(conf, TRACER_ZK_TIMEOUT, (int) timeout);
    setProperty(conf, TRACER_ZK_PATH, zkPath);
    for (Entry<String,String> property : properties.entrySet()) {
      setProperty(conf,
          property.getKey().substring(Property.TRACE_SPAN_RECEIVER_PREFIX.getKey().length()),
          property.getValue());
    }
    if (hostname != null) {
      setProperty(conf, TRACE_HOST_PROPERTY, hostname);
    }
    if (service != null) {
      setProperty(conf, TRACE_SERVICE_PROPERTY, service);
    }
    org.apache.htrace.Trace.setProcessId(service);
    ShutdownHookManager.get().addShutdownHook(new Runnable() {
      @Override
      public void run() {
        Trace.off();
        closeReceivers();
      }
    }, 0);
    loadSpanReceivers(conf);
  }

  /**
   * Disable tracing by closing SpanReceivers for the current process.
   */
  public static void disable() {
    closeReceivers();
  }

  private static synchronized void loadSpanReceivers(Configuration conf) {
    if (!receivers.isEmpty()) {
      log.info("Already loaded span receivers, enable tracing does not need to be called again");
      return;
    }
    String[] receiverNames = conf.getTrimmedStrings(Property.TRACE_SPAN_RECEIVERS.toString());
    if (receiverNames == null || receiverNames.length == 0) {
      return;
    }
    for (String className : receiverNames) {
      SpanReceiverBuilder builder = new SpanReceiverBuilder(wrapHadoopConf(conf));
      SpanReceiver rcvr = builder.spanReceiverClass(className.trim()).build();
      if (rcvr == null) {
        log.warn("Failed to load SpanReceiver {}", className);
      } else {
        receivers.add(rcvr);
        log.debug("SpanReceiver {} was loaded successfully.", className);
      }
    }
    for (SpanReceiver rcvr : receivers) {
      org.apache.htrace.Trace.addReceiver(rcvr);
    }
  }

  private static void setProperty(Configuration conf, String key, String value) {
    conf.set(HTRACE_CONF_PREFIX + key, value);
  }

  private static void setProperty(Configuration conf, String key, int value) {
    conf.setInt(HTRACE_CONF_PREFIX + key, value);
  }

  private static HTraceConfiguration wrapHadoopConf(final Configuration conf) {
    return new HTraceConfiguration() {
      @Override
      public String get(String key) {
        return conf.get(HTRACE_CONF_PREFIX + key);
      }

      @Override
      public String get(String key, String defaultValue) {
        return conf.get(HTRACE_CONF_PREFIX + key, defaultValue);
      }
    };
  }

  private static synchronized void closeReceivers() {
    for (SpanReceiver rcvr : receivers) {
      try {
        rcvr.close();
      } catch (IOException e) {
        log.warn("Unable to close SpanReceiver correctly: {}", e.getMessage(), e);
      }
    }
    receivers.clear();
  }
}<|MERGE_RESOLUTION|>--- conflicted
+++ resolved
@@ -56,13 +56,7 @@
   private static final HashSet<SpanReceiver> receivers = new HashSet<>();
 
   /**
-<<<<<<< HEAD
    * @deprecated since 1.7, use {@link DistributedTrace#enable(String, String, Properties)} instead
-=======
-   * @deprecated since 1.7, use
-   *             {@link DistributedTrace#enable(String, String, org.apache.accumulo.core.client.ClientConfiguration)}
-   *             instead
->>>>>>> f4f43feb
    */
   @Deprecated
   public static void enable(Instance instance, ZooReader zoo, String application, String address)
@@ -100,25 +94,15 @@
    * {@link org.apache.accumulo.core.client.ClientConfiguration.ClientProperty#TRACE_SPAN_RECEIVERS}
    * and any properties specific to the span receiver.
    */
-<<<<<<< HEAD
   public static void enable(String hostname, String service, Properties properties) {
     String spanReceivers = ClientProperty.TRACE_SPAN_RECEIVERS.getValue(properties);
     String zookeepers = ClientProperty.INSTANCE_ZOOKEEPERS.getValue(properties);
-    long timeout = ConfigurationTypeHelper.getTimeInMillis(ClientProperty.INSTANCE_ZOOKEEPERS_TIMEOUT_SEC.getValue(properties));
+    long timeout = ConfigurationTypeHelper
+        .getTimeInMillis(ClientProperty.INSTANCE_ZOOKEEPERS_TIMEOUT_SEC.getValue(properties));
     String zkPath = ClientProperty.TRACE_ZOOKEEPER_PATH.getValue(properties);
-    Map<String,String> props = ClientProperty.toMap(ClientProperty.getPrefix(properties, ClientProperty.TRACE_SPAN_RECEIVER_PREFIX));
+    Map<String,String> props = ClientProperty
+        .toMap(ClientProperty.getPrefix(properties, ClientProperty.TRACE_SPAN_RECEIVER_PREFIX));
     enableTracing(hostname, service, spanReceivers, zookeepers, timeout, zkPath, props);
-=======
-  public static void enable(String hostname, String service, ClientConfiguration conf) {
-    String spanReceivers = conf.get(ClientProperty.TRACE_SPAN_RECEIVERS);
-    String zookeepers = conf.get(ClientProperty.INSTANCE_ZK_HOST);
-    long timeout = AccumuloConfiguration
-        .getTimeInMillis(conf.get(ClientProperty.INSTANCE_ZK_TIMEOUT));
-    String zkPath = conf.get(ClientProperty.TRACE_ZK_PATH);
-    Map<String,String> properties = conf
-        .getAllPropertiesWithPrefix(ClientProperty.TRACE_SPAN_RECEIVER_PREFIX);
-    enableTracing(hostname, service, spanReceivers, zookeepers, timeout, zkPath, properties);
->>>>>>> f4f43feb
   }
 
   /**
