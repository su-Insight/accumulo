--- conflicted
+++ resolved
@@ -44,15 +44,11 @@
   private final String fileName; // C0004.rf
 
   public UnreferencedTabletFile(FileSystem fs, Path path) {
-<<<<<<< HEAD
     this(fs, path, new Range());
   }
 
   public UnreferencedTabletFile(FileSystem fs, Path path, Range range) {
     super(Objects.requireNonNull(fs).makeQualified(Objects.requireNonNull(path)), range);
-    ValidationUtil.validateFileName(path.getName());
-=======
-    super(Objects.requireNonNull(fs).makeQualified(Objects.requireNonNull(path)));
     this.fileName = path.getName();
     ValidationUtil.validateFileName(fileName);
   }
@@ -60,7 +56,6 @@
   @Override
   public String getFileName() {
     return fileName;
->>>>>>> 0214c6f9
   }
 
   @Override
