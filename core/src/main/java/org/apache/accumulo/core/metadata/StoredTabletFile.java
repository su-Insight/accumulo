--- conflicted
+++ resolved
@@ -163,8 +163,6 @@
   public static StoredTabletFile of(final String metadataEntry) {
     return new StoredTabletFile(metadataEntry);
   }
-<<<<<<< HEAD
-=======
 
   public static StoredTabletFile of(final URI path, Range range) {
     return of(new Path(Objects.requireNonNull(path)), range);
@@ -264,5 +262,4 @@
     private byte[] startRow;
     private byte[] endRow;
   }
->>>>>>> 6bf3aeec
 }