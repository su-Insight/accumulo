/*
 * Licensed to the Apache Software Foundation (ASF) under one
 * or more contributor license agreements.  See the NOTICE file
 * distributed with this work for additional information
 * regarding copyright ownership.  The ASF licenses this file
 * to you under the Apache License, Version 2.0 (the
 * "License"); you may not use this file except in compliance
 * with the License.  You may obtain a copy of the License at
 *
 *   https://www.apache.org/licenses/LICENSE-2.0
 *
 * Unless required by applicable law or agreed to in writing,
 * software distributed under the License is distributed on an
 * "AS IS" BASIS, WITHOUT WARRANTIES OR CONDITIONS OF ANY
 * KIND, either express or implied.  See the License for the
 * specific language governing permissions and limitations
 * under the License.
 */
package org.apache.accumulo.core.spi.compaction;

import static org.apache.accumulo.core.util.LazySingletons.GSON;

import java.lang.reflect.Field;
import java.net.URI;
import java.net.URISyntaxException;
import java.util.ArrayList;
import java.util.Arrays;
import java.util.Collection;
import java.util.Collections;
import java.util.Comparator;
import java.util.HashSet;
import java.util.List;
import java.util.Objects;
import java.util.Set;
import java.util.stream.Collectors;

import org.apache.accumulo.core.client.admin.compaction.CompactableFile;
import org.apache.accumulo.core.conf.ConfigurationTypeHelper;
import org.apache.accumulo.core.util.compaction.CompactionJobPrioritizer;
import org.slf4j.Logger;
import org.slf4j.LoggerFactory;

import com.google.common.base.Preconditions;
import com.google.gson.JsonArray;
import com.google.gson.JsonElement;
import com.google.gson.JsonObject;
import com.google.gson.JsonParseException;

import edu.umd.cs.findbugs.annotations.SuppressFBWarnings;

/**
 * Finds the largest continuous set of small files that meet the compaction ratio and do not prevent
 * future compactions.
 *
 * <p>
 * The following configuration options are supported. Replace {@code <service>} with the name of the
 * compaction service you are configuring.
 *
 * <ul>
 * <li>{@code compaction.service.<service>.opts.executors} This is a json array of objects where
 * each object has the fields:
 * <table>
 * <caption>Default Compaction Planner Executor options</caption>
 * <tr>
 * <th>Field Name</th>
 * <th>Description</th>
 * </tr>
 * <tr>
 * <td>name</td>
 * <td>name or alias of the executor (required)</td>
 * </tr>
 * <tr>
 * <td>type</td>
 * <td>valid values 'internal' or 'external' (required)</td>
 * </tr>
 * <tr>
 * <td>maxSize</td>
 * <td>threshold sum of the input files (required for all but one of the configs)</td>
 * </tr>
 * <tr>
 * <td>numThreads</td>
 * <td>number of threads for this executor configuration (required for 'internal', cannot be
 * specified for 'external')</td>
 * </tr>
 * <tr>
 * <td>queue</td>
 * <td>name of the external compaction queue (required for 'external', cannot be specified for
 * 'internal')</td>
 * </tr>
 * </table>
 * <br>
 * Note: The "executors" option has been deprecated in 3.1 and will be removed in a future release.
 * This example uses the new `compaction.service` prefix. The property prefix
 * "tserver.compaction.major.service" has also been deprecated in 3.1 and will be removed in a
 * future release. The maxSize field determines the maximum size of compaction that will run on an
 * executor. The maxSize field can have a suffix of K,M,G for kilobytes, megabytes, or gigabytes and
 * represents the sum of the input files for a given compaction. One executor can have no max size
 * and it will run everything that is too large for the other executors. If all executors have a max
 * size, then system compactions will only run for compactions smaller than the largest max size.
 * User, chop, and selector compactions will always run, even if there is no executor for their
 * size. These compactions will run on the executor with the largest max size. The following example
 * value for this property will create 3 threads to run compactions of files whose file size sum is
 * less than 100M, 3 threads to run compactions of files whose file size sum is less than 500M, and
 * run all other compactions on Compactors configured to run compactions for Queue1:
 *
 * <pre>
 * {@code
 * [
 *  {"name":"small", "type": "internal", "maxSize":"100M","numThreads":3},
 *  {"name":"medium", "type": "internal", "maxSize":"500M","numThreads":3},
 *  {"name": "large", "type": "external", "queue", "Queue1"}
 * ]}
 * </pre>
 *
 * Note that the use of 'external' requires that the CompactionCoordinator and at least one
 * Compactor for Queue1 is running.
 * <li>{@code compaction.service.<service>.opts.maxOpen} This determines the maximum number of files
 * that will be included in a single compaction.
 * <li>{@code compaction.service.<service>.opts.queues} This is a json array of queue objects which
 * have the following fields:
 * <table>
 * <caption>Default Compaction Planner Queue options</caption>
 * <tr>
 * <th>Field Name</th>
 * <th>Description</th>
 * </tr>
 * <tr>
 * <td>name</td>
 * <td>name or alias of the queue (required)</td>
 * </tr>
 * <tr>
 * <td>maxSize</td>
 * <td>threshold sum of the input files (required for all but one of the configs)</td>
 * </tr>
 * </table>
 * <br>
 * This 'queues' object is used for defining external compaction queues without needing to use the
 * thread-based 'executors' property.
 * </ul>
 *
 * @since 3.1.0
 * @see org.apache.accumulo.core.spi.compaction
 */

public class DefaultCompactionPlanner implements CompactionPlanner {

  private final static Logger log = LoggerFactory.getLogger(DefaultCompactionPlanner.class);

  private static class ExecutorConfig {
    String type;
    String name;
    String maxSize;
    Integer numThreads;
    String queue;
  }

  private static class QueueConfig {
    String name;
    String maxSize;
  }

  private static class Executor {
    final CompactionExecutorId ceid;
    final Long maxSize;

    public Executor(CompactionExecutorId ceid, Long maxSize) {
      Preconditions.checkArgument(maxSize == null || maxSize > 0, "Invalid value for maxSize");
      this.ceid = Objects.requireNonNull(ceid, "Compaction ID is null");
      this.maxSize = maxSize;
    }

    Long getMaxSize() {
      return maxSize;
    }

    @Override
    public String toString() {
      return "[ceid=" + ceid + ", maxSize=" + maxSize + "]";
    }
  }

  private List<Executor> executors;
  private int maxFilesToCompact;

  @SuppressFBWarnings(value = {"UWF_UNWRITTEN_FIELD", "NP_UNWRITTEN_FIELD"},
      justification = "Field is written by Gson")
  @Override
  public void init(InitParameters params) {
    List<Executor> tmpExec = new ArrayList<>();
    String values;

    if (params.getOptions().containsKey("executors")
        && !params.getOptions().get("executors").isBlank()) {
      values = params.getOptions().get("executors");

      // Generate a list of fields from the desired object.
      final List<String> execFields = Arrays.stream(ExecutorConfig.class.getDeclaredFields())
          .map(Field::getName).collect(Collectors.toList());

      for (JsonElement element : GSON.get().fromJson(values, JsonArray.class)) {
        validateConfig(element, execFields, ExecutorConfig.class.getName());
        ExecutorConfig executorConfig = GSON.get().fromJson(element, ExecutorConfig.class);

        Long maxSize = executorConfig.maxSize == null ? null
            : ConfigurationTypeHelper.getFixedMemoryAsBytes(executorConfig.maxSize);
        CompactionExecutorId ceid;

        // If not supplied, GSON will leave type null. Default to internal
        if (executorConfig.type == null) {
          executorConfig.type = "internal";
        }

        switch (executorConfig.type) {
          case "internal":
            Preconditions.checkArgument(null == executorConfig.queue,
                "'queue' should not be specified for internal compactions");
            int numThreads = Objects.requireNonNull(executorConfig.numThreads,
                "'numThreads' must be specified for internal type");
            ceid = params.getExecutorManager().createExecutor(executorConfig.name, numThreads);
            break;
          case "external":
            Preconditions.checkArgument(null == executorConfig.numThreads,
                "'numThreads' should not be specified for external compactions");
            String queue = Objects.requireNonNull(executorConfig.queue,
                "'queue' must be specified for external type");
            ceid = params.getExecutorManager().getExternalExecutor(queue);
            break;
          default:
            throw new IllegalArgumentException("type must be 'internal' or 'external'");
        }
        tmpExec.add(new Executor(ceid, maxSize));
      }
    }

    if (params.getOptions().containsKey("queues") && !params.getOptions().get("queues").isBlank()) {
      values = params.getOptions().get("queues");

      // Generate a list of fields from the desired object.
      final List<String> queueFields = Arrays.stream(QueueConfig.class.getDeclaredFields())
          .map(Field::getName).collect(Collectors.toList());

      for (JsonElement element : GSON.get().fromJson(values, JsonArray.class)) {
        validateConfig(element, queueFields, QueueConfig.class.getName());
        QueueConfig queueConfig = GSON.get().fromJson(element, QueueConfig.class);

        Long maxSize = queueConfig.maxSize == null ? null
            : ConfigurationTypeHelper.getFixedMemoryAsBytes(queueConfig.maxSize);

        CompactionExecutorId ceid;
        String queue = Objects.requireNonNull(queueConfig.name, "'name' must be specified");
        ceid = params.getExecutorManager().getExternalExecutor(queue);
        tmpExec.add(new Executor(ceid, maxSize));
      }
    }

    if (tmpExec.size() < 1) {
      throw new IllegalStateException("No defined executors or queues for this planner");
    }

    tmpExec.sort(Comparator.comparing(Executor::getMaxSize,
        Comparator.nullsLast(Comparator.naturalOrder())));

    executors = List.copyOf(tmpExec);

    if (executors.stream().filter(e -> e.getMaxSize() == null).count() > 1) {
      throw new IllegalArgumentException(
          "Can only have one executor w/o a maxSize. " + params.getOptions().get("executors"));
    }

    // use the add method on the Set interface to check for duplicate maxSizes
    Set<Long> maxSizes = new HashSet<>();
    executors.forEach(e -> {
      if (!maxSizes.add(e.getMaxSize())) {
        throw new IllegalArgumentException(
            "Duplicate maxSize set in executors. " + params.getOptions().get("executors"));
      }
    });

    determineMaxFilesToCompact(params);
  }

  private void determineMaxFilesToCompact(InitParameters params) {
<<<<<<< HEAD

    String maxOpen = params.getOptions().get("maxOpen");
    if (maxOpen == null) {
      maxOpen = "10";
      log.trace("default maxOpen not set, defaulting to 10");
=======
    String fqo = params.getFullyQualifiedOption("maxOpen");
    if (!params.getServiceEnvironment().getConfiguration().isSet(fqo)
        && params.getServiceEnvironment().getConfiguration()
            .isSet(Property.TSERV_MAJC_THREAD_MAXOPEN.getKey())) {
      log.warn("The property " + Property.TSERV_MAJC_THREAD_MAXOPEN.getKey()
          + " was set, it is deprecated.  Set the " + fqo + " option instead.");
      this.maxFilesToCompact = Integer.parseInt(params.getServiceEnvironment().getConfiguration()
          .get(Property.TSERV_MAJC_THREAD_MAXOPEN.getKey()));
    } else {
      this.maxFilesToCompact = Integer.parseInt(params.getOptions().getOrDefault("maxOpen",
          Property.TSERV_COMPACTION_SERVICE_DEFAULT_MAX_OPEN.getDefaultValue()));
>>>>>>> fdd73fb8
    }
    this.maxFilesToCompact = Integer.parseInt(maxOpen);
  }

  private void validateConfig(JsonElement json, List<String> fields, String className) {

    JsonObject jsonObject = GSON.get().fromJson(json, JsonObject.class);

    List<String> objectProperties = new ArrayList<>(jsonObject.keySet());
    HashSet<String> classFieldNames = new HashSet<>(fields);

    if (!classFieldNames.containsAll(objectProperties)) {
      objectProperties.removeAll(classFieldNames);
      throw new JsonParseException(
          "Invalid fields: " + objectProperties + " provided for class: " + className);
    }
  }

  @Override
  public CompactionPlan makePlan(PlanningParameters params) {
    if (params.getCandidates().isEmpty()) {
      return params.createPlanBuilder().build();
    }

    Set<CompactableFile> filesCopy = new HashSet<>(params.getCandidates());

    long maxSizeToCompact = getMaxSizeToCompact(params.getKind());

    Collection<CompactableFile> group;
    if (params.getRunningCompactions().isEmpty()) {
      group =
          findDataFilesToCompact(filesCopy, params.getRatio(), maxFilesToCompact, maxSizeToCompact);

      if (!group.isEmpty() && group.size() < params.getCandidates().size()
          && params.getCandidates().size() <= maxFilesToCompact
          && (params.getKind() == CompactionKind.USER
              || params.getKind() == CompactionKind.SELECTOR)) {
        // USER and SELECTOR compactions must eventually compact all files. When a subset of files
        // that meets the compaction ratio is selected, look ahead and see if the next compaction
        // would also meet the compaction ratio. If not then compact everything to avoid doing
        // more than logarithmic work across multiple comapctions.

        filesCopy.removeAll(group);
        filesCopy.add(getExpected(group, 0));

        if (findDataFilesToCompact(filesCopy, params.getRatio(), maxFilesToCompact,
            maxSizeToCompact).isEmpty()) {
          // The next possible compaction does not meet the compaction ratio, so compact
          // everything.
          group = Set.copyOf(params.getCandidates());
        }

      }

    } else if (params.getKind() == CompactionKind.SYSTEM) {
      // This code determines if once the files compacting finish would they be included in a
      // compaction with the files smaller than them? If so, then wait for the running compaction
      // to complete.

      // The set of files running compactions may produce
      var expectedFiles = getExpected(params.getRunningCompactions());

      if (!Collections.disjoint(filesCopy, expectedFiles)) {
        throw new AssertionError();
      }

      filesCopy.addAll(expectedFiles);

      group =
          findDataFilesToCompact(filesCopy, params.getRatio(), maxFilesToCompact, maxSizeToCompact);

      if (!Collections.disjoint(group, expectedFiles)) {
        // file produced by running compaction will eventually compact with existing files, so
        // wait.
        group = Set.of();
      }
    } else {
      group = Set.of();
    }

    if (group.isEmpty()
        && (params.getKind() == CompactionKind.USER || params.getKind() == CompactionKind.SELECTOR)
        && params.getRunningCompactions().stream()
            .noneMatch(job -> job.getKind() == params.getKind())) {
      group = findMaximalRequiredSetToCompact(params.getCandidates(), maxFilesToCompact);
    }

    if (group.isEmpty()) {
      return params.createPlanBuilder().build();
    } else {
      // determine which executor to use based on the size of the files
      var ceid = getExecutor(group);

      return params.createPlanBuilder().addJob(createPriority(params, group), ceid, group).build();
    }
  }

  private static short createPriority(PlanningParameters params,
      Collection<CompactableFile> group) {
    return CompactionJobPrioritizer.createPriority(params.getKind(), params.getAll().size(),
        group.size());
  }

  private long getMaxSizeToCompact(CompactionKind kind) {
    if (kind == CompactionKind.SYSTEM) {
      Long max = executors.get(executors.size() - 1).maxSize;
      if (max != null) {
        return max;
      }
    }
    return Long.MAX_VALUE;
  }

  private CompactableFile getExpected(Collection<CompactableFile> files, int count) {
    long size = files.stream().mapToLong(CompactableFile::getEstimatedSize).sum();
    try {
      return CompactableFile.create(
          new URI("hdfs://fake/accumulo/tables/adef/t-zzFAKEzz/FAKE-0000" + count + ".rf"), size,
          0);
    } catch (URISyntaxException e) {
      throw new IllegalStateException(e);
    }
  }

  /**
   * @return the expected files sizes for sets of compacting files.
   */
  private Set<CompactableFile> getExpected(Collection<CompactionJob> compacting) {

    Set<CompactableFile> expected = new HashSet<>();

    int count = 0;

    for (CompactionJob job : compacting) {
      count++;
      expected.add(getExpected(job.getFiles(), count));
    }

    return expected;
  }

  private static Collection<CompactableFile>
      findMaximalRequiredSetToCompact(Collection<CompactableFile> files, int maxFilesToCompact) {

    if (files.size() <= maxFilesToCompact) {
      return files;
    }

    List<CompactableFile> sortedFiles = sortByFileSize(files);

    int numToCompact = maxFilesToCompact;

    if (sortedFiles.size() > maxFilesToCompact && sortedFiles.size() < 2 * maxFilesToCompact) {
      // on the second to last compaction pass, compact the minimum amount of files possible
      numToCompact = sortedFiles.size() - maxFilesToCompact + 1;
    }

    return sortedFiles.subList(0, numToCompact);
  }

  static Collection<CompactableFile> findDataFilesToCompact(Set<CompactableFile> files,
      double ratio, int maxFilesToCompact, long maxSizeToCompact) {
    if (files.size() <= 1) {
      return Collections.emptySet();
    }

    // sort files from smallest to largest. So position 0 has the smallest file.
    List<CompactableFile> sortedFiles = sortByFileSize(files);

    int maxSizeIndex = sortedFiles.size();
    long sum = 0;
    for (int i = 0; i < sortedFiles.size(); i++) {
      sum += sortedFiles.get(i).getEstimatedSize();
      if (sum > maxSizeToCompact) {
        maxSizeIndex = i;
        break;
      }
    }

    if (maxSizeIndex < sortedFiles.size()) {
      sortedFiles = sortedFiles.subList(0, maxSizeIndex);
      if (sortedFiles.size() <= 1) {
        return Collections.emptySet();
      }
    }

    int windowStart = 0;
    int windowEnd = Math.min(sortedFiles.size(), maxFilesToCompact);

    while (windowEnd <= sortedFiles.size()) {
      var filesToCompact =
          findDataFilesToCompact(sortedFiles.subList(windowStart, windowEnd), ratio);
      if (!filesToCompact.isEmpty()) {
        return filesToCompact;
      }

      windowStart++;
      windowEnd++;
    }

    return Collections.emptySet();

  }

  /**
   * Find the largest set of contiguous small files that meet the compaction ratio. For a set of
   * file size like [101M,102M,103M,104M,4M,3M,3M,3M,3M], it would be nice compact the smaller files
   * [4M,3M,3M,3M,3M] followed by the larger ones. The reason to do the smaller ones first is to
   * more quickly reduce the number of files. However, all compactions should still follow the
   * compaction ratio in order to ensure the amount of data rewriting is logarithmic.
   *
   * <p>
   * A set of files meets the compaction ratio when the largestFileinSet * compactionRatio &lt;
   * sumOfFileSizesInSet. This algorithm grows the set of small files until it meets the compaction
   * ratio, then keeps growing it while it continues to meet the ratio. Once a set does not meet the
   * compaction ratio, the last set that did is returned. Growing the set of small files means
   * adding the smallest file not in the set.
   *
   * <p>
   * There is one caveat to the algorithm mentioned above, if a smaller set of files would prevent a
   * future compaction then do not select it. This code in this function performs a look ahead to
   * see if a candidate set will prevent future compactions.
   *
   * <p>
   * As an example of a small set of files that could prevent a future compaction, consider the
   * files sizes [100M,99M,33M,33M,33M,33M]. For a compaction ratio of 3, the set
   * [100M,99M,33M,33M,33M,33M] and [33M,33M,33M,33M] both meet the compaction ratio. If the set
   * [33M,33M,33M,33M] is compacted, then it will result in a tablet having [132M, 100M, 99M] which
   * does not meet the compaction ration. So in this case, choosing the set [33M,33M,33M,33M]
   * prevents a future compaction that could have occurred. This function will not choose the
   * smaller set because of it would prevent the future compaction.
   */
  private static Collection<CompactableFile>
      findDataFilesToCompact(List<CompactableFile> sortedFiles, double ratio) {

    int larsmaIndex = -1;
    long larsmaSum = Long.MIN_VALUE;

    // index into sortedFiles, everything at and below this index meets the compaction ratio
    int goodIndex = -1;

    long sum = sortedFiles.get(0).getEstimatedSize();

    for (int c = 1; c < sortedFiles.size(); c++) {
      long currSize = sortedFiles.get(c).getEstimatedSize();

      // ensure data is sorted
      Preconditions.checkArgument(currSize >= sortedFiles.get(c - 1).getEstimatedSize());

      sum += currSize;

      if (currSize * ratio < sum) {
        goodIndex = c;
      } else if (c - 1 == goodIndex) {
        // The previous file met the compaction ratio, but the current file does not. So all of the
        // previous files are candidates. However we must ensure that any candidate set produces a
        // file smaller than the next largest file in the next candidate set to ensure future
        // compactions are not prevented.
        if (larsmaIndex == -1 || larsmaSum > sortedFiles.get(goodIndex).getEstimatedSize()) {
          larsmaIndex = goodIndex;
          larsmaSum = sum - currSize;
        } else {
          break;
        }
      }
    }

    if (sortedFiles.size() - 1 == goodIndex
        && (larsmaIndex == -1 || larsmaSum > sortedFiles.get(goodIndex).getEstimatedSize())) {
      larsmaIndex = goodIndex;
    }

    if (larsmaIndex == -1) {
      return Collections.emptySet();
    }

    return sortedFiles.subList(0, larsmaIndex + 1);
  }

  CompactionExecutorId getExecutor(Collection<CompactableFile> files) {

    long size = files.stream().mapToLong(CompactableFile::getEstimatedSize).sum();

    for (Executor executor : executors) {
      if (executor.maxSize == null || size < executor.maxSize) {
        return executor.ceid;
      }
    }

    return executors.get(executors.size() - 1).ceid;
  }

  private static List<CompactableFile> sortByFileSize(Collection<CompactableFile> files) {
    ArrayList<CompactableFile> sortedFiles = new ArrayList<>(files);

    // sort from smallest file to largest
    Collections.sort(sortedFiles, Comparator.comparingLong(CompactableFile::getEstimatedSize)
        .thenComparing(CompactableFile::getUri));

    return sortedFiles;
  }
}<|MERGE_RESOLUTION|>--- conflicted
+++ resolved
@@ -36,6 +36,7 @@
 
 import org.apache.accumulo.core.client.admin.compaction.CompactableFile;
 import org.apache.accumulo.core.conf.ConfigurationTypeHelper;
+import org.apache.accumulo.core.conf.Property;
 import org.apache.accumulo.core.util.compaction.CompactionJobPrioritizer;
 import org.slf4j.Logger;
 import org.slf4j.LoggerFactory;
@@ -279,26 +280,13 @@
     determineMaxFilesToCompact(params);
   }
 
+  @SuppressWarnings("deprecation")
   private void determineMaxFilesToCompact(InitParameters params) {
-<<<<<<< HEAD
 
     String maxOpen = params.getOptions().get("maxOpen");
     if (maxOpen == null) {
-      maxOpen = "10";
-      log.trace("default maxOpen not set, defaulting to 10");
-=======
-    String fqo = params.getFullyQualifiedOption("maxOpen");
-    if (!params.getServiceEnvironment().getConfiguration().isSet(fqo)
-        && params.getServiceEnvironment().getConfiguration()
-            .isSet(Property.TSERV_MAJC_THREAD_MAXOPEN.getKey())) {
-      log.warn("The property " + Property.TSERV_MAJC_THREAD_MAXOPEN.getKey()
-          + " was set, it is deprecated.  Set the " + fqo + " option instead.");
-      this.maxFilesToCompact = Integer.parseInt(params.getServiceEnvironment().getConfiguration()
-          .get(Property.TSERV_MAJC_THREAD_MAXOPEN.getKey()));
-    } else {
-      this.maxFilesToCompact = Integer.parseInt(params.getOptions().getOrDefault("maxOpen",
-          Property.TSERV_COMPACTION_SERVICE_DEFAULT_MAX_OPEN.getDefaultValue()));
->>>>>>> fdd73fb8
+      maxOpen = Property.TSERV_COMPACTION_SERVICE_DEFAULT_MAX_OPEN.getDefaultValue();
+      log.trace("default maxOpen not set, defaulting to {}", maxOpen);
     }
     this.maxFilesToCompact = Integer.parseInt(maxOpen);
   }
