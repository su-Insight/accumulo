--- conflicted
+++ resolved
@@ -31,7 +31,8 @@
  * interface should return keys in sorted order.
  */
 
-public interface SortedKeyValueIterator<K extends WritableComparable<?>,V extends Writable> extends YieldingKeyValueIterator<K,V> {
+public interface SortedKeyValueIterator<K extends WritableComparable<?>,V extends Writable>
+    extends YieldingKeyValueIterator<K,V> {
   /**
    * Initializes the iterator. Data should not be read from the source in this method.
    *
@@ -52,13 +53,8 @@
       throws IOException;
 
   /**
-<<<<<<< HEAD
-   * Returns true if the iterator has more elements. Note that if this iterator has yielded (@see YieldingKeyValueIterator.enableYielding(YieldCallback)), this
-   * this method must return false.
-=======
    * Returns true if the iterator has more elements. Note that if this iterator has yielded (@see
-   * enableYielding(YieldCallback)), this this method must return false.
->>>>>>> f4f43feb
+   * YieldingKeyValueIterator.enableYielding(YieldCallback)), this this method must return false.
    *
    * @return <tt>true</tt> if the iterator has more elements.
    * @exception IllegalStateException
