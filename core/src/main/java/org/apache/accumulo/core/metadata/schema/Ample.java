/*
 * Licensed to the Apache Software Foundation (ASF) under one
 * or more contributor license agreements.  See the NOTICE file
 * distributed with this work for additional information
 * regarding copyright ownership.  The ASF licenses this file
 * to you under the Apache License, Version 2.0 (the
 * "License"); you may not use this file except in compliance
 * with the License.  You may obtain a copy of the License at
 *
 *   https://www.apache.org/licenses/LICENSE-2.0
 *
 * Unless required by applicable law or agreed to in writing,
 * software distributed under the License is distributed on an
 * "AS IS" BASIS, WITHOUT WARRANTIES OR CONDITIONS OF ANY
 * KIND, either express or implied.  See the License for the
 * specific language governing permissions and limitations
 * under the License.
 */
package org.apache.accumulo.core.metadata.schema;

import java.util.Collection;
import java.util.Iterator;
import java.util.Map;
import java.util.UUID;
import java.util.function.Consumer;
import java.util.function.Predicate;
import java.util.stream.Stream;

import org.apache.accumulo.core.client.ConditionalWriter;
import org.apache.accumulo.core.client.admin.TabletAvailability;
import org.apache.accumulo.core.data.Key;
import org.apache.accumulo.core.data.Mutation;
import org.apache.accumulo.core.data.TableId;
import org.apache.accumulo.core.data.Value;
import org.apache.accumulo.core.dataImpl.KeyExtent;
import org.apache.accumulo.core.fate.FateId;
import org.apache.accumulo.core.gc.GcCandidate;
import org.apache.accumulo.core.gc.ReferenceFile;
import org.apache.accumulo.core.metadata.AccumuloTable;
import org.apache.accumulo.core.metadata.ReferencedTabletFile;
import org.apache.accumulo.core.metadata.ScanServerRefTabletFile;
import org.apache.accumulo.core.metadata.StoredTabletFile;
import org.apache.accumulo.core.metadata.TServerInstance;
import org.apache.accumulo.core.metadata.schema.TabletMetadata.ColumnType;
import org.apache.accumulo.core.metadata.schema.TabletMetadata.Location;
import org.apache.accumulo.core.tabletserver.log.LogEntry;
import org.apache.accumulo.core.util.time.SteadyTime;
import org.apache.hadoop.io.Text;

/**
 * Accumulo Metadata Persistence Layer. Entry point and abstractions layer for reading and updating
 * persisted Accumulo metadata. This metadata may be stored in Zookeeper or in Accumulo system
 * tables.
 *
 * <p>
 * This interface seeks to satisfy the following goals.
 *
 * <ul>
 * <li>Provide a single entry point for all reading and writing of Accumulo Metadata.
 * <li>The root tablet persists its data in Zookeeper. Metadata tablets persist their data in root
 * tablet. All other tablets persist their data in the metadata table. This interface abstracts how
 * and where information for a tablet is actually persisted.
 * <li>Before the creation of this interface, many concurrent metadata table updates resulted in
 * separate synchronous RPCs. The design of this interface allows batching of metadata table updates
 * within a tablet server for cluster wide efficiencies. Batching is not required by
 * implementations, but the design of the interface makes it possible.
 * <li>Make code that updates Accumulo persistent metadata more concise. Before this interface
 * existed, there was a lot of redundant and verbose code for updating metadata.
 * <li>Reduce specialized code for the root tablet. Currently there is specialized code to manage
 * the root tablets files that is different from all other tablets. This interface is the beginning
 * of an effort to remove this specialized code. See #936
 * </ul>
 */
public interface Ample {

  /**
   * Accumulo is a distributed tree with three levels. This enum is used to communicate to Ample
   * that code is interested in operating on the metadata of a data level. Sometimes tables ids or
   * key extents are passed to Ample in lieu of a data level, in these cases the data level is
   * derived from the table id.
   */
  public enum DataLevel {
    ROOT(null, null),
    METADATA(AccumuloTable.ROOT.tableName(), AccumuloTable.ROOT.tableId()),
    USER(AccumuloTable.METADATA.tableName(), AccumuloTable.METADATA.tableId());

    private final String table;
    private final TableId id;

    private DataLevel(String table, TableId id) {
      this.table = table;
      this.id = id;
    }

    /**
     * @return The name of the Accumulo table in which this data level stores its metadata.
     */
    public String metaTable() {
      if (table == null) {
        throw new UnsupportedOperationException();
      }
      return table;
    }

    /**
     * @return The Id of the Accumulo table in which this data level stores its metadata.
     */
    public TableId metaTableId() {
      if (id == null) {
        throw new UnsupportedOperationException();
      }
      return id;
    }

    public static DataLevel of(TableId tableId) {
      if (tableId.equals(AccumuloTable.ROOT.tableId())) {
        return DataLevel.ROOT;
      } else if (tableId.equals(AccumuloTable.METADATA.tableId())) {
        return DataLevel.METADATA;
      } else {
        return DataLevel.USER;
      }
    }
  }

  /**
   * Controls how Accumulo metadata is read. Currently this only impacts reading the root tablet
   * stored in Zookeeper. Reading data stored in the Accumulo metadata table is always immediate
   * consistency.
   */
  public enum ReadConsistency {
    /**
     * Read data in a way that is slower, but should always yield the latest data. In addition to
     * being slower, it's possible this read consistency can place higher load on shared resource
     * which can negatively impact an entire cluster.
     */
    IMMEDIATE,
    /**
     * Read data in a way that may be faster but may yield out of date data.
     */
    EVENTUAL
  }

  /**
   * Enables status based processing of GcCandidates.
   */
  public enum GcCandidateType {
    /**
     * Candidates which have corresponding file references still present in tablet metadata.
     */
    INUSE,
    /**
     * Candidates that have no matching file references and can be removed from the system.
     */
    VALID,
    /**
     * Candidates that are malformed.
     */
    INVALID
  }

  /**
   * Read a single tablets metadata. No checking is done for prev row, so it could differ. The
   * method will read the data using {@link ReadConsistency#IMMEDIATE}.
   *
   * @param extent Reads tablet metadata using the table id and end row from this extent.
   * @param colsToFetch What tablets columns to fetch. If empty, then everything is fetched.
   */
  default TabletMetadata readTablet(KeyExtent extent, ColumnType... colsToFetch) {
    return readTablet(extent, ReadConsistency.IMMEDIATE, colsToFetch);
  }

  /**
   * Read a single tablets metadata. No checking is done for prev row, so it could differ.
   *
   * @param extent Reads tablet metadata using the table id and end row from this extent.
   * @param readConsistency Controls how the data is read.
   * @param colsToFetch What tablets columns to fetch. If empty, then everything is fetched.
   */
  TabletMetadata readTablet(KeyExtent extent, ReadConsistency readConsistency,
      ColumnType... colsToFetch);

  /**
   * Entry point for reading multiple tablets' metadata. Generates a TabletsMetadata builder object
   * and assigns the AmpleImpl client to that builder object. This allows readTablets() to be called
   * from a ClientContext. Associated methods of the TabletsMetadata Builder class are used to
   * generate the metadata.
   */
  TabletsMetadata.TableOptions readTablets();

  /**
   * Initiates mutating a single tablets persistent metadata. No data is persisted until the
   * {@code mutate()} method is called on the returned object. If updating multiple tablets,
   * consider using {@link #mutateTablets()}
   *
   * @param extent Mutates a tablet that has this table id and end row. The prev end row is not
   *        considered or checked.
   */
  default TabletMutator mutateTablet(KeyExtent extent) {
    throw new UnsupportedOperationException();
  }

  /**
   * Use this when updating multiple tablets. Ensure the returns TabletsMutator is closed, or data
   * may not be persisted.
   */
  default TabletsMutator mutateTablets() {
    throw new UnsupportedOperationException();
  }

  /**
   * An entry point for updating tablets metadata using a conditional writer. The returned mutator
   * will buffer everything in memory until {@link ConditionalTabletsMutator#process()} is called.
   * If buffering everything in memory is undesirable, then consider using
   * {@link #conditionallyMutateTablets(Consumer)}
   *
   * @see ConditionalTabletMutator#submit(RejectionHandler)
   */
  default ConditionalTabletsMutator conditionallyMutateTablets() {
    throw new UnsupportedOperationException();
  }

  /**
   * An entry point for updating tablets metadata using a conditional writer asynchronously. This
   * will process conditional mutations in the background as they are added. The benefit of this
   * method over {@link #conditionallyMutateTablets()} is that it can avoid buffering everything in
   * memory. Using this method may also be faster as it allows tablet metadata scans and conditional
   * updates of tablets to run concurrently.
   *
   * @param resultsConsumer as conditional mutations are processed in the background their result is
   *        passed to this consumer. This consumer should be thread safe as it may be called from a
   *        different thread.
   * @return A conditional tablet mutator that will asynchronously report results. Closing this
   *         object will force everything to be processed and reported. The returned object is not
   *         thread safe and is only intended to be used by a single thread.
   * @see ConditionalTabletMutator#submit(RejectionHandler)
   */
  default AsyncConditionalTabletsMutator
      conditionallyMutateTablets(Consumer<ConditionalResult> resultsConsumer) {
    throw new UnsupportedOperationException();
  }

  default void putGcCandidates(TableId tableId, Collection<StoredTabletFile> candidates) {
    throw new UnsupportedOperationException();
  }

  /**
   * Unlike {@link #putGcCandidates(TableId, Collection)} this takes file and dir GC candidates.
   */
  default void putGcFileAndDirCandidates(TableId tableId, Collection<ReferenceFile> candidates) {
    throw new UnsupportedOperationException();
  }

  /**
   * Enum added to support unique candidate deletions in 2.1
   */
  default void deleteGcCandidates(DataLevel level, Collection<GcCandidate> candidates,
      GcCandidateType type) {
    throw new UnsupportedOperationException();
  }

  default Iterator<GcCandidate> getGcCandidates(DataLevel level) {
    throw new UnsupportedOperationException();
  }

  /**
   * Return an encoded delete marker Mutation to delete the specified TabletFile path. A
   * ReferenceFile is used for the parameter because the Garbage Collector is optimized to store a
   * directory for Tablet File. Otherwise, a {@link ReferencedTabletFile} object could be used. The
   * tabletFilePathToRemove is validated and normalized before creating the mutation.
   *
   * @param tabletFilePathToRemove String full path of the TabletFile
   * @return Mutation with encoded delete marker
   */
  default Mutation createDeleteMutation(ReferenceFile tabletFilePathToRemove) {
    throw new UnsupportedOperationException();
  }

  /**
   * This interface allows efficiently updating multiple tablets. Unless close is called, changes
   * may not be persisted.
   */
  public interface TabletsMutator extends AutoCloseable {
    TabletMutator mutateTablet(KeyExtent extent);

    @Override
    void close();
  }

  interface ConditionalResult {

    /**
     * This enum was created instead of using {@link ConditionalWriter.Status} because Ample has
     * automated handling for most of the statuses of the conditional writer and therefore only a
     * subset are expected to be passed out of Ample. This enum represents the subset that Ample
     * will actually return.
     */
    enum Status {
      ACCEPTED, REJECTED
    }

    /**
     * Returns the status of the conditional mutation or may return a computed status of ACCEPTED in
     * some cases, see {@link ConditionalTabletMutator#submit(RejectionHandler)} for details.
     */
    Status getStatus();

    KeyExtent getExtent();

    /**
     * This can only be called when {@link #getStatus()} returns something other than
     * {@link Status#ACCEPTED}. It reads that tablets metadata for a failed conditional mutation.
     * This can be used to see why it was not accepted.
     */
    TabletMetadata readMetadata();
  }

  interface AsyncConditionalTabletsMutator extends AutoCloseable {
    /**
     * @return A fluent interface to conditional mutating a tablet. Ensure you call
     *         {@link ConditionalTabletMutator#submit(RejectionHandler)} when finished.
     */
    OperationRequirements mutateTablet(KeyExtent extent);

    /**
     * Closing ensures that all mutations are processed and their results are reported.
     */
    @Override
    void close();
  }

  interface ConditionalTabletsMutator extends AsyncConditionalTabletsMutator {

    /**
     * After creating one or more conditional mutations using {@link #mutateTablet(KeyExtent)}, call
     * this method to process them using a {@link ConditionalWriter}
     *
     * @return The result from the {@link ConditionalWriter} of processing each tablet.
     */
    Map<KeyExtent,ConditionalResult> process();
  }

  /**
   * Interface for changing a tablets persistent data.
   */
  interface TabletUpdates<T> {
    T putPrevEndRow(Text per);

    T putFile(ReferencedTabletFile path, DataFileValue dfv);

    T putFile(StoredTabletFile path, DataFileValue dfv);

    T deleteFile(StoredTabletFile path);

    T putScan(StoredTabletFile path);

    T deleteScan(StoredTabletFile path);

    T putFlushId(long flushId);

    T putFlushNonce(long flushNonce);

    T putLocation(Location location);

    T deleteLocation(Location location);

    T putDirName(String dirName);

    T putWal(LogEntry logEntry);

    T deleteWal(LogEntry logEntry);

    T putTime(MetadataTime time);

    T putBulkFile(ReferencedTabletFile bulkref, FateId fateId);

    T deleteBulkFile(StoredTabletFile bulkref);

    T putSuspension(TServerInstance tserver, SteadyTime suspensionTime);

    T deleteSuspension();

    T putExternalCompaction(ExternalCompactionId ecid, CompactionMetadata ecMeta);

    T deleteExternalCompaction(ExternalCompactionId ecid);

    T putCompacted(FateId fateId);

    T deleteCompacted(FateId fateId);

    T putTabletAvailability(TabletAvailability tabletAvailability);

    T setHostingRequested();

    T deleteHostingRequested();

    T putOperation(TabletOperationId opId);

    T deleteOperation();

    T putSelectedFiles(SelectedFiles selectedFiles);

    T deleteSelectedFiles();

    /**
     * Deletes all the columns in the keys.
     *
     * @throws IllegalArgumentException if rows in keys do not match tablet row or column visibility
     *         is not empty
     */
<<<<<<< HEAD
    T deleteAll(Iterable<Map.Entry<Key,Value>> entries);
=======
    T deleteAll(Collection<Map.Entry<Key,Value>> entries);
>>>>>>> 479b2637

    T setMerged();

    T deleteMerged();

    T putUserCompactionRequested(FateId fateId);

    T deleteUserCompactionRequested(FateId fateId);

    T setUnSplittable(UnSplittableMetadata unSplittableMeta);

    T deleteUnSplittable();

    /**
     * By default the server lock is automatically added to mutations unless this method is set to
     * false.
     */
    T automaticallyPutServerLock(boolean b);
  }

  interface TabletMutator extends TabletUpdates<TabletMutator> {
    /**
     * This method persist (or queues for persisting) previous put and deletes against this object.
     * Unless this method is called, previous calls will never be persisted. The purpose of this
     * method is to prevent partial changes in the case of an exception.
     *
     * <p>
     * Implementors of this interface should ensure either all requested changes are persisted or
     * none.
     *
     * <p>
     * After this method is called, calling any method on this object will result in an exception.
     */
    void mutate();
  }

  /**
   * A tablet operation is a mutually exclusive action that is running against a tablet. Its very
   * important that every conditional mutation specifies requirements about operations in order to
   * satisfy the mutual exclusion goal. This interface forces those requirements to specified by
   * making it the only choice available before specifying other tablet requirements or mutations.
   *
   * @see MetadataSchema.TabletsSection.ServerColumnFamily#OPID_COLUMN
   */
  interface OperationRequirements {

    /**
     * This should be used to make changes to a hosted tablet and ensure the location is as
     * expected. Hosted tablets should unload when an operation id set, but can update their
     * metadata prior to unloading.
     *
     * @see MetadataSchema.TabletsSection.ServerColumnFamily#OPID_COLUMN
     */
    ConditionalTabletMutator requireLocation(Location location);

    /**
     * Require a specific operation with a unique id is present. This would be normally be called by
     * the code executing that operation.
     */
    ConditionalTabletMutator requireOperation(TabletOperationId operationId);

    /**
     * Require that no mutually exclusive operations are running against this tablet.
     */
    ConditionalTabletMutator requireAbsentOperation();

    /**
     * Require an entire tablet is absent, so the tablet row has no columns. If the entire tablet is
     * absent, then this implies the tablet operation is also absent so there is no need to specify
     * that.
     */
    ConditionalTabletMutator requireAbsentTablet();
  }

  /**
   * Convenience interface for handling conditional mutations with a status of REJECTED.
   */
  interface RejectionHandler extends Predicate<TabletMetadata> {

    /**
     * @return true if the handler should be called when a tablet no longer exists
     */
    default boolean callWhenTabletDoesNotExists() {
      return false;
    }

    /**
     * @return a RejectionHandler that considers that case where the tablet no longer exists as
     *         accepted.
     */
    static RejectionHandler acceptAbsentTablet() {
      return new Ample.RejectionHandler() {
        @Override
        public boolean callWhenTabletDoesNotExists() {
          return true;
        }

        @Override
        public boolean test(TabletMetadata tabletMetadata) {
          return tabletMetadata == null;
        }
      };
    }
  }

  interface ConditionalTabletMutator extends TabletUpdates<ConditionalTabletMutator> {

    /**
     * Require that a tablet has no future or current location set.
     */
    ConditionalTabletMutator requireAbsentLocation();

    /**
     * Require that a tablet currently has the specified future or current location.
     */
    ConditionalTabletMutator requireLocation(Location location);

    /**
     * Requires the tablet to have the specified tablet availability before any changes are made.
     */
    ConditionalTabletMutator requireTabletAvailability(TabletAvailability tabletAvailability);

    /**
     * Requires the specified external compaction to exists
     */
    ConditionalTabletMutator requireCompaction(ExternalCompactionId ecid);

    /**
     * For the specified columns, requires the tablets metadata to be the same at the time of update
     * as what is in the passed in tabletMetadata object.
     */
    ConditionalTabletMutator requireSame(TabletMetadata tabletMetadata, ColumnType type,
        ColumnType... otherTypes);

    ConditionalTabletMutator requireAbsentLogs();

    /**
     * <p>
     * Ample provides the following features on top of the conditional writer to help automate
     * handling of edges cases that arise when using the conditional writer.
     * <ul>
     * <li>Automatically resubmit conditional mutations with a status of
     * {@link org.apache.accumulo.core.client.ConditionalWriter.Status#UNKNOWN}.</li>
     * <li>When a mutation is rejected (status of
     * {@link org.apache.accumulo.core.client.ConditionalWriter.Status#REJECTED}) it will read the
     * tablets metadata and call the passed rejectionHandler to determine if the mutation should be
     * considered as accepted.</li>
     * <li>For status of
     * {@link org.apache.accumulo.core.client.ConditionalWriter.Status#INVISIBLE_VISIBILITY} and
     * {@link org.apache.accumulo.core.client.ConditionalWriter.Status#VIOLATED} ample will throw an
     * exception. This is done so that all code does not have to deal with these unexpected
     * statuses.</li>
     * </ul>
     *
     * <p>
     * The motivation behind the rejectionHandler is to help sort things out when conditional
     * mutations are submitted twice and the subsequent submission is rejected even though the first
     * submission was accepted. There are two causes for this. First when a threads is running in
     * something like FATE it may submit a mutation and the thread dies before it sees the response.
     * Later FATE will run the code again for a second time, submitting a second mutation. The
     * second cause is ample resubmitting on unknown as mentioned above. Below are a few examples
     * that go over how Ample will handle these different situations.
     *
     * <h4>Example 1</h4>
     *
     * <ul>
     * <li>Conditional mutation CM1 with a condition requiring an absent location that sets a future
     * location is submitted. When its submitted to ample a rejectionHandler is set that checks the
     * future location.</li>
     * <li>Inside Ample CM1 is submitted to a conditional writer and returns a status of UNKNOWN,
     * but it actually succeeded. This could be caused by the mutation succeeding and the tablet
     * server dying just before it reports back.</li>
     * <li>Ample sees the UNKNOWN status and resubmits CM1 for a second time. Because the future
     * location was set, the mutation is returned to ample with a status of rejected by the
     * conditional writer.</li>
     * <li>Because the mutation was rejected, ample reads the tablet metadata and calls the
     * rejectionHandler. The rejectionHandler sees the future location was set and reports that
     * everything is ok, therefore ample reports the status as ACCEPTED.</li>
     * </ul>
     *
     * <h4>Example 2</h4>
     *
     * <ul>
     * <li>Conditional mutation CM2 with a condition requiring an absent location that sets a future
     * location is submitted. When its submitted to ample a rejectionHandler is set that checks the
     * future location.</li>
     * <li>Inside Ample CM2 is submitted to a conditional writer and returns a status of UNKNOWN,
     * but it actually never made it to the tserver. This could be caused by the tablet server dying
     * just after a network connection was established to send the mutation.</li>
     * <li>Ample sees the UNKNOWN status and resubmits CM2 for a second time. There is no future
     * location set so the mutation is returned to ample with a status of accepted by the
     * conditional writer.</li>
     * <li>Because the mutation was accepted, ample never calls the rejectionHandler and returns it
     * as accepted.</li>
     * </ul>
     *
     * <h4>Example 3</h4>
     *
     * <ul>
     * <li>Conditional mutation CM3 with a condition requiring an absent operation that sets the
     * operation id to a fate transaction id is submitted. When it's submitted to ample a
     * rejectionHandler is set that checks if the operation id equals the fate transaction id.</li>
     * <li>The thread running the fate operation dies after submitting the mutation but before
     * seeing it was actually accepted.</li>
     * <li>Later fate creates an identical mutation to CM3, lets call it CM3.2, and resubmits it
     * with the same rejection handler.</li>
     * <li>CM3.2 is rejected because the operation id is not absent.</li>
     * <li>Because the mutation was rejected, ample calls the rejectionHandler. The rejectionHandler
     * sees in the tablet metadata that the operation id is its fate transaction id and reports back
     * true</li>
     * <li>When rejectionHandler reports true, ample reports the mutation as accepted.</li>
     * </ul>
     *
     * @param rejectionHandler if the conditional mutation comes back with a status of
     *        {@link org.apache.accumulo.core.client.ConditionalWriter.Status#REJECTED} then read
     *        the tablets metadata and apply this check to see if it should be considered as
     *        {@link org.apache.accumulo.core.client.ConditionalWriter.Status#ACCEPTED} in the
     *        return of {@link ConditionalTabletsMutator#process()}. The rejection handler is only
     *        called when a tablets metadata exists. If ample reads a tablet's metadata and the
     *        tablet no longer exists, then ample will not call the rejectionHandler with null
     *        (unless {@link RejectionHandler#callWhenTabletDoesNotExists()} returns true). It will
     *        let the rejected status carry forward in this case.
     */
    void submit(RejectionHandler rejectionHandler);
  }

  /**
   * Insert ScanServer references to Tablet files
   *
   * @param scanRefs set of scan server ref table file objects
   */
  default void putScanServerFileReferences(Collection<ScanServerRefTabletFile> scanRefs) {
    throw new UnsupportedOperationException();
  }

  /**
   * Get ScanServer references to Tablet files
   *
   * @return stream of scan server references
   */
  default Stream<ScanServerRefTabletFile> getScanServerFileReferences() {
    throw new UnsupportedOperationException();
  }

  /**
   * Delete the set of scan server references
   *
   * @param refsToDelete set of scan server references to delete
   */
  default void deleteScanServerFileReferences(Collection<ScanServerRefTabletFile> refsToDelete) {
    throw new UnsupportedOperationException();
  }

  /**
   * Delete scan server references for this server
   *
   * @param serverAddress address of server, cannot be null
   * @param serverSessionId server session id, cannot be null
   */
  default void deleteScanServerFileReferences(String serverAddress, UUID serverSessionId) {
    throw new UnsupportedOperationException();
  }

  /**
   * Create a Bulk Load In Progress flag in the metadata table
   *
   * @param path The bulk directory filepath
   * @param fateId The FateId of the Bulk Import Fate operation.
   */
  default void addBulkLoadInProgressFlag(String path, FateId fateId) {
    throw new UnsupportedOperationException();
  }

  /**
   * Remove a Bulk Load In Progress flag from the metadata table.
   *
   * @param path The bulk directory filepath
   */
  default void removeBulkLoadInProgressFlag(String path) {
    throw new UnsupportedOperationException();
  }
}<|MERGE_RESOLUTION|>--- conflicted
+++ resolved
@@ -408,11 +408,7 @@
      * @throws IllegalArgumentException if rows in keys do not match tablet row or column visibility
      *         is not empty
      */
-<<<<<<< HEAD
-    T deleteAll(Iterable<Map.Entry<Key,Value>> entries);
-=======
     T deleteAll(Collection<Map.Entry<Key,Value>> entries);
->>>>>>> 479b2637
 
     T setMerged();
 
