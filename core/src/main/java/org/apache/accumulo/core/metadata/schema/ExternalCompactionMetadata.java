/*
 * Licensed to the Apache Software Foundation (ASF) under one
 * or more contributor license agreements.  See the NOTICE file
 * distributed with this work for additional information
 * regarding copyright ownership.  The ASF licenses this file
 * to you under the Apache License, Version 2.0 (the
 * "License"); you may not use this file except in compliance
 * with the License.  You may obtain a copy of the License at
 *
 *   https://www.apache.org/licenses/LICENSE-2.0
 *
 * Unless required by applicable law or agreed to in writing,
 * software distributed under the License is distributed on an
 * "AS IS" BASIS, WITHOUT WARRANTIES OR CONDITIONS OF ANY
 * KIND, either express or implied.  See the License for the
 * specific language governing permissions and limitations
 * under the License.
 */
package org.apache.accumulo.core.metadata.schema;

import static java.util.stream.Collectors.toList;
import static java.util.stream.Collectors.toSet;
import static org.apache.accumulo.core.util.LazySingletons.GSON;

import java.util.List;
import java.util.Objects;
import java.util.Set;

import org.apache.accumulo.core.metadata.ReferencedTabletFile;
import org.apache.accumulo.core.metadata.StoredTabletFile;
import org.apache.accumulo.core.spi.compaction.CompactionExecutorId;
import org.apache.accumulo.core.spi.compaction.CompactionKind;
import org.apache.accumulo.core.util.compaction.CompactionExecutorIdImpl;

public class ExternalCompactionMetadata {

  private final Set<StoredTabletFile> jobFiles;
  private final ReferencedTabletFile compactTmpName;
  private final String compactorId;
  private final CompactionKind kind;
  private final short priority;
  private final CompactionExecutorId ceid;
  private final boolean propagateDeletes;
  private final Long fateTxId;

  public ExternalCompactionMetadata(Set<StoredTabletFile> jobFiles,
      ReferencedTabletFile compactTmpName, String compactorId, CompactionKind kind, short priority,
      CompactionExecutorId ceid, boolean propagateDeletes, Long fateTxId) {
    this.jobFiles = Objects.requireNonNull(jobFiles);
    this.compactTmpName = Objects.requireNonNull(compactTmpName);
    this.compactorId = Objects.requireNonNull(compactorId);
    this.kind = Objects.requireNonNull(kind);
    this.priority = priority;
    this.ceid = Objects.requireNonNull(ceid);
    this.propagateDeletes = propagateDeletes;
    this.fateTxId = fateTxId;
  }

  public Set<StoredTabletFile> getJobFiles() {
    return jobFiles;
  }

  public ReferencedTabletFile getCompactTmpName() {
    return compactTmpName;
  }

  public String getCompactorId() {
    return compactorId;
  }

  public CompactionKind getKind() {
    return kind;
  }

  public short getPriority() {
    return priority;
  }

  public CompactionExecutorId getCompactionExecutorId() {
    return ceid;
  }

  public boolean getPropagateDeletes() {
    return propagateDeletes;
  }

  public Long getFateTxId() {
    return fateTxId;
  }

  // This class is used to serialize and deserialize this class using GSon. Any changes to this
  // class must consider persisted data.
  private static class GSonData {
    List<String> inputs;
    String tmp;
    String compactor;
    String kind;
    String executorId;
    short priority;
    boolean propDels;
    Long fateTxId;
  }

  public String toJson() {
    GSonData jData = new GSonData();

<<<<<<< HEAD
    jData.inputs = jobFiles.stream().map(StoredTabletFile::getMetaUpdateDelete).collect(toList());
    jData.tmp = compactTmpName.getMetaInsert();
=======
    jData.inputs = jobFiles.stream().map(StoredTabletFile::getMetadata).collect(toList());
    jData.nextFiles = nextFiles.stream().map(StoredTabletFile::getMetadata).collect(toList());
    jData.tmp = compactTmpName.insert().getMetadata();
>>>>>>> 6bf3aeec
    jData.compactor = compactorId;
    jData.kind = kind.name();
    jData.executorId = ((CompactionExecutorIdImpl) ceid).getExternalName();
    jData.priority = priority;
    jData.propDels = propagateDeletes;
    jData.fateTxId = fateTxId;
    return GSON.get().toJson(jData);
  }

  public static ExternalCompactionMetadata fromJson(String json) {
    GSonData jData = GSON.get().fromJson(json, GSonData.class);

    return new ExternalCompactionMetadata(
        jData.inputs.stream().map(StoredTabletFile::new).collect(toSet()),
<<<<<<< HEAD
        new ReferencedTabletFile(new Path(jData.tmp)), jData.compactor,
=======
        jData.nextFiles.stream().map(StoredTabletFile::new).collect(toSet()),
        StoredTabletFile.of(jData.tmp).getTabletFile(), jData.compactor,
>>>>>>> 6bf3aeec
        CompactionKind.valueOf(jData.kind), jData.priority,
        CompactionExecutorIdImpl.externalId(jData.executorId), jData.propDels, jData.fateTxId);
  }

  @Override
  public String toString() {
    return toJson();
  }
}<|MERGE_RESOLUTION|>--- conflicted
+++ resolved
@@ -104,14 +104,8 @@
   public String toJson() {
     GSonData jData = new GSonData();
 
-<<<<<<< HEAD
-    jData.inputs = jobFiles.stream().map(StoredTabletFile::getMetaUpdateDelete).collect(toList());
-    jData.tmp = compactTmpName.getMetaInsert();
-=======
     jData.inputs = jobFiles.stream().map(StoredTabletFile::getMetadata).collect(toList());
-    jData.nextFiles = nextFiles.stream().map(StoredTabletFile::getMetadata).collect(toList());
     jData.tmp = compactTmpName.insert().getMetadata();
->>>>>>> 6bf3aeec
     jData.compactor = compactorId;
     jData.kind = kind.name();
     jData.executorId = ((CompactionExecutorIdImpl) ceid).getExternalName();
@@ -126,12 +120,7 @@
 
     return new ExternalCompactionMetadata(
         jData.inputs.stream().map(StoredTabletFile::new).collect(toSet()),
-<<<<<<< HEAD
-        new ReferencedTabletFile(new Path(jData.tmp)), jData.compactor,
-=======
-        jData.nextFiles.stream().map(StoredTabletFile::new).collect(toSet()),
         StoredTabletFile.of(jData.tmp).getTabletFile(), jData.compactor,
->>>>>>> 6bf3aeec
         CompactionKind.valueOf(jData.kind), jData.priority,
         CompactionExecutorIdImpl.externalId(jData.executorId), jData.propDels, jData.fateTxId);
   }
