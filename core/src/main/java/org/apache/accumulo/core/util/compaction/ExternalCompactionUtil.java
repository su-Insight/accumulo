/*
 * Licensed to the Apache Software Foundation (ASF) under one
 * or more contributor license agreements.  See the NOTICE file
 * distributed with this work for additional information
 * regarding copyright ownership.  The ASF licenses this file
 * to you under the Apache License, Version 2.0 (the
 * "License"); you may not use this file except in compliance
 * with the License.  You may obtain a copy of the License at
 *
 *   https://www.apache.org/licenses/LICENSE-2.0
 *
 * Unless required by applicable law or agreed to in writing,
 * software distributed under the License is distributed on an
 * "AS IS" BASIS, WITHOUT WARRANTIES OR CONDITIONS OF ANY
 * KIND, either express or implied.  See the License for the
 * specific language governing permissions and limitations
 * under the License.
 */
package org.apache.accumulo.core.util.compaction;

import java.util.ArrayList;
import java.util.Collection;
import java.util.HashMap;
import java.util.HashSet;
import java.util.List;
import java.util.Map;
import java.util.Optional;
import java.util.Set;
import java.util.concurrent.ExecutionException;
import java.util.concurrent.ExecutorService;
import java.util.concurrent.Future;

import org.apache.accumulo.core.Constants;
import org.apache.accumulo.core.clientImpl.ClientContext;
import org.apache.accumulo.core.clientImpl.thrift.ThriftSecurityException;
import org.apache.accumulo.core.compaction.thrift.CompactorService;
import org.apache.accumulo.core.fate.zookeeper.ZooCache.ZcStat;
import org.apache.accumulo.core.fate.zookeeper.ZooReader;
import org.apache.accumulo.core.lock.ServiceLock;
import org.apache.accumulo.core.lock.ServiceLockData.ThriftService;
import org.apache.accumulo.core.metadata.schema.ExternalCompactionId;
import org.apache.accumulo.core.rpc.ThriftUtil;
import org.apache.accumulo.core.rpc.clients.ThriftClientTypes;
import org.apache.accumulo.core.tabletserver.thrift.ActiveCompaction;
import org.apache.accumulo.core.tabletserver.thrift.TExternalCompactionJob;
import org.apache.accumulo.core.trace.TraceUtil;
import org.apache.accumulo.core.util.threads.ThreadPools;
import org.apache.thrift.TException;
import org.apache.zookeeper.KeeperException;
import org.apache.zookeeper.KeeperException.NoNodeException;
import org.slf4j.Logger;
import org.slf4j.LoggerFactory;

import com.google.common.net.HostAndPort;

public class ExternalCompactionUtil {

  private static class RunningCompactionFuture {
    private final String group;
    private final HostAndPort compactor;
    private final Future<TExternalCompactionJob> future;

    public RunningCompactionFuture(String group, HostAndPort compactor,
        Future<TExternalCompactionJob> future) {
      this.group = group;
      this.compactor = compactor;
      this.future = future;
    }

    public String getGroup() {
      return group;
    }

    public HostAndPort getCompactor() {
      return compactor;
    }

    public Future<TExternalCompactionJob> getFuture() {
      return future;
    }
  }

  private static final Logger LOG = LoggerFactory.getLogger(ExternalCompactionUtil.class);

  /**
   * Utility for returning the address of a service in the form host:port
   *
   * @param address HostAndPort of service
   * @return host and port
   */
  public static String getHostPortString(HostAndPort address) {
    if (address == null) {
      return null;
    }
    return address.toString();
  }

  /**
   *
   * @return Optional HostAndPort of Coordinator node if found
   */
  public static Optional<HostAndPort> findCompactionCoordinator(ClientContext context) {
    final String lockPath = context.getZooKeeperRoot() + Constants.ZMANAGER_LOCK;
    return ServiceLock.getLockData(context.getZooCache(), ServiceLock.path(lockPath), new ZcStat())
        .map(sld -> sld.getAddress(ThriftService.COORDINATOR));
  }

  /**
   * @return map of group names to compactor addresses
   */
  public static Map<String,Set<HostAndPort>> getCompactorAddrs(ClientContext context) {
    try {
<<<<<<< HEAD
      final Map<String,List<HostAndPort>> groupsAndAddresses = new HashMap<>();
      final String compactorGroupsPath = context.getZooKeeperRoot() + Constants.ZCOMPACTORS;
      ZooReader zooReader = context.getZooReader();
      List<String> groups = zooReader.getChildren(compactorGroupsPath);
      for (String group : groups) {
=======
      final Map<String,Set<HostAndPort>> queuesAndAddresses = new HashMap<>();
      final String compactorQueuesPath = context.getZooKeeperRoot() + Constants.ZCOMPACTORS;
      ZooReader zooReader = context.getZooReader();
      List<String> queues = zooReader.getChildren(compactorQueuesPath);
      for (String queue : queues) {
        queuesAndAddresses.putIfAbsent(queue, new HashSet<>());
>>>>>>> 9d4d68b2
        try {
          List<String> compactors = zooReader.getChildren(compactorGroupsPath + "/" + group);
          for (String compactor : compactors) {
            // compactor is the address, we are checking to see if there is a child node which
            // represents the compactor's lock as a check that it's alive.
            List<String> children =
                zooReader.getChildren(compactorGroupsPath + "/" + group + "/" + compactor);
            if (!children.isEmpty()) {
              LOG.trace("Found live compactor {} ", compactor);
              groupsAndAddresses.putIfAbsent(group, new ArrayList<>());
              groupsAndAddresses.get(group).add(HostAndPort.fromString(compactor));
            }
          }
        } catch (NoNodeException e) {
          LOG.trace("Ignoring node that went missing", e);
        }
      }

      return groupsAndAddresses;
    } catch (KeeperException e) {
      throw new IllegalStateException(e);
    } catch (InterruptedException e) {
      Thread.currentThread().interrupt();
      throw new IllegalStateException(e);
    }
  }

  /**
   *
   * @param compactor compactor address
   * @param context client context
   * @return list of active compaction
   * @throws ThriftSecurityException tserver permission error
   */
  public static List<ActiveCompaction> getActiveCompaction(HostAndPort compactor,
      ClientContext context) throws ThriftSecurityException {
    CompactorService.Client client = null;
    try {
      client = ThriftUtil.getClient(ThriftClientTypes.COMPACTOR, compactor, context);
      return client.getActiveCompactions(TraceUtil.traceInfo(), context.rpcCreds());
    } catch (ThriftSecurityException e) {
      throw e;
    } catch (TException e) {
      LOG.debug("Failed to contact compactor {}", compactor, e);
    } finally {
      ThriftUtil.returnClient(client, context);
    }
    return List.of();
  }

  /**
   * Get the compaction currently running on the Compactor
   *
   * @param compactorAddr compactor address
   * @param context context
   * @return external compaction job or null if none running
   */
  public static TExternalCompactionJob getRunningCompaction(HostAndPort compactorAddr,
      ClientContext context) {

    CompactorService.Client client = null;
    try {
      client = ThriftUtil.getClient(ThriftClientTypes.COMPACTOR, compactorAddr, context);
      TExternalCompactionJob job =
          client.getRunningCompaction(TraceUtil.traceInfo(), context.rpcCreds());
      if (job.getExternalCompactionId() != null) {
        LOG.debug("Compactor {} is running {}", compactorAddr, job.getExternalCompactionId());
        return job;
      }
    } catch (TException e) {
      LOG.debug("Failed to contact compactor {}", compactorAddr, e);
    } finally {
      ThriftUtil.returnClient(client, context);
    }
    return null;
  }

  private static ExternalCompactionId getRunningCompactionId(HostAndPort compactorAddr,
      ClientContext context) {
    CompactorService.Client client = null;
    try {
      client = ThriftUtil.getClient(ThriftClientTypes.COMPACTOR, compactorAddr, context);
      String secid = client.getRunningCompactionId(TraceUtil.traceInfo(), context.rpcCreds());
      if (!secid.isEmpty()) {
        return ExternalCompactionId.of(secid);
      }
    } catch (TException e) {
      LOG.debug("Failed to contact compactor {}", compactorAddr, e);
    } finally {
      ThriftUtil.returnClient(client, context);
    }
    return null;
  }

  /**
   * This method returns information from the Compactor about the job that is currently running. The
   * RunningCompactions are not fully populated. This method is used from the CompactionCoordinator
   * on a restart to re-populate the set of running compactions on the compactors.
   *
   * @param context server context
   * @return list of compactor and external compaction jobs
   */
  public static List<RunningCompaction> getCompactionsRunningOnCompactors(ClientContext context) {
    final List<RunningCompactionFuture> rcFutures = new ArrayList<>();
    final ExecutorService executor = ThreadPools.getServerThreadPools()
        .getPoolBuilder("CompactorRunningCompactions").numCoreThreads(16).build();

    getCompactorAddrs(context).forEach((group, hp) -> {
      hp.forEach(hostAndPort -> {
        rcFutures.add(new RunningCompactionFuture(group, hostAndPort,
            executor.submit(() -> getRunningCompaction(hostAndPort, context))));
      });
    });
    executor.shutdown();

    final List<RunningCompaction> results = new ArrayList<>();
    rcFutures.forEach(rcf -> {
      try {
        TExternalCompactionJob job = rcf.getFuture().get();
        if (null != job && null != job.getExternalCompactionId()) {
          var compactorAddress = getHostPortString(rcf.getCompactor());
          results.add(new RunningCompaction(job, compactorAddress, rcf.getGroup()));
        }
      } catch (InterruptedException | ExecutionException e) {
        throw new IllegalStateException(e);
      }
    });
    return results;
  }

  public static Collection<ExternalCompactionId>
      getCompactionIdsRunningOnCompactors(ClientContext context) {
    final ExecutorService executor = ThreadPools.getServerThreadPools()
        .getPoolBuilder("CompactorRunningCompactions").numCoreThreads(16).build();
    List<Future<ExternalCompactionId>> futures = new ArrayList<>();

    getCompactorAddrs(context).forEach((q, hp) -> {
      hp.forEach(hostAndPort -> {
        futures.add(executor.submit(() -> getRunningCompactionId(hostAndPort, context)));
      });
    });
    executor.shutdown();

    HashSet<ExternalCompactionId> runningIds = new HashSet<>();

    futures.forEach(future -> {
      try {
        ExternalCompactionId ceid = future.get();
        if (ceid != null) {
          runningIds.add(ceid);
        }
      } catch (InterruptedException | ExecutionException e) {
        throw new IllegalStateException(e);
      }
    });

    return runningIds;
  }

  public static int countCompactors(String groupName, ClientContext context) {
    String groupRoot = context.getZooKeeperRoot() + Constants.ZCOMPACTORS + "/" + groupName;
    List<String> children = context.getZooCache().getChildren(groupRoot);
    if (children == null) {
      return 0;
    }

    int count = 0;

    for (String child : children) {
      List<String> children2 = context.getZooCache().getChildren(groupRoot + "/" + child);
      if (children2 != null && !children2.isEmpty()) {
        count++;
      }
    }

    return count;
  }

  public static void cancelCompaction(ClientContext context, HostAndPort compactorAddr,
      String ecid) {
    CompactorService.Client client = null;
    try {
      client = ThriftUtil.getClient(ThriftClientTypes.COMPACTOR, compactorAddr, context);
      client.cancel(TraceUtil.traceInfo(), context.rpcCreds(), ecid);
    } catch (TException e) {
      LOG.debug("Failed to cancel compactor {} for {}", compactorAddr, ecid, e);
    } finally {
      ThriftUtil.returnClient(client, context);
    }
  }
}<|MERGE_RESOLUTION|>--- conflicted
+++ resolved
@@ -110,20 +110,11 @@
    */
   public static Map<String,Set<HostAndPort>> getCompactorAddrs(ClientContext context) {
     try {
-<<<<<<< HEAD
-      final Map<String,List<HostAndPort>> groupsAndAddresses = new HashMap<>();
+      final Map<String,Set<HostAndPort>> groupsAndAddresses = new HashMap<>();
       final String compactorGroupsPath = context.getZooKeeperRoot() + Constants.ZCOMPACTORS;
       ZooReader zooReader = context.getZooReader();
       List<String> groups = zooReader.getChildren(compactorGroupsPath);
       for (String group : groups) {
-=======
-      final Map<String,Set<HostAndPort>> queuesAndAddresses = new HashMap<>();
-      final String compactorQueuesPath = context.getZooKeeperRoot() + Constants.ZCOMPACTORS;
-      ZooReader zooReader = context.getZooReader();
-      List<String> queues = zooReader.getChildren(compactorQueuesPath);
-      for (String queue : queues) {
-        queuesAndAddresses.putIfAbsent(queue, new HashSet<>());
->>>>>>> 9d4d68b2
         try {
           List<String> compactors = zooReader.getChildren(compactorGroupsPath + "/" + group);
           for (String compactor : compactors) {
@@ -133,7 +124,7 @@
                 zooReader.getChildren(compactorGroupsPath + "/" + group + "/" + compactor);
             if (!children.isEmpty()) {
               LOG.trace("Found live compactor {} ", compactor);
-              groupsAndAddresses.putIfAbsent(group, new ArrayList<>());
+              groupsAndAddresses.putIfAbsent(group, new HashSet<>());
               groupsAndAddresses.get(group).add(HostAndPort.fromString(compactor));
             }
           }
