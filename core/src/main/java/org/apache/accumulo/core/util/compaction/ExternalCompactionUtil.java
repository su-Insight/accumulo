--- conflicted
+++ resolved
@@ -18,8 +18,6 @@
  */
 package org.apache.accumulo.core.util.compaction;
 
-import static java.nio.charset.StandardCharsets.UTF_8;
-
 import java.util.ArrayList;
 import java.util.Collection;
 import java.util.HashMap;
@@ -35,16 +33,10 @@
 import org.apache.accumulo.core.clientImpl.ClientContext;
 import org.apache.accumulo.core.clientImpl.thrift.ThriftSecurityException;
 import org.apache.accumulo.core.compaction.thrift.CompactorService;
-<<<<<<< HEAD
+import org.apache.accumulo.core.fate.zookeeper.ZooCache.ZcStat;
 import org.apache.accumulo.core.fate.zookeeper.ZooReader;
-import org.apache.accumulo.core.fate.zookeeper.ZooSession;
 import org.apache.accumulo.core.lock.ServiceLock;
 import org.apache.accumulo.core.lock.ServiceLockData.ThriftService;
-=======
-import org.apache.accumulo.core.fate.zookeeper.ServiceLock;
-import org.apache.accumulo.core.fate.zookeeper.ZooCache.ZcStat;
-import org.apache.accumulo.core.fate.zookeeper.ZooReader;
->>>>>>> 94c4e664
 import org.apache.accumulo.core.metadata.schema.ExternalCompactionId;
 import org.apache.accumulo.core.rpc.ThriftUtil;
 import org.apache.accumulo.core.rpc.clients.ThriftClientTypes;
@@ -108,22 +100,8 @@
    */
   public static Optional<HostAndPort> findCompactionCoordinator(ClientContext context) {
     final String lockPath = context.getZooKeeperRoot() + Constants.ZCOORDINATOR_LOCK;
-<<<<<<< HEAD
-    try {
-      var zk = ZooSession.getAnonymousSession(context.getZooKeepers(),
-          context.getZooKeepersSessionTimeOut());
-      return ServiceLock.getLockData(zk, ServiceLock.path(lockPath))
-          .map(sld -> sld.getAddress(ThriftService.COORDINATOR));
-    } catch (KeeperException | InterruptedException e) {
-      throw new IllegalStateException(e);
-=======
-    byte[] address =
-        ServiceLock.getLockData(context.getZooCache(), ServiceLock.path(lockPath), new ZcStat());
-    if (null == address) {
-      return Optional.empty();
->>>>>>> 94c4e664
-    }
-    return Optional.of(HostAndPort.fromString(new String(address, UTF_8)));
+    return ServiceLock.getLockData(context.getZooCache(), ServiceLock.path(lockPath), new ZcStat())
+        .map(sld -> sld.getAddress(ThriftService.COORDINATOR));
   }
 
   /**
