/*
 * Licensed to the Apache Software Foundation (ASF) under one or more
 * contributor license agreements.  See the NOTICE file distributed with
 * this work for additional information regarding copyright ownership.
 * The ASF licenses this file to You under the Apache License, Version 2.0
 * (the "License"); you may not use this file except in compliance with
 * the License.  You may obtain a copy of the License at
 *
 *     http://www.apache.org/licenses/LICENSE-2.0
 *
 * Unless required by applicable law or agreed to in writing, software
 * distributed under the License is distributed on an "AS IS" BASIS,
 * WITHOUT WARRANTIES OR CONDITIONS OF ANY KIND, either express or implied.
 * See the License for the specific language governing permissions and
 * limitations under the License.
 */
package org.apache.accumulo.core.client.impl;

import java.io.IOException;
import java.lang.management.CompilationMXBean;
import java.lang.management.GarbageCollectorMXBean;
import java.lang.management.ManagementFactory;
import java.util.ArrayList;
import java.util.Collections;
import java.util.HashMap;
import java.util.HashSet;
import java.util.Iterator;
import java.util.List;
import java.util.Map;
import java.util.Map.Entry;
import java.util.Set;
import java.util.Timer;
import java.util.TimerTask;
import java.util.concurrent.ExecutorService;
import java.util.concurrent.SynchronousQueue;
import java.util.concurrent.ThreadPoolExecutor;
import java.util.concurrent.TimeUnit;
import java.util.concurrent.atomic.AtomicInteger;
import java.util.concurrent.atomic.AtomicLong;

import org.apache.accumulo.core.client.AccumuloException;
import org.apache.accumulo.core.client.AccumuloSecurityException;
import org.apache.accumulo.core.client.BatchWriterConfig;
import org.apache.accumulo.core.client.Durability;
import org.apache.accumulo.core.client.MutationsRejectedException;
import org.apache.accumulo.core.client.TableDeletedException;
import org.apache.accumulo.core.client.TableNotFoundException;
import org.apache.accumulo.core.client.TableOfflineException;
import org.apache.accumulo.core.client.TimedOutException;
import org.apache.accumulo.core.client.impl.TabletLocator.TabletServerMutations;
import org.apache.accumulo.core.client.impl.thrift.SecurityErrorCode;
import org.apache.accumulo.core.client.impl.thrift.ThriftSecurityException;
import org.apache.accumulo.core.constraints.Violations;
import org.apache.accumulo.core.data.ConstraintViolationSummary;
import org.apache.accumulo.core.data.Mutation;
import org.apache.accumulo.core.data.TabletId;
import org.apache.accumulo.core.data.impl.KeyExtent;
import org.apache.accumulo.core.data.impl.TabletIdImpl;
import org.apache.accumulo.core.data.thrift.TMutation;
import org.apache.accumulo.core.data.thrift.UpdateErrors;
import org.apache.accumulo.core.master.state.tables.TableState;
import org.apache.accumulo.core.rpc.ThriftUtil;
import org.apache.accumulo.core.tabletserver.thrift.ConstraintViolationException;
import org.apache.accumulo.core.tabletserver.thrift.NoSuchScanIDException;
import org.apache.accumulo.core.tabletserver.thrift.NotServingTabletException;
import org.apache.accumulo.core.tabletserver.thrift.TabletClientService;
import org.apache.accumulo.core.trace.Span;
import org.apache.accumulo.core.trace.Trace;
import org.apache.accumulo.core.trace.Tracer;
import org.apache.accumulo.core.trace.thrift.TInfo;
import org.apache.accumulo.core.util.SimpleThreadPool;
import org.apache.hadoop.io.Text;
import org.apache.thrift.TApplicationException;
import org.apache.thrift.TException;
import org.apache.thrift.TServiceClient;
import org.apache.thrift.transport.TTransportException;
import org.slf4j.Logger;
import org.slf4j.LoggerFactory;

import com.google.common.net.HostAndPort;

/*
 * Differences from previous TabletServerBatchWriter
 *   + As background threads finish sending mutations to tablet servers they decrement memory usage
 *   + Once the queue of unprocessed mutations reaches 50% it is always pushed to the background threads,
 *      even if they are currently processing... new mutations are merged with mutations currently
 *      processing in the background
 *   + Failed mutations are held for 1000ms and then re-added to the unprocessed queue
 *   + Flush holds adding of new mutations so it does not wait indefinitely
 *
 * Considerations
 *   + All background threads must catch and note Throwable
 *   + mutations for a single tablet server are only processed by one thread concurrently (if new mutations
 *      come in for a tablet server while one thread is processing mutations for it, no other thread should
 *      start processing those mutations)
 *
 * Memory accounting
 *   + when a mutation enters the system memory is incremented
 *   + when a mutation successfully leaves the system memory is decremented
 *
 *
 *
 */

public class TabletServerBatchWriter {

  private static final Logger log = LoggerFactory.getLogger(TabletServerBatchWriter.class);

  // basic configuration
  private final ClientContext context;
  private final long maxMem;
  private final long maxLatency;
  private final long timeout;
  private final Durability durability;

  // state
  private boolean flushing;
  private boolean closed;
  private MutationSet mutations;

  // background writer
  private final MutationWriter writer;

  // latency timers
  private final Timer jtimer = new Timer("BatchWriterLatencyTimer", true);
  private final Map<String,TimeoutTracker> timeoutTrackers = Collections.synchronizedMap(new HashMap<String,TabletServerBatchWriter.TimeoutTracker>());

  // stats
  private long totalMemUsed = 0;
  private long lastProcessingStartTime;

  private long totalAdded = 0;
  private final AtomicLong totalSent = new AtomicLong(0);
  private final AtomicLong totalBinned = new AtomicLong(0);
  private final AtomicLong totalBinTime = new AtomicLong(0);
  private final AtomicLong totalSendTime = new AtomicLong(0);
  private long startTime = 0;
  private long initialGCTimes;
  private long initialCompileTimes;
  private double initialSystemLoad;

  private AtomicInteger tabletServersBatchSum = new AtomicInteger(0);
  private AtomicInteger tabletBatchSum = new AtomicInteger(0);
  private AtomicInteger numBatches = new AtomicInteger(0);
  private AtomicInteger maxTabletBatch = new AtomicInteger(Integer.MIN_VALUE);
  private AtomicInteger minTabletBatch = new AtomicInteger(Integer.MAX_VALUE);
  private AtomicInteger minTabletServersBatch = new AtomicInteger(Integer.MAX_VALUE);
  private AtomicInteger maxTabletServersBatch = new AtomicInteger(Integer.MIN_VALUE);

  // error handling
  private final Violations violations = new Violations();
  private final Map<KeyExtent,Set<SecurityErrorCode>> authorizationFailures = new HashMap<KeyExtent,Set<SecurityErrorCode>>();
  private final HashSet<String> serverSideErrors = new HashSet<String>();
  private final FailedMutations failedMutations = new FailedMutations();
  private int unknownErrors = 0;
  private boolean somethingFailed = false;
  private Throwable lastUnknownError = null;

  private static class TimeoutTracker {

    final String server;
    final long timeOut;
    long activityTime;
    Long firstErrorTime = null;

    TimeoutTracker(String server, long timeOut) {
      this.timeOut = timeOut;
      this.server = server;
    }

    void startingWrite() {
      activityTime = System.currentTimeMillis();
    }

    void madeProgress() {
      activityTime = System.currentTimeMillis();
      firstErrorTime = null;
    }

    void wroteNothing() {
      if (firstErrorTime == null) {
        firstErrorTime = activityTime;
      } else if (System.currentTimeMillis() - firstErrorTime > timeOut) {
        throw new TimedOutException(Collections.singleton(server));
      }
    }

    void errorOccured(Exception e) {
      wroteNothing();
    }

    public long getTimeOut() {
      return timeOut;
    }
  }

  public TabletServerBatchWriter(ClientContext context, BatchWriterConfig config) {
    this.context = context;
    this.maxMem = config.getMaxMemory();
    this.maxLatency = config.getMaxLatency(TimeUnit.MILLISECONDS) <= 0 ? Long.MAX_VALUE : config.getMaxLatency(TimeUnit.MILLISECONDS);
    this.timeout = config.getTimeout(TimeUnit.MILLISECONDS);
    this.mutations = new MutationSet();
    this.lastProcessingStartTime = System.currentTimeMillis();
    this.durability = config.getDurability();

    this.writer = new MutationWriter(config.getMaxWriteThreads());

    if (this.maxLatency != Long.MAX_VALUE) {
      jtimer.schedule(new TimerTask() {
        @Override
        public void run() {
          try {
            synchronized (TabletServerBatchWriter.this) {
              if ((System.currentTimeMillis() - lastProcessingStartTime) > TabletServerBatchWriter.this.maxLatency)
                startProcessing();
            }
          } catch (Throwable t) {
            updateUnknownErrors("Max latency task failed " + t.getMessage(), t);
          }
        }
      }, 0, this.maxLatency / 4);
    }
  }

  private synchronized void startProcessing() {
    if (mutations.getMemoryUsed() == 0)
      return;
    lastProcessingStartTime = System.currentTimeMillis();
    try {
      writer.queueMutations(mutations);
    } catch (InterruptedException e) {
      log.warn("Mutations rejected from binning thread, retrying...");
      failedMutations.add(mutations);
    }
    mutations = new MutationSet();
  }

  private synchronized void decrementMemUsed(long amount) {
    totalMemUsed -= amount;
    this.notifyAll();
  }

  public synchronized void addMutation(String table, Mutation m) throws MutationsRejectedException {

    if (closed)
      throw new IllegalStateException("Closed");
    if (m.size() == 0)
      throw new IllegalArgumentException("Can not add empty mutations");

    checkForFailures();

    waitRTE(new WaitCondition() {
      @Override
      public boolean shouldWait() {
        return (totalMemUsed > maxMem || flushing) && !somethingFailed;
      }
    });

    // do checks again since things could have changed while waiting and not holding lock
    if (closed)
      throw new IllegalStateException("Closed");
    checkForFailures();

    if (startTime == 0) {
      startTime = System.currentTimeMillis();

      List<GarbageCollectorMXBean> gcmBeans = ManagementFactory.getGarbageCollectorMXBeans();
      for (GarbageCollectorMXBean garbageCollectorMXBean : gcmBeans) {
        initialGCTimes += garbageCollectorMXBean.getCollectionTime();
      }

      CompilationMXBean compMxBean = ManagementFactory.getCompilationMXBean();
      if (compMxBean.isCompilationTimeMonitoringSupported()) {
        initialCompileTimes = compMxBean.getTotalCompilationTime();
      }

      initialSystemLoad = ManagementFactory.getOperatingSystemMXBean().getSystemLoadAverage();
    }

    // create a copy of mutation so that after this method returns the user
    // is free to reuse the mutation object, like calling readFields... this
    // is important for the case where a mutation is passed from map to reduce
    // to batch writer... the map reduce code will keep passing the same mutation
    // object into the reduce method
    m = new Mutation(m);

    totalMemUsed += m.estimatedMemoryUsed();
    mutations.addMutation(table, m);
    totalAdded++;

    if (mutations.getMemoryUsed() >= maxMem / 2) {
      startProcessing();
      checkForFailures();
    }
  }

  public void addMutation(String table, Iterator<Mutation> iterator) throws MutationsRejectedException {
    while (iterator.hasNext()) {
      addMutation(table, iterator.next());
    }
  }

  public synchronized void flush() throws MutationsRejectedException {

    if (closed)
      throw new IllegalStateException("Closed");

    Span span = Trace.start("flush");

    try {
      checkForFailures();

      if (flushing) {
        // some other thread is currently flushing, so wait
        waitRTE(new WaitCondition() {
          @Override
          public boolean shouldWait() {
            return flushing && !somethingFailed;
          }
        });

        checkForFailures();

        return;
      }

      flushing = true;

      startProcessing();
      checkForFailures();

      waitRTE(new WaitCondition() {
        @Override
        public boolean shouldWait() {
          return totalMemUsed > 0 && !somethingFailed;
        }
      });

      flushing = false;
      this.notifyAll();

      checkForFailures();
    } finally {
      span.stop();
      // somethingFailed = false;
    }
  }

  public synchronized void close() throws MutationsRejectedException {

    if (closed)
      return;

    Span span = Trace.start("close");
    try {
      closed = true;

      startProcessing();

      waitRTE(new WaitCondition() {
        @Override
        public boolean shouldWait() {
          return totalMemUsed > 0 && !somethingFailed;
        }
      });

      logStats();

      checkForFailures();
    } finally {
      // make a best effort to release these resources
      writer.binningThreadPool.shutdownNow();
      writer.sendThreadPool.shutdownNow();
      jtimer.cancel();
      span.stop();
    }
  }

  private void logStats() {
    if (log.isTraceEnabled()) {
      long finishTime = System.currentTimeMillis();

      long finalGCTimes = 0;
      List<GarbageCollectorMXBean> gcmBeans = ManagementFactory.getGarbageCollectorMXBeans();
      for (GarbageCollectorMXBean garbageCollectorMXBean : gcmBeans) {
        finalGCTimes += garbageCollectorMXBean.getCollectionTime();
      }

      CompilationMXBean compMxBean = ManagementFactory.getCompilationMXBean();
      long finalCompileTimes = 0;
      if (compMxBean.isCompilationTimeMonitoringSupported()) {
        finalCompileTimes = compMxBean.getTotalCompilationTime();
      }

      double averageRate = totalSent.get() / (totalSendTime.get() / 1000.0);
      double overallRate = totalAdded / ((finishTime - startTime) / 1000.0);

      double finalSystemLoad = ManagementFactory.getOperatingSystemMXBean().getSystemLoadAverage();

      log.trace("");
      log.trace("TABLET SERVER BATCH WRITER STATISTICS");
      log.trace(String.format("Added                : %,10d mutations", totalAdded));
      log.trace(String.format("Sent                 : %,10d mutations", totalSent.get()));
      log.trace(String.format("Resent percentage   : %10.2f%s", (totalSent.get() - totalAdded) / (double) totalAdded * 100.0, "%"));
      log.trace(String.format("Overall time         : %,10.2f secs", (finishTime - startTime) / 1000.0));
      log.trace(String.format("Overall send rate    : %,10.2f mutations/sec", overallRate));
      log.trace(String.format("Send efficiency      : %10.2f%s", overallRate / averageRate * 100.0, "%"));
      log.trace("");
      log.trace("BACKGROUND WRITER PROCESS STATISTICS");
      log.trace(String.format("Total send time      : %,10.2f secs %6.2f%s", totalSendTime.get() / 1000.0, 100.0 * totalSendTime.get()
          / (finishTime - startTime), "%"));
      log.trace(String.format("Average send rate    : %,10.2f mutations/sec", averageRate));
      log.trace(String.format("Total bin time       : %,10.2f secs %6.2f%s", totalBinTime.get() / 1000.0,
          100.0 * totalBinTime.get() / (finishTime - startTime), "%"));
      log.trace(String.format("Average bin rate     : %,10.2f mutations/sec", totalBinned.get() / (totalBinTime.get() / 1000.0)));
      log.trace(String.format("tservers per batch   : %,8.2f avg  %,6d min %,6d max", (float) (tabletServersBatchSum.get() / numBatches.get()),
          minTabletServersBatch.get(), maxTabletServersBatch.get()));
      log.trace(String.format("tablets per batch    : %,8.2f avg  %,6d min %,6d max", (float) (tabletBatchSum.get() / numBatches.get()), minTabletBatch.get(),
          maxTabletBatch.get()));
      log.trace("");
      log.trace("SYSTEM STATISTICS");
      log.trace(String.format("JVM GC Time          : %,10.2f secs", ((finalGCTimes - initialGCTimes) / 1000.0)));
      if (compMxBean.isCompilationTimeMonitoringSupported()) {
        log.trace(String.format("JVM Compile Time     : %,10.2f secs", (finalCompileTimes - initialCompileTimes) / 1000.0));
      }
      log.trace(String.format("System load average : initial=%6.2f final=%6.2f", initialSystemLoad, finalSystemLoad));
    }
  }

  private void updateSendStats(long count, long time) {
    totalSent.addAndGet(count);
    totalSendTime.addAndGet(time);
  }

  public void updateBinningStats(int count, long time, Map<String,TabletServerMutations<Mutation>> binnedMutations) {
    if (log.isTraceEnabled()) {
      totalBinTime.addAndGet(time);
      totalBinned.addAndGet(count);
      updateBatchStats(binnedMutations);
    }
  }

  private static void computeMin(AtomicInteger stat, int update) {
    int old = stat.get();
    while (!stat.compareAndSet(old, Math.min(old, update))) {
      old = stat.get();
    }
  }

  private static void computeMax(AtomicInteger stat, int update) {
    int old = stat.get();
    while (!stat.compareAndSet(old, Math.max(old, update))) {
      old = stat.get();
    }
  }

  private void updateBatchStats(Map<String,TabletServerMutations<Mutation>> binnedMutations) {
    tabletServersBatchSum.addAndGet(binnedMutations.size());

    computeMin(minTabletServersBatch, binnedMutations.size());
    computeMax(maxTabletServersBatch, binnedMutations.size());

    int numTablets = 0;

    for (Entry<String,TabletServerMutations<Mutation>> entry : binnedMutations.entrySet()) {
      TabletServerMutations<Mutation> tsm = entry.getValue();
      numTablets += tsm.getMutations().size();
    }

    tabletBatchSum.addAndGet(numTablets);

    computeMin(minTabletBatch, numTablets);
    computeMax(maxTabletBatch, numTablets);

    numBatches.incrementAndGet();
  }

  private interface WaitCondition {
    boolean shouldWait();
  }

  private void waitRTE(WaitCondition condition) {
    try {
      while (condition.shouldWait()) {
        wait();
      }
    } catch (InterruptedException e) {
      throw new RuntimeException(e);
    }
  }

  // BEGIN code for handling unrecoverable errors

  private void updatedConstraintViolations(List<ConstraintViolationSummary> cvsList) {
    if (cvsList.size() > 0) {
      synchronized (this) {
        somethingFailed = true;
        violations.add(cvsList);
        this.notifyAll();
      }
    }
  }

  private void updateAuthorizationFailures(Set<KeyExtent> keySet, SecurityErrorCode code) {
    HashMap<KeyExtent,SecurityErrorCode> map = new HashMap<KeyExtent,SecurityErrorCode>();
    for (KeyExtent ke : keySet)
      map.put(ke, code);

    updateAuthorizationFailures(map);
  }

  private void updateAuthorizationFailures(Map<KeyExtent,SecurityErrorCode> authorizationFailures) {
    if (authorizationFailures.size() > 0) {

      // was a table deleted?
      HashSet<String> tableIds = new HashSet<String>();
      for (KeyExtent ke : authorizationFailures.keySet())
        tableIds.add(ke.getTableId().toString());

      Tables.clearCache(context.getInstance());
      for (String tableId : tableIds)
        if (!Tables.exists(context.getInstance(), tableId))
          throw new TableDeletedException(tableId);

      synchronized (this) {
        somethingFailed = true;
        mergeAuthorizationFailures(this.authorizationFailures, authorizationFailures);
        this.notifyAll();
      }
    }
  }

  private void mergeAuthorizationFailures(Map<KeyExtent,Set<SecurityErrorCode>> source, Map<KeyExtent,SecurityErrorCode> addition) {
    for (Entry<KeyExtent,SecurityErrorCode> entry : addition.entrySet()) {
      Set<SecurityErrorCode> secs = source.get(entry.getKey());
      if (secs == null) {
        secs = new HashSet<SecurityErrorCode>();
        source.put(entry.getKey(), secs);
      }
      secs.add(entry.getValue());
    }
  }

  private synchronized void updateServerErrors(String server, Exception e) {
    somethingFailed = true;
    this.serverSideErrors.add(server);
    this.notifyAll();
    log.error("Server side error on " + server + ": " + e);
  }

  private synchronized void updateUnknownErrors(String msg, Throwable t) {
    somethingFailed = true;
    unknownErrors++;
    this.lastUnknownError = t;
    this.notifyAll();
    if (t instanceof TableDeletedException || t instanceof TableOfflineException || t instanceof TimedOutException)
      log.debug("{}", msg, t); // this is not unknown
    else
      log.error("{}", msg, t);
  }

  private void checkForFailures() throws MutationsRejectedException {
    if (somethingFailed) {
      List<ConstraintViolationSummary> cvsList = violations.asList();
      HashMap<TabletId,Set<org.apache.accumulo.core.client.security.SecurityErrorCode>> af = new HashMap<TabletId,Set<org.apache.accumulo.core.client.security.SecurityErrorCode>>();
      for (Entry<KeyExtent,Set<SecurityErrorCode>> entry : authorizationFailures.entrySet()) {
        HashSet<org.apache.accumulo.core.client.security.SecurityErrorCode> codes = new HashSet<org.apache.accumulo.core.client.security.SecurityErrorCode>();

        for (SecurityErrorCode sce : entry.getValue()) {
          codes.add(org.apache.accumulo.core.client.security.SecurityErrorCode.valueOf(sce.name()));
        }

        af.put(new TabletIdImpl(entry.getKey()), codes);
      }

      throw new MutationsRejectedException(context.getInstance(), cvsList, af, serverSideErrors, unknownErrors, lastUnknownError);
    }
  }

  // END code for handling unrecoverable errors

  // BEGIN code for handling failed mutations

  /**
   * Add mutations that previously failed back into the mix
   */
  private synchronized void addFailedMutations(MutationSet failedMutations) throws Exception {
    mutations.addAll(failedMutations);
    if (mutations.getMemoryUsed() >= maxMem / 2 || closed || flushing) {
      startProcessing();
    }
  }

  private class FailedMutations extends TimerTask {

    private MutationSet recentFailures = null;
    private long initTime;

    FailedMutations() {
      jtimer.schedule(this, 0, 500);
    }

    private MutationSet init() {
      if (recentFailures == null) {
        recentFailures = new MutationSet();
        initTime = System.currentTimeMillis();
      }
      return recentFailures;
    }

    synchronized void add(String table, ArrayList<Mutation> tableFailures) {
      init().addAll(table, tableFailures);
    }

    synchronized void add(MutationSet failures) {
      init().addAll(failures);
    }

    synchronized void add(String location, TabletServerMutations<Mutation> tsm) {
      init();
      for (Entry<KeyExtent,List<Mutation>> entry : tsm.getMutations().entrySet()) {
        recentFailures.addAll(entry.getKey().getTableId().toString(), entry.getValue());
      }

    }

    @Override
    public void run() {
      try {
        MutationSet rf = null;

        synchronized (this) {
          if (recentFailures != null && System.currentTimeMillis() - initTime > 1000) {
            rf = recentFailures;
            recentFailures = null;
          }
        }

        if (rf != null) {
          if (log.isTraceEnabled())
            log.trace("tid=" + Thread.currentThread().getId() + "  Requeuing " + rf.size() + " failed mutations");
          addFailedMutations(rf);
        }
      } catch (Throwable t) {
        updateUnknownErrors("tid=" + Thread.currentThread().getId() + "  Failed to requeue failed mutations " + t.getMessage(), t);
        cancel();
      }
    }
  }

  // END code for handling failed mutations

  // BEGIN code for sending mutations to tablet servers using background threads

  private class MutationWriter {

    private static final int MUTATION_BATCH_SIZE = 1 << 17;
    private final ExecutorService sendThreadPool;
<<<<<<< HEAD
=======
    private final SimpleThreadPool binningThreadPool;
>>>>>>> f446b900
    private final Map<String,TabletServerMutations<Mutation>> serversMutations;
    private final Set<String> queued;
    private final Map<String,TabletLocator> locators;

    public MutationWriter(int numSendThreads) {
      serversMutations = new HashMap<String,TabletServerMutations<Mutation>>();
      queued = new HashSet<String>();
      sendThreadPool = new SimpleThreadPool(numSendThreads, this.getClass().getName());
      locators = new HashMap<String,TabletLocator>();
      binningThreadPool = new SimpleThreadPool(1, "BinMutations", new SynchronousQueue<Runnable>());
      binningThreadPool.setRejectedExecutionHandler(new ThreadPoolExecutor.CallerRunsPolicy());
    }

    private synchronized TabletLocator getLocator(String tableId) {
      TabletLocator ret = locators.get(tableId);
      if (ret == null) {
        ret = TabletLocator.getLocator(context, new Text(tableId));
        ret = new TimeoutTabletLocator(ret, timeout);
        locators.put(tableId, ret);
      }

      return ret;
    }

    private void binMutations(MutationSet mutationsToProcess, Map<String,TabletServerMutations<Mutation>> binnedMutations) {
      String tableId = null;
      try {
        Set<Entry<String,List<Mutation>>> es = mutationsToProcess.getMutations().entrySet();
        for (Entry<String,List<Mutation>> entry : es) {
          tableId = entry.getKey();
          TabletLocator locator = getLocator(tableId);

          String table = entry.getKey();
          List<Mutation> tableMutations = entry.getValue();

          if (tableMutations != null) {
            ArrayList<Mutation> tableFailures = new ArrayList<Mutation>();
            locator.binMutations(context, tableMutations, binnedMutations, tableFailures);

            if (tableFailures.size() > 0) {
              failedMutations.add(table, tableFailures);

              if (tableFailures.size() == tableMutations.size())
                if (!Tables.exists(context.getInstance(), entry.getKey()))
                  throw new TableDeletedException(entry.getKey());
                else if (Tables.getTableState(context.getInstance(), table) == TableState.OFFLINE)
                  throw new TableOfflineException(context.getInstance(), entry.getKey());
            }
          }

        }
        return;
      } catch (AccumuloServerException ase) {
        updateServerErrors(ase.getServer(), ase);
      } catch (AccumuloException ae) {
        // assume an IOError communicating with metadata tablet
        failedMutations.add(mutationsToProcess);
      } catch (AccumuloSecurityException e) {
        updateAuthorizationFailures(Collections.singletonMap(new KeyExtent(new Text(tableId), null, null),
            SecurityErrorCode.valueOf(e.getSecurityErrorCode().name())));
      } catch (TableDeletedException e) {
        updateUnknownErrors(e.getMessage(), e);
      } catch (TableOfflineException e) {
        updateUnknownErrors(e.getMessage(), e);
      } catch (TableNotFoundException e) {
        updateUnknownErrors(e.getMessage(), e);
      }

      // an error ocurred
      binnedMutations.clear();

    }

    void queueMutations(final MutationSet mutationsToSend) throws InterruptedException {
      if (null == mutationsToSend)
        return;
      binningThreadPool.execute(new Runnable() {

        @Override
        public void run() {
          if (null != mutationsToSend) {
            try {
              if (log.isTraceEnabled())
                log.trace(Thread.currentThread().getName() + " - binning " + mutationsToSend.size() + " mutations");
              addMutations(mutationsToSend);
            } catch (Exception e) {
              updateUnknownErrors("Error processing mutation set", e);
            }
          }
        }
      });
    }

    private void addMutations(MutationSet mutationsToSend) {
      Map<String,TabletServerMutations<Mutation>> binnedMutations = new HashMap<String,TabletServerMutations<Mutation>>();
      Span span = Trace.start("binMutations");
      try {
        long t1 = System.currentTimeMillis();
        binMutations(mutationsToSend, binnedMutations);
        long t2 = System.currentTimeMillis();
        updateBinningStats(mutationsToSend.size(), (t2 - t1), binnedMutations);
      } finally {
        span.stop();
      }
      addMutations(binnedMutations);
    }

    private synchronized void addMutations(Map<String,TabletServerMutations<Mutation>> binnedMutations) {

      int count = 0;

      // merge mutations into existing mutations for a tablet server
      for (Entry<String,TabletServerMutations<Mutation>> entry : binnedMutations.entrySet()) {
        String server = entry.getKey();

        TabletServerMutations<Mutation> currentMutations = serversMutations.get(server);

        if (currentMutations == null) {
          serversMutations.put(server, entry.getValue());
        } else {
          for (Entry<KeyExtent,List<Mutation>> entry2 : entry.getValue().getMutations().entrySet()) {
            for (Mutation m : entry2.getValue()) {
              currentMutations.addMutation(entry2.getKey(), m);
            }
          }
        }

        if (log.isTraceEnabled())
          for (Entry<KeyExtent,List<Mutation>> entry2 : entry.getValue().getMutations().entrySet())
            count += entry2.getValue().size();

      }

      if (count > 0 && log.isTraceEnabled())
        log.trace(String.format("Started sending %,d mutations to %,d tablet servers", count, binnedMutations.keySet().size()));

      // randomize order of servers
      ArrayList<String> servers = new ArrayList<String>(binnedMutations.keySet());
      Collections.shuffle(servers);

      for (String server : servers)
        if (!queued.contains(server)) {
          sendThreadPool.submit(Trace.wrap(new SendTask(server)));
          queued.add(server);
        }
    }

    private synchronized TabletServerMutations<Mutation> getMutationsToSend(String server) {
      TabletServerMutations<Mutation> tsmuts = serversMutations.remove(server);
      if (tsmuts == null)
        queued.remove(server);

      return tsmuts;
    }

    class SendTask implements Runnable {

      final private String location;

      SendTask(String server) {
        this.location = server;
      }

      @Override
      public void run() {
        try {
          TabletServerMutations<Mutation> tsmuts = getMutationsToSend(location);

          while (tsmuts != null) {
            send(tsmuts);
            tsmuts = getMutationsToSend(location);
          }

          return;
        } catch (Throwable t) {
          updateUnknownErrors("Failed to send tablet server " + location + " its batch : " + t.getMessage(), t);
        }
      }

      public void send(TabletServerMutations<Mutation> tsm) throws AccumuloServerException, AccumuloSecurityException {

        MutationSet failures = null;

        String oldName = Thread.currentThread().getName();

        Map<KeyExtent,List<Mutation>> mutationBatch = tsm.getMutations();
        try {

          long count = 0;
          for (List<Mutation> list : mutationBatch.values()) {
            count += list.size();
          }
          String msg = "sending " + String.format("%,d", count) + " mutations to " + String.format("%,d", mutationBatch.size()) + " tablets at " + location;
          Thread.currentThread().setName(msg);

          Span span = Trace.start("sendMutations");
          try {

            TimeoutTracker timeoutTracker = timeoutTrackers.get(location);
            if (timeoutTracker == null) {
              timeoutTracker = new TimeoutTracker(location, timeout);
              timeoutTrackers.put(location, timeoutTracker);
            }

            long st1 = System.currentTimeMillis();
            failures = sendMutationsToTabletServer(location, mutationBatch, timeoutTracker);
            long st2 = System.currentTimeMillis();
            if (log.isTraceEnabled())
              log.trace("sent " + String.format("%,d", count) + " mutations to " + location + " in "
                  + String.format("%.2f secs (%,.2f mutations/sec) with %,d failures", (st2 - st1) / 1000.0, count / ((st2 - st1) / 1000.0), failures.size()));

            long successBytes = 0;
            for (Entry<KeyExtent,List<Mutation>> entry : mutationBatch.entrySet()) {
              for (Mutation mutation : entry.getValue()) {
                successBytes += mutation.estimatedMemoryUsed();
              }
            }

            if (failures.size() > 0) {
              failedMutations.add(failures);
              successBytes -= failures.getMemoryUsed();
            }

            updateSendStats(count, st2 - st1);
            decrementMemUsed(successBytes);

          } finally {
            span.stop();
          }
        } catch (IOException e) {
          if (log.isTraceEnabled())
            log.trace("failed to send mutations to {} : {}", location, e.getMessage());

          HashSet<String> tables = new HashSet<String>();
          for (KeyExtent ke : mutationBatch.keySet())
            tables.add(ke.getTableId().toString());

          for (String table : tables)
            TabletLocator.getLocator(context, new Text(table)).invalidateCache(context.getInstance(), location);

          failedMutations.add(location, tsm);
        } finally {
          Thread.currentThread().setName(oldName);
        }
      }
    }

    private MutationSet sendMutationsToTabletServer(String location, Map<KeyExtent,List<Mutation>> tabMuts, TimeoutTracker timeoutTracker) throws IOException,
        AccumuloSecurityException, AccumuloServerException {
      if (tabMuts.size() == 0) {
        return new MutationSet();
      }
      TInfo tinfo = Tracer.traceInfo();

      timeoutTracker.startingWrite();

      try {
        final HostAndPort parsedServer = HostAndPort.fromString(location);
        final TabletClientService.Iface client;

        if (timeoutTracker.getTimeOut() < context.getClientTimeoutInMillis())
          client = ThriftUtil.getTServerClient(parsedServer, context, timeoutTracker.getTimeOut());
        else
          client = ThriftUtil.getTServerClient(parsedServer, context);

        try {
          MutationSet allFailures = new MutationSet();

          if (tabMuts.size() == 1 && tabMuts.values().iterator().next().size() == 1) {
            Entry<KeyExtent,List<Mutation>> entry = tabMuts.entrySet().iterator().next();

            try {
              client.update(tinfo, context.rpcCreds(), entry.getKey().toThrift(), entry.getValue().get(0).toThrift(), DurabilityImpl.toThrift(durability));
            } catch (NotServingTabletException e) {
              allFailures.addAll(entry.getKey().getTableId().toString(), entry.getValue());
              TabletLocator.getLocator(context, new Text(entry.getKey().getTableId())).invalidateCache(entry.getKey());
            } catch (ConstraintViolationException e) {
              updatedConstraintViolations(Translator.translate(e.violationSummaries, Translators.TCVST));
            }
            timeoutTracker.madeProgress();
          } else {

            long usid = client.startUpdate(tinfo, context.rpcCreds(), DurabilityImpl.toThrift(durability));

            List<TMutation> updates = new ArrayList<TMutation>();
            for (Entry<KeyExtent,List<Mutation>> entry : tabMuts.entrySet()) {
              long size = 0;
              Iterator<Mutation> iter = entry.getValue().iterator();
              while (iter.hasNext()) {
                while (size < MUTATION_BATCH_SIZE && iter.hasNext()) {
                  Mutation mutation = iter.next();
                  updates.add(mutation.toThrift());
                  size += mutation.numBytes();
                }

                client.applyUpdates(tinfo, usid, entry.getKey().toThrift(), updates);
                updates.clear();
                size = 0;
              }
            }

            UpdateErrors updateErrors = client.closeUpdate(tinfo, usid);

            Map<KeyExtent,Long> failures = Translator.translate(updateErrors.failedExtents, Translators.TKET);
            updatedConstraintViolations(Translator.translate(updateErrors.violationSummaries, Translators.TCVST));
            updateAuthorizationFailures(Translator.translate(updateErrors.authorizationFailures, Translators.TKET));

            long totalCommitted = 0;

            for (Entry<KeyExtent,Long> entry : failures.entrySet()) {
              KeyExtent failedExtent = entry.getKey();
              int numCommitted = (int) (long) entry.getValue();
              totalCommitted += numCommitted;

              String table = failedExtent.getTableId().toString();

              TabletLocator.getLocator(context, new Text(table)).invalidateCache(failedExtent);

              ArrayList<Mutation> mutations = (ArrayList<Mutation>) tabMuts.get(failedExtent);
              allFailures.addAll(table, mutations.subList(numCommitted, mutations.size()));
            }

            if (failures.keySet().containsAll(tabMuts.keySet()) && totalCommitted == 0) {
              // nothing was successfully written
              timeoutTracker.wroteNothing();
            } else {
              // successfully wrote something to tablet server
              timeoutTracker.madeProgress();
            }
          }
          return allFailures;
        } finally {
          ThriftUtil.returnClient((TServiceClient) client);
        }
      } catch (TTransportException e) {
        timeoutTracker.errorOccured(e);
        throw new IOException(e);
      } catch (TApplicationException tae) {
        updateServerErrors(location, tae);
        throw new AccumuloServerException(location, tae);
      } catch (ThriftSecurityException e) {
        updateAuthorizationFailures(tabMuts.keySet(), e.code);
        throw new AccumuloSecurityException(e.user, e.code, e);
      } catch (NoSuchScanIDException e) {
        throw new IOException(e);
      } catch (TException e) {
        throw new IOException(e);
      }
    }
  }

  // END code for sending mutations to tablet servers using background threads

  private static class MutationSet {

    private final HashMap<String,List<Mutation>> mutations;
    private int memoryUsed = 0;

    MutationSet() {
      mutations = new HashMap<String,List<Mutation>>();
    }

    void addMutation(String table, Mutation mutation) {
      List<Mutation> tabMutList = mutations.get(table);
      if (tabMutList == null) {
        tabMutList = new ArrayList<Mutation>();
        mutations.put(table, tabMutList);
      }

      tabMutList.add(mutation);

      memoryUsed += mutation.estimatedMemoryUsed();
    }

    Map<String,List<Mutation>> getMutations() {
      return mutations;
    }

    int size() {
      int result = 0;
      for (List<Mutation> perTable : mutations.values()) {
        result += perTable.size();
      }
      return result;
    }

    public void addAll(MutationSet failures) {
      Set<Entry<String,List<Mutation>>> es = failures.getMutations().entrySet();

      for (Entry<String,List<Mutation>> entry : es) {
        String table = entry.getKey();

        for (Mutation mutation : entry.getValue()) {
          addMutation(table, mutation);
        }
      }
    }

    public void addAll(String table, List<Mutation> mutations) {
      for (Mutation mutation : mutations) {
        addMutation(table, mutation);
      }
    }

    public int getMemoryUsed() {
      return memoryUsed;
    }

  }
}<|MERGE_RESOLUTION|>--- conflicted
+++ resolved
@@ -656,10 +656,7 @@
 
     private static final int MUTATION_BATCH_SIZE = 1 << 17;
     private final ExecutorService sendThreadPool;
-<<<<<<< HEAD
-=======
     private final SimpleThreadPool binningThreadPool;
->>>>>>> f446b900
     private final Map<String,TabletServerMutations<Mutation>> serversMutations;
     private final Set<String> queued;
     private final Map<String,TabletLocator> locators;
@@ -742,8 +739,7 @@
         public void run() {
           if (null != mutationsToSend) {
             try {
-              if (log.isTraceEnabled())
-                log.trace(Thread.currentThread().getName() + " - binning " + mutationsToSend.size() + " mutations");
+              log.trace("{} - binning {} mutations", Thread.currentThread().getName(), mutationsToSend.size());
               addMutations(mutationsToSend);
             } catch (Exception e) {
               updateUnknownErrors("Error processing mutation set", e);
