/*
 * Licensed to the Apache Software Foundation (ASF) under one or more
 * contributor license agreements.  See the NOTICE file distributed with
 * this work for additional information regarding copyright ownership.
 * The ASF licenses this file to You under the Apache License, Version 2.0
 * (the "License"); you may not use this file except in compliance with
 * the License.  You may obtain a copy of the License at
 *
 *     http://www.apache.org/licenses/LICENSE-2.0
 *
 * Unless required by applicable law or agreed to in writing, software
 * distributed under the License is distributed on an "AS IS" BASIS,
 * WITHOUT WARRANTIES OR CONDITIONS OF ANY KIND, either express or implied.
 * See the License for the specific language governing permissions and
 * limitations under the License.
 */
package org.apache.accumulo.core.iterators.system;

import java.io.IOException;
import java.util.ArrayList;
import java.util.Collection;
import java.util.List;
import java.util.Map;
import java.util.Optional;
import java.util.concurrent.atomic.AtomicBoolean;

import org.apache.accumulo.core.data.ByteSequence;
import org.apache.accumulo.core.data.Key;
import org.apache.accumulo.core.data.PartialKey;
import org.apache.accumulo.core.data.Range;
import org.apache.accumulo.core.data.Value;
import org.apache.accumulo.core.iterators.IteratorEnvironment;
import org.apache.accumulo.core.iterators.SortedKeyValueIterator;
import org.apache.accumulo.core.iterators.YieldCallback;

/**
 * A SortedKeyValueIterator which presents a view over some section of data, regardless of whether
 * or not it is backed by memory (InMemoryMap) or an RFile (InMemoryMap that was minor compacted to
 * a file). Clients reading from a table that has data in memory should not see interruption in
 * their scan when that data is minor compacted. This iterator is designed to manage this behind the
 * scene.
 */
<<<<<<< HEAD
public class SourceSwitchingIterator implements InterruptibleIterator {
=======
public class SourceSwitchingIterator
    implements InterruptibleIterator, YieldingKeyValueIterator<Key,Value> {
>>>>>>> f4f43feb

  public interface DataSource {
    boolean isCurrent();

    DataSource getNewDataSource();

    DataSource getDeepCopyDataSource(IteratorEnvironment env);

    SortedKeyValueIterator<Key,Value> iterator() throws IOException;

    void setInterruptFlag(AtomicBoolean flag);
  }

  private DataSource source;
  private SortedKeyValueIterator<Key,Value> iter;

  private Optional<YieldCallback<Key>> yield = Optional.empty();

  private Key key;
  private Value val;

  private Range range;
  private boolean inclusive;
  private Collection<ByteSequence> columnFamilies;

  private boolean onlySwitchAfterRow;

  // Synchronization on copies synchronizes operations across all deep copies of this instance.
  //
  // This implementation assumes that there is one thread reading data (a scan) from all deep copies
  // and that another thread may call switch at any point. A single scan may have multiple deep
  // copies of this iterator if other iterators above this one duplicate their source. For example,
  // if an IntersectingIterator over two columns was configured, `copies` would contain two SSIs
  // instead of just one SSI. The two instances in `copies` would both be at the same "level"
  // in the tree of iterators for the scan. If multiple instances of SSI are configure in the
  // iterator
  // tree (e.g. priority 8 and priority 12), each instance would share their own `copies` e.g.
  // SSI@priority8:copies1[...], SSI@priority12:copies2[...]

  private final List<SourceSwitchingIterator> copies;

  private SourceSwitchingIterator(DataSource source, boolean onlySwitchAfterRow,
      List<SourceSwitchingIterator> copies) {
    this.source = source;
    this.onlySwitchAfterRow = onlySwitchAfterRow;
    this.copies = copies;
    copies.add(this);
  }

  public SourceSwitchingIterator(DataSource source, boolean onlySwitchAfterRow) {
    this(source, onlySwitchAfterRow, new ArrayList<>());
  }

  public SourceSwitchingIterator(DataSource source) {
    this(source, false);
  }

  @Override
  public SortedKeyValueIterator<Key,Value> deepCopy(IteratorEnvironment env) {
    synchronized (copies) {
      return new SourceSwitchingIterator(source.getDeepCopyDataSource(env), onlySwitchAfterRow,
          copies);
    }
  }

  @Override
  public Key getTopKey() {
    return key;
  }

  @Override
  public Value getTopValue() {
    return val;
  }

  @Override
  public boolean hasTop() {
    return key != null;
  }

  @Override
  public void enableYielding(YieldCallback<Key> yield) {
    this.yield = Optional.of(yield);

    // if we require row isolation, then we cannot support yielding in the middle.
    if (!onlySwitchAfterRow) {
      if (iter != null) {
        iter.enableYielding(yield);
      }
    }
  }

  @Override
  public void init(SortedKeyValueIterator<Key,Value> source, Map<String,String> options,
      IteratorEnvironment env) throws IOException {
    throw new UnsupportedOperationException();
  }

  @Override
  public void next() throws IOException {
    synchronized (copies) {
      readNext(false);
    }
  }

  private void readNext(boolean initialSeek) throws IOException {

    // we need to check here if we were yielded in case the source was switched out and re-seeked by
    // someone else (minor compaction/InMemoryMap)
    boolean yielded = (yield.isPresent() && yield.get().hasYielded());

    // check of initialSeek second is intentional so that it does not short
    // circuit the call to switchSource
    boolean seekNeeded = yielded || (!onlySwitchAfterRow && switchSource()) || initialSeek;

    if (seekNeeded)
      if (initialSeek)
        iter.seek(range, columnFamilies, inclusive);
      else if (yielded) {
        Key yieldPosition = yield.get().getPositionAndReset();
        if (!range.contains(yieldPosition)) {
          throw new IOException("Underlying iterator yielded to a position outside of its range: "
              + yieldPosition + " not in " + range);
        }
        iter.seek(new Range(yieldPosition, false, range.getEndKey(), range.isEndKeyInclusive()),
            columnFamilies, inclusive);
      } else
        iter.seek(new Range(key, false, range.getEndKey(), range.isEndKeyInclusive()),
            columnFamilies, inclusive);
    else {
      iter.next();
      if (onlySwitchAfterRow && iter.hasTop() && !source.isCurrent()
          && !key.getRowData().equals(iter.getTopKey().getRowData())) {
        switchSource();
        iter.seek(new Range(key.followingKey(PartialKey.ROW), true, range.getEndKey(),
            range.isEndKeyInclusive()), columnFamilies, inclusive);
      }
    }

    if (iter.hasTop()) {
      if (yield.isPresent() && yield.get().hasYielded()) {
        throw new IOException("Coding error: hasTop returned true but has yielded at "
            + yield.get().getPositionAndReset());
      }

      Key nextKey = iter.getTopKey();
      Value nextVal = iter.getTopValue();

      try {
        key = (Key) nextKey.clone();
      } catch (CloneNotSupportedException e) {
        throw new IOException(e);
      }
      val = nextVal;
    } else {
      key = null;
      val = null;
    }
  }

  private boolean switchSource() throws IOException {
    if (!source.isCurrent()) {
      source = source.getNewDataSource();
      iter = source.iterator();
      if (!onlySwitchAfterRow && yield.isPresent()) {
        iter.enableYielding(yield.get());
      }
      return true;
    }

    return false;
  }

  @Override
  public void seek(Range range, Collection<ByteSequence> columnFamilies, boolean inclusive)
      throws IOException {
    synchronized (copies) {
      this.range = range;
      this.inclusive = inclusive;
      this.columnFamilies = columnFamilies;

      if (iter == null) {
        iter = source.iterator();
        if (!onlySwitchAfterRow && yield.isPresent()) {
          iter.enableYielding(yield.get());
        }
      }

      readNext(true);
    }
  }

  private void _switchNow() throws IOException {
    if (onlySwitchAfterRow)
      throw new IllegalStateException("Can only switch on row boundries");

    if (switchSource()) {
      if (key != null) {
        iter.seek(new Range(key, true, range.getEndKey(), range.isEndKeyInclusive()),
            columnFamilies, inclusive);
      }
    }
  }

  public void switchNow() throws IOException {
    synchronized (copies) {
      for (SourceSwitchingIterator ssi : copies)
        ssi._switchNow();
    }
  }

  @Override
  public void setInterruptFlag(AtomicBoolean flag) {
    synchronized (copies) {
      if (copies.size() != 1)
        throw new IllegalStateException(
            "setInterruptFlag() called after deep copies made " + copies.size());

      if (iter != null)
        ((InterruptibleIterator) iter).setInterruptFlag(flag);

      source.setInterruptFlag(flag);
    }
  }
}<|MERGE_RESOLUTION|>--- conflicted
+++ resolved
@@ -40,12 +40,7 @@
  * their scan when that data is minor compacted. This iterator is designed to manage this behind the
  * scene.
  */
-<<<<<<< HEAD
 public class SourceSwitchingIterator implements InterruptibleIterator {
-=======
-public class SourceSwitchingIterator
-    implements InterruptibleIterator, YieldingKeyValueIterator<Key,Value> {
->>>>>>> f4f43feb
 
   public interface DataSource {
     boolean isCurrent();
