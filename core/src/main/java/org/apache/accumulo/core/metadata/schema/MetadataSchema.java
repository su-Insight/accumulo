--- conflicted
+++ resolved
@@ -417,17 +417,7 @@
       public static final String STR_NAME = "compacted";
       public static final Text NAME = new Text(STR_NAME);
     }
-<<<<<<< HEAD
-=======
-
-    public static class HostingColumnFamily {
-      public static final String STR_NAME = "hosting";
-      public static final Text NAME = new Text(STR_NAME);
-      public static final String GOAL_QUAL = "goal";
-      public static final ColumnFQ GOAL_COLUMN = new ColumnFQ(NAME, new Text(GOAL_QUAL));
-      public static final String REQUESTED_QUAL = "requested";
-      public static final ColumnFQ REQUESTED_COLUMN = new ColumnFQ(NAME, new Text(REQUESTED_QUAL));
-    }
+
 
     // TODO when removing the Upgrader12to13 class in the upgrade package, also remove this class.
     public static class Upgrade12to13 {
@@ -448,7 +438,6 @@
       public static final ColumnFQ COMPACT_COL =
           new ColumnFQ(ServerColumnFamily.NAME, new Text("compact"));
     }
->>>>>>> 64b93290
   }
 
   /**
