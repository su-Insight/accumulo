--- conflicted
+++ resolved
@@ -1118,11 +1118,7 @@
         }
       }
 
-<<<<<<< HEAD
-      Range range = new KeyExtent(tableId, null, null).toMetadataRange();
-=======
       Range range;
->>>>>>> 68f70d5d
       if (startRow == null || lastRow == null)
         range = new KeyExtent(tableId, null, null).toMetadataRange();
       else
