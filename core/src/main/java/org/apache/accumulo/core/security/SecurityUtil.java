--- conflicted
+++ resolved
@@ -29,7 +29,6 @@
  */
 public class SecurityUtil {
   private static final Logger log = Logger.getLogger(SecurityUtil.class);
-  private static final String ACCUMULO_HOME = "ACCUMULO_HOME", ACCUMULO_CONF_DIR = "ACCUMULO_CONF_DIR";
   public static boolean usingKerberos = false;
 
   /**
@@ -44,14 +43,6 @@
       return;
     
     usingKerberos = true;
-<<<<<<< HEAD
-=======
-    if (keyTab.contains("$" + ACCUMULO_HOME) && System.getenv(ACCUMULO_HOME) != null)
-      keyTab = keyTab.replace("$" + ACCUMULO_HOME, System.getenv(ACCUMULO_HOME));
-    
-    if (keyTab.contains("$" + ACCUMULO_CONF_DIR) && System.getenv(ACCUMULO_CONF_DIR) != null)
-      keyTab = keyTab.replace("$" + ACCUMULO_CONF_DIR, System.getenv(ACCUMULO_CONF_DIR));
->>>>>>> 001fdd69
     
     String principalConfig = acuConf.get(Property.GENERAL_KERBEROS_PRINCIPAL);
     if (principalConfig == null || principalConfig.length() == 0)
