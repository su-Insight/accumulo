/*
 * Licensed to the Apache Software Foundation (ASF) under one
 * or more contributor license agreements.  See the NOTICE file
 * distributed with this work for additional information
 * regarding copyright ownership.  The ASF licenses this file
 * to you under the Apache License, Version 2.0 (the
 * "License"); you may not use this file except in compliance
 * with the License.  You may obtain a copy of the License at
 *
 *   https://www.apache.org/licenses/LICENSE-2.0
 *
 * Unless required by applicable law or agreed to in writing,
 * software distributed under the License is distributed on an
 * "AS IS" BASIS, WITHOUT WARRANTIES OR CONDITIONS OF ANY
 * KIND, either express or implied.  See the License for the
 * specific language governing permissions and limitations
 * under the License.
 */
package org.apache.accumulo.core.fate;

import java.io.Serializable;
import java.util.EnumSet;
import java.util.List;
import java.util.concurrent.atomic.AtomicBoolean;
import java.util.function.Consumer;
import java.util.stream.Stream;

/**
 * Read only access to a Transaction Store.
 *
 * A transaction consists of a number of operations. Instances of this class may check on the queue
 * of outstanding transactions but may neither modify them nor create new ones.
 */
public interface ReadOnlyFateStore<T> {

  /**
   * Possible operational status codes. Serialized by name within stores.
   */
  enum TStatus {
    /** Unseeded transaction */
    NEW,
    /** Transaction that is executing */
    IN_PROGRESS,
    /** Transaction has failed, and is in the process of being rolled back */
    FAILED_IN_PROGRESS,
    /** Transaction has failed and has been fully rolled back */
    FAILED,
    /** Transaction has succeeded */
    SUCCESSFUL,
    /** Unrecognized or unknown transaction state */
    UNKNOWN,
    /** Transaction that is eligible to be executed */
    SUBMITTED
  }

  /**
   * Reads the data related to fate transaction without reserving it.
   */
  ReadOnlyFateTxStore<T> read(FateId fateId);

  /**
   * Storage for an individual fate transaction
   */
  interface ReadOnlyFateTxStore<T> {

    /**
     * Get the current operation for the given transaction id.
     *
     * Caller must have already reserved tid.
     *
     * @return a read-only view of the operation
     */
    ReadOnlyRepo<T> top();

    /**
     * Get all operations on a transactions stack. Element 0 contains the most recent operation
     * pushed or the top.
     */
    List<ReadOnlyRepo<T>> getStack();

    /**
     * Get the state of a given transaction.
     *
     * Caller must have already reserved tid.
     *
     * @return execution status
     */
    TStatus getStatus();

    /**
     * Wait for the status of a transaction to change
     *
     * @param expected a set of possible statuses we are interested in being notified about. may not
     *        be null.
     * @return execution status.
     */
    TStatus waitForStatusChange(EnumSet<TStatus> expected);

    /**
     * Retrieve transaction-specific information.
     *
     * Caller must have already reserved tid.
     *
     * @param txInfo name of attribute of a transaction to retrieve.
     */
    Serializable getTransactionInfo(Fate.TxInfo txInfo);

    /**
     * Retrieve the creation time of a FaTE transaction.
     *
     * @return creation time of transaction.
     */
    long timeCreated();

    /**
     * @return the id of the FATE transaction
     */
    FateId getID();
  }

  interface FateIdStatus {
    long getTxid();

    TStatus getStatus();
  }

  /**
   * list all transaction ids in store.
   *
   * @return all outstanding transactions, including those reserved by others.
   */
<<<<<<< HEAD
  Stream<FateId> list();
=======
  Stream<FateIdStatus> list();
>>>>>>> 57cb4ba7

  /**
   * Finds all fate ops that are (IN_PROGRESS, SUBMITTED, or FAILED_IN_PROGRESS) and unreserved. Ids
   * that are found are passed to the consumer. This method will block until at least one runnable
   * is found or until the keepWaiting parameter is false. It will return once all runnable ids
   * found were passed to the consumer.
   */
<<<<<<< HEAD
  void runnable(AtomicBoolean keepWaiting, Consumer<FateId> idConsumer);
=======
  void runnable(AtomicBoolean keepWaiting, LongConsumer idConsumer);

  /**
   * Returns true if the deferred map was cleared and if deferred executions are currently disabled
   * because of too many deferred transactions
   *
   * @return true if the map is in a deferred overflow state, else false
   */
  boolean isDeferredOverflow();

  /**
   * @return the current number of transactions that have been deferred
   */
  int getDeferredCount();
>>>>>>> 57cb4ba7
}<|MERGE_RESOLUTION|>--- conflicted
+++ resolved
@@ -119,7 +119,7 @@
   }
 
   interface FateIdStatus {
-    long getTxid();
+    FateId getFateId();
 
     TStatus getStatus();
   }
@@ -129,11 +129,7 @@
    *
    * @return all outstanding transactions, including those reserved by others.
    */
-<<<<<<< HEAD
-  Stream<FateId> list();
-=======
   Stream<FateIdStatus> list();
->>>>>>> 57cb4ba7
 
   /**
    * Finds all fate ops that are (IN_PROGRESS, SUBMITTED, or FAILED_IN_PROGRESS) and unreserved. Ids
@@ -141,10 +137,7 @@
    * is found or until the keepWaiting parameter is false. It will return once all runnable ids
    * found were passed to the consumer.
    */
-<<<<<<< HEAD
   void runnable(AtomicBoolean keepWaiting, Consumer<FateId> idConsumer);
-=======
-  void runnable(AtomicBoolean keepWaiting, LongConsumer idConsumer);
 
   /**
    * Returns true if the deferred map was cleared and if deferred executions are currently disabled
@@ -158,5 +151,4 @@
    * @return the current number of transactions that have been deferred
    */
   int getDeferredCount();
->>>>>>> 57cb4ba7
 }