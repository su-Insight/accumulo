--- conflicted
+++ resolved
@@ -90,12 +90,8 @@
       scanner.setRange(new Range());
       TxColumnFamily.STATUS_COLUMN.fetch(scanner);
       return scanner.stream().onClose(scanner::close).map(e -> {
-<<<<<<< HEAD
         FateId fateId = FateId.from(fateInstanceType, e.getKey().getRow().toString());
-        return new FateIdStatus(fateId) {
-=======
-        return new FateIdStatusBase(parseTid(e.getKey().getRow().toString())) {
->>>>>>> 57cb4ba7
+        return new FateIdStatusBase(fateId) {
           @Override
           public TStatus getStatus() {
             return TStatus.valueOf(e.getValue().toString());
