/*
 * Licensed to the Apache Software Foundation (ASF) under one
 * or more contributor license agreements.  See the NOTICE file
 * distributed with this work for additional information
 * regarding copyright ownership.  The ASF licenses this file
 * to you under the Apache License, Version 2.0 (the
 * "License"); you may not use this file except in compliance
 * with the License.  You may obtain a copy of the License at
 *
 *   https://www.apache.org/licenses/LICENSE-2.0
 *
 * Unless required by applicable law or agreed to in writing,
 * software distributed under the License is distributed on an
 * "AS IS" BASIS, WITHOUT WARRANTIES OR CONDITIONS OF ANY
 * KIND, either express or implied.  See the License for the
 * specific language governing permissions and limitations
 * under the License.
 */
package org.apache.accumulo.core.conf.cluster;

import java.io.IOException;
import java.io.InputStream;
import java.io.OutputStream;
import java.io.PrintStream;
import java.nio.file.Files;
import java.nio.file.Paths;
import java.nio.file.StandardOpenOption;
import java.util.HashMap;
import java.util.List;
import java.util.Map;
import java.util.Set;
import java.util.function.Predicate;
import java.util.stream.Collectors;

import org.yaml.snakeyaml.Yaml;

import edu.umd.cs.findbugs.annotations.SuppressFBWarnings;

public class ClusterConfigParser {

  private static final String PROPERTY_FORMAT = "%s=\"%s\"%n";
  private static final String COMPACTOR_PREFIX = "compactor.";
  private static final String GC_KEY = "gc";
  private static final String MANAGER_KEY = "manager";
  private static final String MONITOR_KEY = "monitor";
  private static final String SSERVER_PREFIX = "sserver.";
  private static final String SSERVERS_PER_HOST_KEY = "sservers_per_host";
  private static final String TSERVER_PREFIX = "tserver.";
  private static final String TSERVERS_PER_HOST_KEY = "tservers_per_host";

<<<<<<< HEAD
  private static final String[] UNGROUPED_SECTIONS =
      new String[] {MANAGER_KEY, MONITOR_KEY, GC_KEY};

  private static final Set<String> VALID_CONFIG_KEYS =
      Set.of(MANAGER_KEY, MONITOR_KEY, GC_KEY, SSERVERS_PER_HOST_KEY, TSERVERS_PER_HOST_KEY);
=======
  private static final Set<String> VALID_CONFIG_KEYS = Set.of("manager", "monitor", "gc", "tserver",
      "tservers_per_host", "sservers_per_host", "compaction.coordinator", "compactors_per_host");
>>>>>>> ebf7054d

  private static final Set<String> VALID_CONFIG_PREFIXES =
      Set.of(COMPACTOR_PREFIX, SSERVER_PREFIX, TSERVER_PREFIX);

  private static final Predicate<String> VALID_CONFIG_SECTIONS =
      section -> VALID_CONFIG_KEYS.contains(section)
          || VALID_CONFIG_PREFIXES.stream().anyMatch(section::startsWith);

  @SuppressFBWarnings(value = "PATH_TRAVERSAL_IN", justification = "paths not set by user input")
  public static Map<String,String> parseConfiguration(String configFile) throws IOException {
    Map<String,String> results = new HashMap<>();
    try (InputStream fis = Files.newInputStream(Paths.get(configFile), StandardOpenOption.READ)) {
      Yaml y = new Yaml();
      Map<String,Object> config = y.load(fis);
      config.forEach((k, v) -> flatten("", k, v, results));
    }
    return results;
  }

  private static String addTheDot(String key) {
    return key.endsWith(".") ? "" : ".";
  }

  private static void flatten(String parentKey, String key, Object value,
      Map<String,String> results) {
    String parent =
        (parentKey == null || parentKey.equals("")) ? "" : parentKey + addTheDot(parentKey);
    if (value instanceof String) {
      results.put(parent + key, (String) value);
    } else if (value instanceof List) {
      ((List<?>) value).forEach(l -> {
        if (l instanceof String) {
          // remove the [] at the ends of toString()
          String val = value.toString();
          results.put(parent + key, val.substring(1, val.length() - 1).replace(", ", " "));
        } else {
          flatten(parent, key, l, results);
        }
      });
    } else if (value instanceof Map) {
      @SuppressWarnings("unchecked")
      Map<String,Object> map = (Map<String,Object>) value;
      map.forEach((k, v) -> flatten(parent + key, k, v, results));
    } else if (value instanceof Number) {
      results.put(parent + key, value.toString());
    } else {
      throw new IllegalStateException(
          "Unhandled object type: " + ((value == null) ? "null" : value.getClass()));
    }
  }

  public static void outputShellVariables(Map<String,String> config, PrintStream out) {

    // find invalid config sections and point the user to the first one
    config.keySet().stream().filter(VALID_CONFIG_SECTIONS.negate()).findFirst()
        .ifPresent(section -> {
          throw new IllegalArgumentException("Unknown configuration section : " + section);
        });

    for (String section : UNGROUPED_SECTIONS) {
      if (config.containsKey(section)) {
        out.printf(PROPERTY_FORMAT, section.toUpperCase() + "_HOSTS", config.get(section));
      } else {
        if (section.equals(MANAGER_KEY)) {
          throw new IllegalStateException("Manager is required in the configuration");
        }
        System.err.println("WARN: " + section + " is missing");
      }
    }

    List<String> compactorGroups =
        config.keySet().stream().filter(k -> k.startsWith(COMPACTOR_PREFIX))
            .map(k -> k.substring(COMPACTOR_PREFIX.length())).sorted().collect(Collectors.toList());

    if (!compactorGroups.isEmpty()) {
      out.printf(PROPERTY_FORMAT, "COMPACTOR_GROUPS",
          compactorGroups.stream().collect(Collectors.joining(" ")));
      for (String group : compactorGroups) {
        out.printf(PROPERTY_FORMAT, "COMPACTOR_HOSTS_" + group,
            config.get(COMPACTOR_PREFIX + group));
      }
    }

    List<String> sserverGroups = config.keySet().stream().filter(k -> k.startsWith(SSERVER_PREFIX))
        .map(k -> k.substring(SSERVER_PREFIX.length())).sorted().collect(Collectors.toList());

    if (!sserverGroups.isEmpty()) {
      out.printf(PROPERTY_FORMAT, "SSERVER_GROUPS",
          sserverGroups.stream().collect(Collectors.joining(" ")));
      sserverGroups.forEach(ssg -> out.printf(PROPERTY_FORMAT, "SSERVER_HOSTS_" + ssg,
          config.get(SSERVER_PREFIX + ssg)));
    }

    List<String> tserverGroups = config.keySet().stream().filter(k -> k.startsWith(TSERVER_PREFIX))
        .map(k -> k.substring(TSERVER_PREFIX.length())).sorted().collect(Collectors.toList());

    if (!tserverGroups.isEmpty()) {
      out.printf(PROPERTY_FORMAT, "TSERVER_GROUPS",
          tserverGroups.stream().collect(Collectors.joining(" ")));
      tserverGroups.forEach(tsg -> out.printf(PROPERTY_FORMAT, "TSERVER_HOSTS_" + tsg,
          config.get(TSERVER_PREFIX + tsg)));
    }

    String numTservers = config.getOrDefault("tservers_per_host", "1");
    out.print("NUM_TSERVERS=\"${NUM_TSERVERS:=" + numTservers + "}\"\n");

    String numSservers = config.getOrDefault("sservers_per_host", "1");
    out.print("NUM_SSERVERS=\"${NUM_SSERVERS:=" + numSservers + "}\"\n");

    String numCompactors = config.getOrDefault("compactors_per_host", "1");
    out.print("NUM_COMPACTORS=\"${NUM_COMPACTORS:=" + numCompactors + "}\"\n");

    out.flush();
  }

  @SuppressFBWarnings(value = "PATH_TRAVERSAL_IN",
      justification = "Path provided for output file is intentional")
  public static void main(String[] args) throws IOException {
    if (args == null || args.length < 1 || args.length > 2) {
      System.err.println("Usage: ClusterConfigParser <configFile> [<outputFile>]");
      System.exit(1);
    }

    if (args.length == 2) {
      // Write to a file instead of System.out if provided as an argument
      try (OutputStream os = Files.newOutputStream(Paths.get(args[1]), StandardOpenOption.CREATE);
          PrintStream out = new PrintStream(os)) {
        outputShellVariables(parseConfiguration(args[0]), new PrintStream(out));
      }
    } else {
      outputShellVariables(parseConfiguration(args[0]), System.out);
    }
  }

}<|MERGE_RESOLUTION|>--- conflicted
+++ resolved
@@ -40,6 +40,7 @@
 
   private static final String PROPERTY_FORMAT = "%s=\"%s\"%n";
   private static final String COMPACTOR_PREFIX = "compactor.";
+  private static final String COMPACTORS_PER_HOST_KEY = "compactors_per_host";
   private static final String GC_KEY = "gc";
   private static final String MANAGER_KEY = "manager";
   private static final String MONITOR_KEY = "monitor";
@@ -48,16 +49,11 @@
   private static final String TSERVER_PREFIX = "tserver.";
   private static final String TSERVERS_PER_HOST_KEY = "tservers_per_host";
 
-<<<<<<< HEAD
   private static final String[] UNGROUPED_SECTIONS =
       new String[] {MANAGER_KEY, MONITOR_KEY, GC_KEY};
 
-  private static final Set<String> VALID_CONFIG_KEYS =
-      Set.of(MANAGER_KEY, MONITOR_KEY, GC_KEY, SSERVERS_PER_HOST_KEY, TSERVERS_PER_HOST_KEY);
-=======
-  private static final Set<String> VALID_CONFIG_KEYS = Set.of("manager", "monitor", "gc", "tserver",
-      "tservers_per_host", "sservers_per_host", "compaction.coordinator", "compactors_per_host");
->>>>>>> ebf7054d
+  private static final Set<String> VALID_CONFIG_KEYS = Set.of(MANAGER_KEY, MONITOR_KEY, GC_KEY,
+      SSERVERS_PER_HOST_KEY, TSERVERS_PER_HOST_KEY, COMPACTORS_PER_HOST_KEY);
 
   private static final Set<String> VALID_CONFIG_PREFIXES =
       Set.of(COMPACTOR_PREFIX, SSERVER_PREFIX, TSERVER_PREFIX);
