/*
 * Licensed to the Apache Software Foundation (ASF) under one or more
 * contributor license agreements.  See the NOTICE file distributed with
 * this work for additional information regarding copyright ownership.
 * The ASF licenses this file to You under the Apache License, Version 2.0
 * (the "License"); you may not use this file except in compliance with
 * the License.  You may obtain a copy of the License at
 *
 *     http://www.apache.org/licenses/LICENSE-2.0
 *
 * Unless required by applicable law or agreed to in writing, software
 * distributed under the License is distributed on an "AS IS" BASIS,
 * WITHOUT WARRANTIES OR CONDITIONS OF ANY KIND, either express or implied.
 * See the License for the specific language governing permissions and
 * limitations under the License.
 */
package org.apache.accumulo.core.client.mapreduce.lib.util;

import java.io.IOException;
import java.net.URI;
import java.net.URISyntaxException;

import org.apache.accumulo.core.Constants;
import org.apache.accumulo.core.client.AccumuloSecurityException;
import org.apache.accumulo.core.client.Instance;
import org.apache.accumulo.core.client.ZooKeeperInstance;
import org.apache.accumulo.core.client.mock.MockInstance;
import org.apache.accumulo.core.client.security.tokens.AuthenticationToken;
import org.apache.accumulo.core.client.security.tokens.AuthenticationToken.AuthenticationTokenSerializer;
import org.apache.accumulo.core.conf.ClientConfiguration;
import org.apache.accumulo.core.security.Credentials;
import org.apache.accumulo.core.util.ArgumentChecker;
import org.apache.commons.codec.binary.Base64;
import org.apache.hadoop.conf.Configuration;
import org.apache.hadoop.fs.FSDataInputStream;
import org.apache.hadoop.fs.FileSystem;
import org.apache.hadoop.fs.Path;
import org.apache.hadoop.util.StringUtils;
import org.apache.log4j.Level;
import org.apache.log4j.Logger;

/**
 * @since 1.5.0
 */
public class ConfiguratorBase {

  /**
   * Configuration keys for {@link Instance#getConnector(String, AuthenticationToken)}.
   * 
   * @since 1.5.0
   */
  public static enum ConnectorInfo {
    IS_CONFIGURED, PRINCIPAL, TOKEN,
  }

  private static enum TokenSource {
    FILE, INLINE;

    private String prefix;

    private TokenSource() {
      prefix = name().toLowerCase() + ":";
    }

    public String prefix() {
      return prefix;
    }
  }

  /**
   * Configuration keys for {@link Instance}, {@link ZooKeeperInstance}, and {@link MockInstance}.
   * 
   * @since 1.5.0
   */
  protected static enum InstanceOpts {
    TYPE, NAME, ZOO_KEEPERS, CLIENT_CONFIG;
  }

  /**
   * Configuration keys for general configuration options.
   * 
   * @since 1.5.0
   */
  protected static enum GeneralOpts {
    LOG_LEVEL
  }

  /**
   * Provides a configuration key for a given feature enum, prefixed by the implementingClass
   * 
   * @param implementingClass
   *          the class whose name will be used as a prefix for the property configuration key
   * @param e
   *          the enum used to provide the unique part of the configuration key
   * @return the configuration key
   * @since 1.5.0
   */
  protected static String enumToConfKey(Class<?> implementingClass, Enum<?> e) {
    return implementingClass.getSimpleName() + "." + e.getDeclaringClass().getSimpleName() + "." + StringUtils.camelize(e.name().toLowerCase());
  }

  /**
   * Sets the connector information needed to communicate with Accumulo in this job.
   * 
   * <p>
   * <b>WARNING:</b> The serialized token is stored in the configuration and shared with all MapReduce tasks. It is BASE64 encoded to provide a charset safe
   * conversion to a string, and is not intended to be secure.
   * 
   * @param implementingClass
   *          the class whose name will be used as a prefix for the property configuration key
   * @param conf
   *          the Hadoop configuration object to configure
   * @param principal
   *          a valid Accumulo user name
   * @param token
   *          the user's password
   * @throws AccumuloSecurityException
   * @since 1.5.0
   */
  public static void setConnectorInfo(Class<?> implementingClass, Configuration conf, String principal, AuthenticationToken token)
      throws AccumuloSecurityException {
    if (isConnectorInfoSet(implementingClass, conf))
      throw new IllegalStateException("Connector info for " + implementingClass.getSimpleName() + " can only be set once per job");

    ArgumentChecker.notNull(principal, token);
    conf.setBoolean(enumToConfKey(implementingClass, ConnectorInfo.IS_CONFIGURED), true);
    conf.set(enumToConfKey(implementingClass, ConnectorInfo.PRINCIPAL), principal);
    conf.set(enumToConfKey(implementingClass, ConnectorInfo.TOKEN),
        TokenSource.INLINE.prefix() + token.getClass().getName() + ":" + Base64.encodeBase64String(AuthenticationTokenSerializer.serialize(token)));
  }

  /**
   * Sets the connector information needed to communicate with Accumulo in this job.
   * 
   * <p>
   * Pulls a token file into the Distributed Cache that contains the authentication token in an attempt to be more secure than storing the password in the
   * Configuration. Token file created with "bin/accumulo create-token".
   * 
   * @param implementingClass
   *          the class whose name will be used as a prefix for the property configuration key
   * @param conf
   *          the Hadoop configuration object to configure
   * @param principal
   *          a valid Accumulo user name
   * @param tokenFile
   *          the path to the token file in DFS
   * @throws AccumuloSecurityException
   * @since 1.6.0
   */
  public static void setConnectorInfo(Class<?> implementingClass, Configuration conf, String principal, String tokenFile) throws AccumuloSecurityException {
    if (isConnectorInfoSet(implementingClass, conf))
      throw new IllegalStateException("Connector info for " + implementingClass.getSimpleName() + " can only be set once per job");

    ArgumentChecker.notNull(principal, tokenFile);

    try {
      DistributedCacheHelper.addCacheFile(new URI(tokenFile), conf);
    } catch (URISyntaxException e) {
      throw new IllegalStateException("Unable to add tokenFile \"" + tokenFile + "\" to distributed cache.");
    }

    conf.setBoolean(enumToConfKey(implementingClass, ConnectorInfo.IS_CONFIGURED), true);
    conf.set(enumToConfKey(implementingClass, ConnectorInfo.PRINCIPAL), principal);
    conf.set(enumToConfKey(implementingClass, ConnectorInfo.TOKEN), TokenSource.FILE.prefix() + tokenFile);
  }

  /**
   * Determines if the connector info has already been set for this instance.
   * 
   * @param implementingClass
   *          the class whose name will be used as a prefix for the property configuration key
   * @param conf
   *          the Hadoop configuration object to configure
   * @return true if the connector info has already been set, false otherwise
   * @since 1.5.0
   * @see #setConnectorInfo(Class, Configuration, String, AuthenticationToken)
   */
  public static Boolean isConnectorInfoSet(Class<?> implementingClass, Configuration conf) {
    return conf.getBoolean(enumToConfKey(implementingClass, ConnectorInfo.IS_CONFIGURED), false);
  }

  /**
   * Gets the user name from the configuration.
   * 
   * @param implementingClass
   *          the class whose name will be used as a prefix for the property configuration key
   * @param conf
   *          the Hadoop configuration object to configure
   * @return the principal
   * @since 1.5.0
   * @see #setConnectorInfo(Class, Configuration, String, AuthenticationToken)
   */
  public static String getPrincipal(Class<?> implementingClass, Configuration conf) {
    return conf.get(enumToConfKey(implementingClass, ConnectorInfo.PRINCIPAL));
  }

  /**
   * Gets the authenticated token from either the specified token file or directly from the configuration, whichever was used when the job was configured.
   * 
   * @param implementingClass
   *          the class whose name will be used as a prefix for the property configuration key
   * @param conf
   *          the Hadoop configuration object to configure
   * @return the principal's authentication token
   * @since 1.6.0
   * @see #setConnectorInfo(Class, Configuration, String, AuthenticationToken)
   * @see #setConnectorInfo(Class, Configuration, String, String)
   */
  public static AuthenticationToken getAuthenticationToken(Class<?> implementingClass, Configuration conf) {
    String token = conf.get(enumToConfKey(implementingClass, ConnectorInfo.TOKEN));
    if (token == null || token.isEmpty())
      return null;
    if (token.startsWith(TokenSource.INLINE.prefix())) {
      String[] args = token.substring(TokenSource.INLINE.prefix().length()).split(":", 2);
      if (args.length == 2)
        return AuthenticationTokenSerializer.deserialize(args[0], Base64.decodeBase64(args[1].getBytes(Constants.UTF8)));
    } else if (token.startsWith(TokenSource.FILE.prefix())) {
      String tokenFileName = token.substring(TokenSource.FILE.prefix().length());
      return getTokenFromFile(conf, getPrincipal(implementingClass, conf), tokenFileName);
    }

    throw new IllegalStateException("Token was not properly serialized into the configuration");
  }

  /**
   * Reads from the token file in distributed cache. Currently, the token file stores data separated by colons e.g. principal:token_class:token
   * 
   * @param conf
   *          the Hadoop context for the configured job
   * @return path to the token file as a String
   * @since 1.6.0
   * @see #setConnectorInfo(Class, Configuration, String, AuthenticationToken)
   */
  private static AuthenticationToken getTokenFromFile(Configuration conf, String principal, String tokenFile) {
    FSDataInputStream in = null;
    try {
      URI[] uris = DistributedCacheHelper.getCacheFiles(conf);
      Path path = null;
      for (URI u : uris) {
        if (u.toString().equals(tokenFile)) {
          path = new Path(u);
        }
      }
      if (path == null) {
        throw new IllegalArgumentException("Couldn't find password file called \"" + tokenFile + "\" in cache.");
      }
      FileSystem fs = FileSystem.get(conf);
      in = fs.open(path);
    } catch (IOException e) {
      throw new IllegalArgumentException("Couldn't open password file called \"" + tokenFile + "\".");
    }
    java.util.Scanner fileScanner = new java.util.Scanner(in);
    try {
      while (fileScanner.hasNextLine()) {
        Credentials creds = Credentials.deserialize(fileScanner.nextLine());
        if (principal.equals(creds.getPrincipal())) {
          return creds.getToken();
        }
      }
      throw new IllegalArgumentException("Couldn't find token for user \"" + principal + "\" in file \"" + tokenFile + "\"");
    } finally {
      if (fileScanner != null && fileScanner.ioException() == null)
        fileScanner.close();
      else if (fileScanner.ioException() != null)
        throw new RuntimeException(fileScanner.ioException());
    }
  }

  /**
   * Configures a {@link ZooKeeperInstance} for this job.
   * 
   * @param implementingClass
   *          the class whose name will be used as a prefix for the property configuration key
   * @param conf
   *          the Hadoop configuration object to configure
   * @param instanceName
   *          the Accumulo instance name
   * @param zooKeepers
   *          a comma-separated list of zookeeper servers
   * @since 1.5.0
   * @deprecated since 1.6.0; Use {@link #setZooKeeperInstance(Class, Configuration, ClientConfiguration)} instead.
   */

  @Deprecated
  public static void setZooKeeperInstance(Class<?> implementingClass, Configuration conf, String instanceName, String zooKeepers) {
    ArgumentChecker.notNull(instanceName, zooKeepers);
    setZooKeeperInstance(implementingClass, conf, new ClientConfiguration().withInstance(instanceName).withZkHosts(zooKeepers));
  }

  /**
   * Configures a {@link ZooKeeperInstance} for this job.
<<<<<<< HEAD
   *
=======
   * 
>>>>>>> 211ca036
   * @param implementingClass
   *          the class whose name will be used as a prefix for the property configuration key
   * @param conf
   *          the Hadoop configuration object to configure
<<<<<<< HEAD
   * @param instanceName
   *          the Accumulo instance name
   * @param zooKeepers
   *          a comma-separated list of zookeeper servers
=======
>>>>>>> 211ca036
   * @param clientConfig
   *          client configuration for specifying connection timeouts, SSL connection options, etc.
   * @since 1.5.0
   */
  public static void setZooKeeperInstance(Class<?> implementingClass, Configuration conf, ClientConfiguration clientConfig) {
    String key = enumToConfKey(implementingClass, InstanceOpts.TYPE);
    if (!conf.get(key, "").isEmpty())
      throw new IllegalStateException("Instance info can only be set once per job; it has already been configured with " + conf.get(key));
    conf.set(key, "ZooKeeperInstance");
    if (clientConfig != null) {
      conf.set(enumToConfKey(implementingClass, InstanceOpts.CLIENT_CONFIG), clientConfig.serialize());
    }
  }

  /**
   * Configures a {@link MockInstance} for this job.
   * 
   * @param implementingClass
   *          the class whose name will be used as a prefix for the property configuration key
   * @param conf
   *          the Hadoop configuration object to configure
   * @param instanceName
   *          the Accumulo instance name
   * @since 1.5.0
   */
  public static void setMockInstance(Class<?> implementingClass, Configuration conf, String instanceName) {
    String key = enumToConfKey(implementingClass, InstanceOpts.TYPE);
    if (!conf.get(key, "").isEmpty())
      throw new IllegalStateException("Instance info can only be set once per job; it has already been configured with " + conf.get(key));
    conf.set(key, "MockInstance");

    ArgumentChecker.notNull(instanceName);
    conf.set(enumToConfKey(implementingClass, InstanceOpts.NAME), instanceName);
  }

  /**
   * Initializes an Accumulo {@link Instance} based on the configuration.
   * 
   * @param implementingClass
   *          the class whose name will be used as a prefix for the property configuration key
   * @param conf
   *          the Hadoop configuration object to configure
   * @return an Accumulo instance
   * @since 1.5.0
<<<<<<< HEAD
   * @see #setZooKeeperInstance(Class, Configuration, String, String, ClientConfiguration)
=======
   * @see #setZooKeeperInstance(Class, Configuration, ClientConfiguration)
>>>>>>> 211ca036
   * @see #setMockInstance(Class, Configuration, String)
   */
  public static Instance getInstance(Class<?> implementingClass, Configuration conf) {
    String instanceType = conf.get(enumToConfKey(implementingClass, InstanceOpts.TYPE), "");
    if ("MockInstance".equals(instanceType))
      return new MockInstance(conf.get(enumToConfKey(implementingClass, InstanceOpts.NAME)));
    else if ("ZooKeeperInstance".equals(instanceType)) {
      String clientConfigString = conf.get(enumToConfKey(implementingClass, InstanceOpts.CLIENT_CONFIG));
      if (clientConfigString == null) {
        String instanceName = conf.get(enumToConfKey(implementingClass, InstanceOpts.NAME));
        String zookeepers = conf.get(enumToConfKey(implementingClass, InstanceOpts.ZOO_KEEPERS));
        return new ZooKeeperInstance(ClientConfiguration.loadDefault().withInstance(instanceName).withZkHosts(zookeepers));
      } else {
        return new ZooKeeperInstance(ClientConfiguration.deserialize(clientConfigString));
      }
    } else if (instanceType.isEmpty())
      throw new IllegalStateException("Instance has not been configured for " + implementingClass.getSimpleName());
    else
      throw new IllegalStateException("Unrecognized instance type " + instanceType);
  }

  /**
   * Sets the log level for this job.
   * 
   * @param implementingClass
   *          the class whose name will be used as a prefix for the property configuration key
   * @param conf
   *          the Hadoop configuration object to configure
   * @param level
   *          the logging level
   * @since 1.5.0
   */
  public static void setLogLevel(Class<?> implementingClass, Configuration conf, Level level) {
    ArgumentChecker.notNull(level);
    Logger.getLogger(implementingClass).setLevel(level);
    conf.setInt(enumToConfKey(implementingClass, GeneralOpts.LOG_LEVEL), level.toInt());
  }

  /**
   * Gets the log level from this configuration.
   * 
   * @param implementingClass
   *          the class whose name will be used as a prefix for the property configuration key
   * @param conf
   *          the Hadoop configuration object to configure
   * @return the log level
   * @since 1.5.0
   * @see #setLogLevel(Class, Configuration, Level)
   */
  public static Level getLogLevel(Class<?> implementingClass, Configuration conf) {
    return Level.toLevel(conf.getInt(enumToConfKey(implementingClass, GeneralOpts.LOG_LEVEL), Level.INFO.toInt()));
  }

}<|MERGE_RESOLUTION|>--- conflicted
+++ resolved
@@ -289,22 +289,11 @@
 
   /**
    * Configures a {@link ZooKeeperInstance} for this job.
-<<<<<<< HEAD
-   *
-=======
-   * 
->>>>>>> 211ca036
-   * @param implementingClass
-   *          the class whose name will be used as a prefix for the property configuration key
-   * @param conf
-   *          the Hadoop configuration object to configure
-<<<<<<< HEAD
-   * @param instanceName
-   *          the Accumulo instance name
-   * @param zooKeepers
-   *          a comma-separated list of zookeeper servers
-=======
->>>>>>> 211ca036
+   * 
+   * @param implementingClass
+   *          the class whose name will be used as a prefix for the property configuration key
+   * @param conf
+   *          the Hadoop configuration object to configure
    * @param clientConfig
    *          client configuration for specifying connection timeouts, SSL connection options, etc.
    * @since 1.5.0
@@ -349,11 +338,7 @@
    *          the Hadoop configuration object to configure
    * @return an Accumulo instance
    * @since 1.5.0
-<<<<<<< HEAD
-   * @see #setZooKeeperInstance(Class, Configuration, String, String, ClientConfiguration)
-=======
    * @see #setZooKeeperInstance(Class, Configuration, ClientConfiguration)
->>>>>>> 211ca036
    * @see #setMockInstance(Class, Configuration, String)
    */
   public static Instance getInstance(Class<?> implementingClass, Configuration conf) {
