/*
 * Licensed to the Apache Software Foundation (ASF) under one
 * or more contributor license agreements.  See the NOTICE file
 * distributed with this work for additional information
 * regarding copyright ownership.  The ASF licenses this file
 * to you under the Apache License, Version 2.0 (the
 * "License"); you may not use this file except in compliance
 * with the License.  You may obtain a copy of the License at
 *
 *   https://www.apache.org/licenses/LICENSE-2.0
 *
 * Unless required by applicable law or agreed to in writing,
 * software distributed under the License is distributed on an
 * "AS IS" BASIS, WITHOUT WARRANTIES OR CONDITIONS OF ANY
 * KIND, either express or implied.  See the License for the
 * specific language governing permissions and limitations
 * under the License.
 */
package org.apache.accumulo.core.metadata.schema;

import static org.apache.accumulo.core.metadata.schema.MetadataSchema.TabletsSection.ServerColumnFamily.DIRECTORY_QUAL;
import static org.apache.accumulo.core.metadata.schema.MetadataSchema.TabletsSection.ServerColumnFamily.FLUSH_QUAL;
import static org.apache.accumulo.core.metadata.schema.MetadataSchema.TabletsSection.ServerColumnFamily.OPID_QUAL;
import static org.apache.accumulo.core.metadata.schema.MetadataSchema.TabletsSection.ServerColumnFamily.SELECTED_QUAL;
import static org.apache.accumulo.core.metadata.schema.MetadataSchema.TabletsSection.ServerColumnFamily.TIME_QUAL;
import static org.apache.accumulo.core.metadata.schema.MetadataSchema.TabletsSection.TabletColumnFamily.AVAILABILITY_QUAL;
import static org.apache.accumulo.core.metadata.schema.MetadataSchema.TabletsSection.TabletColumnFamily.PREV_ROW_QUAL;
import static org.apache.accumulo.core.metadata.schema.MetadataSchema.TabletsSection.TabletColumnFamily.REQUESTED_QUAL;

import java.util.Collection;
import java.util.EnumSet;
import java.util.HashSet;
import java.util.Iterator;
import java.util.List;
import java.util.Map;
import java.util.Map.Entry;
import java.util.Objects;
import java.util.Optional;
import java.util.OptionalLong;
import java.util.Set;
import java.util.SortedMap;

import org.apache.accumulo.core.Constants;
import org.apache.accumulo.core.client.admin.TabletAvailability;
import org.apache.accumulo.core.clientImpl.ClientContext;
import org.apache.accumulo.core.clientImpl.TabletAvailabilityUtil;
import org.apache.accumulo.core.data.ByteSequence;
import org.apache.accumulo.core.data.Key;
import org.apache.accumulo.core.data.TableId;
import org.apache.accumulo.core.data.Value;
import org.apache.accumulo.core.dataImpl.KeyExtent;
import org.apache.accumulo.core.fate.FateId;
import org.apache.accumulo.core.fate.zookeeper.ZooCache;
import org.apache.accumulo.core.lock.ServiceLock;
import org.apache.accumulo.core.lock.ServiceLockData;
import org.apache.accumulo.core.metadata.AccumuloTable;
import org.apache.accumulo.core.metadata.StoredTabletFile;
import org.apache.accumulo.core.metadata.SuspendingTServer;
import org.apache.accumulo.core.metadata.TServerInstance;
import org.apache.accumulo.core.metadata.schema.MetadataSchema.TabletsSection.BulkFileColumnFamily;
import org.apache.accumulo.core.metadata.schema.MetadataSchema.TabletsSection.ClonedColumnFamily;
import org.apache.accumulo.core.metadata.schema.MetadataSchema.TabletsSection.CompactRequestColumnFamily;
import org.apache.accumulo.core.metadata.schema.MetadataSchema.TabletsSection.CompactedColumnFamily;
import org.apache.accumulo.core.metadata.schema.MetadataSchema.TabletsSection.CurrentLocationColumnFamily;
import org.apache.accumulo.core.metadata.schema.MetadataSchema.TabletsSection.DataFileColumnFamily;
import org.apache.accumulo.core.metadata.schema.MetadataSchema.TabletsSection.ExternalCompactionColumnFamily;
import org.apache.accumulo.core.metadata.schema.MetadataSchema.TabletsSection.FutureLocationColumnFamily;
import org.apache.accumulo.core.metadata.schema.MetadataSchema.TabletsSection.LastLocationColumnFamily;
import org.apache.accumulo.core.metadata.schema.MetadataSchema.TabletsSection.LogColumnFamily;
import org.apache.accumulo.core.metadata.schema.MetadataSchema.TabletsSection.MergedColumnFamily;
import org.apache.accumulo.core.metadata.schema.MetadataSchema.TabletsSection.ScanFileColumnFamily;
import org.apache.accumulo.core.metadata.schema.MetadataSchema.TabletsSection.ServerColumnFamily;
import org.apache.accumulo.core.metadata.schema.MetadataSchema.TabletsSection.SuspendLocationColumn;
import org.apache.accumulo.core.metadata.schema.MetadataSchema.TabletsSection.TabletColumnFamily;
import org.apache.accumulo.core.tabletserver.log.LogEntry;
import org.apache.commons.lang3.builder.ToStringBuilder;
import org.apache.commons.lang3.builder.ToStringStyle;
import org.apache.hadoop.io.Text;
import org.slf4j.Logger;
import org.slf4j.LoggerFactory;

import com.google.common.annotations.VisibleForTesting;
import com.google.common.base.Preconditions;
import com.google.common.collect.ImmutableList;
import com.google.common.collect.ImmutableMap;
import com.google.common.collect.ImmutableSet;
import com.google.common.collect.ImmutableSortedMap;
import com.google.common.net.HostAndPort;

public class TabletMetadata {

  private static final Logger log = LoggerFactory.getLogger(TabletMetadata.class);

  private TableId tableId;
  private Text prevEndRow;
  private boolean sawPrevEndRow = false;
  private Text endRow;
  private Location location;
  private Map<StoredTabletFile,DataFileValue> files;
  private List<StoredTabletFile> scans;
  private Map<StoredTabletFile,FateId> loadedFiles;
  private SelectedFiles selectedFiles;
  private EnumSet<ColumnType> fetchedCols;
  private KeyExtent extent;
  private Location last;
  private SuspendingTServer suspend;
  private String dirName;
  private MetadataTime time;
  private String cloned;
  private SortedMap<Key,Value> keyValues;
  private OptionalLong flush = OptionalLong.empty();
  private List<LogEntry> logs;
  private Map<ExternalCompactionId,CompactionMetadata> extCompactions;
  private boolean merged;
  private TabletAvailability availability = TabletAvailability.ONDEMAND;
  private boolean onDemandHostingRequested = false;
  private TabletOperationId operationId;
  private boolean futureAndCurrentLocationSet = false;
<<<<<<< HEAD
  private Set<Long> compacted;
  private boolean userCompactionRequested = false;
=======
  private Set<FateId> compacted;
>>>>>>> da7b3b00

  public static TabletMetadataBuilder builder(KeyExtent extent) {
    return new TabletMetadataBuilder(extent);
  }

  public enum LocationType {
    CURRENT, FUTURE, LAST
  }

  public enum ColumnType {
    LOCATION,
    PREV_ROW,
    FILES,
    LAST,
    LOADED,
    SCANS,
    DIR,
    TIME,
    CLONED,
    FLUSH_ID,
    LOGS,
    SUSPEND,
    ECOMP,
    MERGED,
    AVAILABILITY,
    HOSTING_REQUESTED,
    OPID,
    SELECTED,
    COMPACTED,
    COMPACTION_REQUESTED
  }

  public static class Location {
    private final TServerInstance tServerInstance;
    private final LocationType lt;

    private Location(final String server, final String session, final LocationType lt) {
      this(new TServerInstance(HostAndPort.fromString(server), session), lt);
    }

    private Location(final TServerInstance tServerInstance, final LocationType lt) {
      this.tServerInstance =
          Objects.requireNonNull(tServerInstance, "tServerInstance must not be null");
      this.lt = Objects.requireNonNull(lt, "locationType must not be null");
    }

    public LocationType getType() {
      return lt;
    }

    public TServerInstance getServerInstance() {
      return tServerInstance;
    }

    public String getHostPortSession() {
      return tServerInstance.getHostPortSession();
    }

    public String getHost() {
      return tServerInstance.getHost();
    }

    public String getHostPort() {
      return tServerInstance.getHostPort();
    }

    public HostAndPort getHostAndPort() {
      return tServerInstance.getHostAndPort();
    }

    public String getSession() {
      return tServerInstance.getSession();
    }

    @Override
    public boolean equals(Object o) {
      if (this == o) {
        return true;
      }
      if (o == null || getClass() != o.getClass()) {
        return false;
      }
      Location location = (Location) o;
      return Objects.equals(tServerInstance, location.tServerInstance) && lt == location.lt;
    }

    @Override
    public int hashCode() {
      return Objects.hash(tServerInstance, lt);
    }

    @Override
    public String toString() {
      StringBuilder sb = new StringBuilder(32);
      sb.append("Location [");
      sb.append("server=").append(tServerInstance);
      sb.append(", type=").append(lt);
      sb.append("]");
      return sb.toString();
    }

    public static Location last(TServerInstance instance) {
      return new Location(instance, LocationType.LAST);
    }

    public static Location last(final String server, final String session) {
      return last(new TServerInstance(HostAndPort.fromString(server), session));
    }

    public static Location current(TServerInstance instance) {
      return new Location(instance, LocationType.CURRENT);
    }

    public static Location current(final String server, final String session) {
      return current(new TServerInstance(HostAndPort.fromString(server), session));
    }

    public static Location future(TServerInstance instance) {
      return new Location(instance, LocationType.FUTURE);
    }

    public static Location future(final String server, final String session) {
      return future(new TServerInstance(HostAndPort.fromString(server), session));
    }

  }

  public TableId getTableId() {
    return tableId;
  }

  public KeyExtent getExtent() {
    if (extent == null) {
      extent = new KeyExtent(getTableId(), getEndRow(), getPrevEndRow());
    }
    return extent;
  }

  private void ensureFetched(ColumnType col) {
    Preconditions.checkState(fetchedCols.contains(col), "%s was not fetched", col);
  }

  public Text getPrevEndRow() {
    ensureFetched(ColumnType.PREV_ROW);
    if (!sawPrevEndRow) {
      throw new IllegalStateException(
          "No prev endrow seen.  tableId: " + tableId + " endrow: " + endRow);
    }
    return prevEndRow;
  }

  public boolean sawPrevEndRow() {
    ensureFetched(ColumnType.PREV_ROW);
    return sawPrevEndRow;
  }

  public Text getEndRow() {
    return endRow;
  }

  public Location getLocation() {
    ensureFetched(ColumnType.LOCATION);
    return location;
  }

  public boolean hasCurrent() {
    ensureFetched(ColumnType.LOCATION);
    return location != null && location.getType() == LocationType.CURRENT;
  }

  public Map<StoredTabletFile,FateId> getLoaded() {
    ensureFetched(ColumnType.LOADED);
    return loadedFiles;
  }

  public Location getLast() {
    ensureFetched(ColumnType.LAST);
    return last;
  }

  public SuspendingTServer getSuspend() {
    ensureFetched(ColumnType.SUSPEND);
    return suspend;
  }

  public Set<StoredTabletFile> getFiles() {
    ensureFetched(ColumnType.FILES);
    return files.keySet();
  }

  public Map<StoredTabletFile,DataFileValue> getFilesMap() {
    ensureFetched(ColumnType.FILES);
    return files;
  }

  public SelectedFiles getSelectedFiles() {
    ensureFetched(ColumnType.SELECTED);
    return selectedFiles;
  }

  public Collection<LogEntry> getLogs() {
    ensureFetched(ColumnType.LOGS);
    return logs;
  }

  public List<StoredTabletFile> getScans() {
    ensureFetched(ColumnType.SCANS);
    return scans;
  }

  public String getDirName() {
    ensureFetched(ColumnType.DIR);
    return dirName;
  }

  public MetadataTime getTime() {
    ensureFetched(ColumnType.TIME);
    return time;
  }

  public String getCloned() {
    ensureFetched(ColumnType.CLONED);
    return cloned;
  }

  public OptionalLong getFlushId() {
    ensureFetched(ColumnType.FLUSH_ID);
    return flush;
  }

  public boolean hasMerged() {
    ensureFetched(ColumnType.MERGED);
    return merged;
  }

  public boolean getCompactionRequested() {
    ensureFetched(ColumnType.COMPACTION_REQUESTED);
    return userCompactionRequested;
  }

  public TabletAvailability getTabletAvailability() {
    if (AccumuloTable.ROOT.tableId().equals(getTableId())
        || AccumuloTable.METADATA.tableId().equals(getTableId())) {
      // Override the availability for the system tables
      return TabletAvailability.HOSTED;
    }
    ensureFetched(ColumnType.AVAILABILITY);
    return availability;
  }

  public boolean getHostingRequested() {
    ensureFetched(ColumnType.HOSTING_REQUESTED);
    return onDemandHostingRequested;
  }

  @Override
  public String toString() {
    return new ToStringBuilder(this, ToStringStyle.SHORT_PREFIX_STYLE).append("tableId", tableId)
        .append("prevEndRow", prevEndRow).append("sawPrevEndRow", sawPrevEndRow)
        .append("endRow", endRow).append("location", location).append("files", files)
        .append("scans", scans).append("loadedFiles", loadedFiles)
        .append("fetchedCols", fetchedCols).append("extent", extent).append("last", last)
        .append("suspend", suspend).append("dirName", dirName).append("time", time)
        .append("cloned", cloned).append("flush", flush).append("logs", logs)
        .append("extCompactions", extCompactions).append("availability", availability)
        .append("onDemandHostingRequested", onDemandHostingRequested)
        .append("operationId", operationId).append("selectedFiles", selectedFiles)
        .append("futureAndCurrentLocationSet", futureAndCurrentLocationSet).toString();
  }

  public SortedMap<Key,Value> getKeyValues() {
    Preconditions.checkState(keyValues != null, "Requested key values when it was not saved");
    return keyValues;
  }

  public Map<ExternalCompactionId,CompactionMetadata> getExternalCompactions() {
    ensureFetched(ColumnType.ECOMP);
    return extCompactions;
  }

  public Set<FateId> getCompacted() {
    ensureFetched(ColumnType.COMPACTED);
    return compacted;
  }

  /**
   * @return the operation id if it exists, null otherwise
   * @see MetadataSchema.TabletsSection.ServerColumnFamily#OPID_COLUMN
   */
  public TabletOperationId getOperationId() {
    ensureFetched(ColumnType.OPID);
    return operationId;
  }

  public boolean isFutureAndCurrentLocationSet() {
    return futureAndCurrentLocationSet;
  }

  @VisibleForTesting
  public static <E extends Entry<Key,Value>> TabletMetadata convertRow(Iterator<E> rowIter,
      EnumSet<ColumnType> fetchedColumns, boolean buildKeyValueMap, boolean suppressLocationError) {
    Objects.requireNonNull(rowIter);

    TabletMetadata te = new TabletMetadata();
    final ImmutableSortedMap.Builder<Key,Value> kvBuilder =
        buildKeyValueMap ? ImmutableSortedMap.naturalOrder() : null;

    final var filesBuilder = ImmutableMap.<StoredTabletFile,DataFileValue>builder();
    final var scansBuilder = ImmutableList.<StoredTabletFile>builder();
    final var logsBuilder = ImmutableList.<LogEntry>builder();
    final var extCompBuilder = ImmutableMap.<ExternalCompactionId,CompactionMetadata>builder();
    final var loadedFilesBuilder = ImmutableMap.<StoredTabletFile,FateId>builder();
    final var compactedBuilder = ImmutableSet.<FateId>builder();
    ByteSequence row = null;

    while (rowIter.hasNext()) {
      final Entry<Key,Value> kv = rowIter.next();
      final Key key = kv.getKey();
      final String val = kv.getValue().toString();
      final String fam = key.getColumnFamilyData().toString();
      final String qual = key.getColumnQualifierData().toString();

      if (buildKeyValueMap) {
        kvBuilder.put(key, kv.getValue());
      }

      if (row == null) {
        row = key.getRowData();
        KeyExtent ke = KeyExtent.fromMetaRow(key.getRow());
        te.endRow = ke.endRow();
        te.tableId = ke.tableId();
      } else if (!row.equals(key.getRowData())) {
        throw new IllegalArgumentException(
            "Input contains more than one row : " + row + " " + key.getRowData());
      }

      switch (fam) {
        case TabletColumnFamily.STR_NAME:
          switch (qual) {
            case PREV_ROW_QUAL:
              te.prevEndRow = TabletColumnFamily.decodePrevEndRow(kv.getValue());
              te.sawPrevEndRow = true;
              break;
            case AVAILABILITY_QUAL:
              te.availability = TabletAvailabilityUtil.fromValue(kv.getValue());
              break;
            case REQUESTED_QUAL:
              te.onDemandHostingRequested = true;
              break;
            default:
              throw new IllegalStateException("Unexpected TabletColumnFamily qualifier: " + qual);
          }
          break;
        case ServerColumnFamily.STR_NAME:
          switch (qual) {
            case DIRECTORY_QUAL:
              Preconditions.checkArgument(ServerColumnFamily.isValidDirCol(val),
                  "Saw invalid dir name %s %s", key, val);
              te.dirName = val;
              break;
            case TIME_QUAL:
              te.time = MetadataTime.parse(val);
              break;
            case FLUSH_QUAL:
              te.flush = OptionalLong.of(Long.parseLong(val));
              break;
            case OPID_QUAL:
              te.setOperationIdOnce(val, suppressLocationError);
              break;
            case SELECTED_QUAL:
              te.selectedFiles = SelectedFiles.from(val);
              break;
          }
          break;
        case DataFileColumnFamily.STR_NAME:
          filesBuilder.put(new StoredTabletFile(qual), new DataFileValue(val));
          break;
        case BulkFileColumnFamily.STR_NAME:
          loadedFilesBuilder.put(new StoredTabletFile(qual),
              BulkFileColumnFamily.getBulkLoadTid(val));
          break;
        case CurrentLocationColumnFamily.STR_NAME:
          te.setLocationOnce(val, qual, LocationType.CURRENT, suppressLocationError);
          break;
        case FutureLocationColumnFamily.STR_NAME:
          te.setLocationOnce(val, qual, LocationType.FUTURE, suppressLocationError);
          break;
        case LastLocationColumnFamily.STR_NAME:
          te.last = Location.last(val, qual);
          break;
        case SuspendLocationColumn.STR_NAME:
          te.suspend = SuspendingTServer.fromValue(kv.getValue());
          break;
        case ScanFileColumnFamily.STR_NAME:
          scansBuilder.add(new StoredTabletFile(qual));
          break;
        case ClonedColumnFamily.STR_NAME:
          te.cloned = val;
          break;
        case LogColumnFamily.STR_NAME:
          logsBuilder.add(LogEntry.fromMetaWalEntry(kv));
          break;
        case ExternalCompactionColumnFamily.STR_NAME:
          extCompBuilder.put(ExternalCompactionId.of(qual), CompactionMetadata.fromJson(val));
          break;
        case MergedColumnFamily.STR_NAME:
          te.merged = true;
          break;
        case CompactedColumnFamily.STR_NAME:
          compactedBuilder.add(FateId.from(qual));
          break;
        case CompactRequestColumnFamily.STR_NAME:
          te.userCompactionRequested = true;
          break;
        default:
          throw new IllegalStateException("Unexpected family " + fam);

      }
    }

    if (AccumuloTable.ROOT.tableId().equals(te.tableId)
        || AccumuloTable.METADATA.tableId().equals(te.tableId)) {
      // Override the availability for the system tables
      te.availability = TabletAvailability.HOSTED;
    }

    te.files = filesBuilder.build();
    te.loadedFiles = loadedFilesBuilder.build();
    te.fetchedCols = fetchedColumns;
    te.scans = scansBuilder.build();
    te.logs = logsBuilder.build();
    te.extCompactions = extCompBuilder.build();
    te.compacted = compactedBuilder.build();
    if (buildKeyValueMap) {
      te.keyValues = kvBuilder.build();
    }
    return te;
  }

  /**
   * Sets a location only once.
   *
   * @param val server to set for Location object
   * @param qual session to set for Location object
   * @param lt location type to use to construct Location object
   * @param suppressError set to true to suppress an exception being thrown, else false
   * @throws IllegalStateException if an operation id or location is already set
   */
  private void setLocationOnce(String val, String qual, LocationType lt, boolean suppressError) {
    if (location != null) {
      if (!suppressError) {
        throw new IllegalStateException("Attempted to set second location for tableId: " + tableId
            + " endrow: " + endRow + " -- " + location + " " + qual + " " + val);
      }
      futureAndCurrentLocationSet = true;
    }
    location = new Location(val, qual, lt);
  }

  /**
   * Sets an operation ID only once.
   *
   * @param val operation id to set
   * @param suppressError set to true to suppress an exception being thrown, else false
   * @throws IllegalStateException if an operation id or location is already set
   */
  private void setOperationIdOnce(String val, boolean suppressError) {
    Preconditions.checkState(operationId == null);
    operationId = TabletOperationId.from(val);
  }

  @VisibleForTesting
  static TabletMetadata create(String id, String prevEndRow, String endRow) {
    TabletMetadata te = new TabletMetadata();
    te.tableId = TableId.of(id);
    te.sawPrevEndRow = true;
    te.prevEndRow = prevEndRow == null ? null : new Text(prevEndRow);
    te.endRow = endRow == null ? null : new Text(endRow);
    te.fetchedCols = EnumSet.of(ColumnType.PREV_ROW);
    return te;
  }

  /**
   * Get the tservers that are live from ZK. Live servers will have a valid ZooLock. This method was
   * pulled from org.apache.accumulo.server.manager.LiveTServerSet
   */
  public static synchronized Set<TServerInstance> getLiveTServers(ClientContext context) {
    final Set<TServerInstance> liveServers = new HashSet<>();

    final String path = context.getZooKeeperRoot() + Constants.ZTSERVERS;

    for (String child : context.getZooCache().getChildren(path)) {
      checkServer(context, path, child).ifPresent(liveServers::add);
    }
    log.trace("Found {} live tservers at ZK path: {}", liveServers.size(), path);

    return liveServers;
  }

  /**
   * Check for tserver ZooLock at the ZK location. Return Optional containing TServerInstance if a
   * valid Zoolock exists.
   */
  private static Optional<TServerInstance> checkServer(ClientContext context, String path,
      String zPath) {
    final var lockPath = ServiceLock.path(path + "/" + zPath);
    ZooCache.ZcStat stat = new ZooCache.ZcStat();
    log.trace("Checking server at ZK path = " + lockPath);
    return ServiceLock.getLockData(context.getZooCache(), lockPath, stat)
        .map(sld -> sld.getAddress(ServiceLockData.ThriftService.TSERV))
        .map(address -> new TServerInstance(address, stat.getEphemeralOwner()));
  }
}<|MERGE_RESOLUTION|>--- conflicted
+++ resolved
@@ -116,12 +116,8 @@
   private boolean onDemandHostingRequested = false;
   private TabletOperationId operationId;
   private boolean futureAndCurrentLocationSet = false;
-<<<<<<< HEAD
-  private Set<Long> compacted;
+  private Set<FateId> compacted;
   private boolean userCompactionRequested = false;
-=======
-  private Set<FateId> compacted;
->>>>>>> da7b3b00
 
   public static TabletMetadataBuilder builder(KeyExtent extent) {
     return new TabletMetadataBuilder(extent);
