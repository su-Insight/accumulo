--- conflicted
+++ resolved
@@ -31,7 +31,6 @@
 import java.util.HashMap;
 import java.util.List;
 import java.util.Map;
-import java.util.Map.Entry;
 import java.util.Set;
 import java.util.stream.Stream;
 
@@ -429,21 +428,6 @@
           txStatus.getWaitingLocks(), txStatus.getTop(), txStatus.getTimeCreatedFormatted());
     }
     fmt.format(" %s transactions", fateStatus.getTransactions().size());
-<<<<<<< HEAD
-
-    if (!fateStatus.getDanglingHeldLocks().isEmpty()
-        || !fateStatus.getDanglingWaitingLocks().isEmpty()) {
-      fmt.format("%nThe following locks did not have an associated FATE operation%n");
-      for (Entry<FateId,List<String>> entry : fateStatus.getDanglingHeldLocks().entrySet()) {
-        fmt.format("fateId: %s  locked: %s%n", entry.getKey(), entry.getValue());
-      }
-
-      for (Entry<FateId,List<String>> entry : fateStatus.getDanglingWaitingLocks().entrySet()) {
-        fmt.format("fateId: %s  locking: %s%n", entry.getKey(), entry.getValue());
-      }
-    }
-=======
->>>>>>> c0979fd6
   }
 
   public boolean prepDelete(Map<FateInstanceType,FateStore<T>> stores, ZooReaderWriter zk,
