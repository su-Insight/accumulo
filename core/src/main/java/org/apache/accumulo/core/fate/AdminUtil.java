--- conflicted
+++ resolved
@@ -368,11 +368,7 @@
 
         long timeCreated = zs.timeCreated(tid);
 
-<<<<<<< HEAD
-      zs.unreserve(tid, Duration.ZERO);
-=======
-        zs.unreserve(tid, 0, TimeUnit.MILLISECONDS);
->>>>>>> ba296913
+        zs.unreserve(tid, Duration.ZERO);
 
         if (includeByStatus(status, filterStatus) && includeByTxid(tid, filterTxid)) {
           statuses
