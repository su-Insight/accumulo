--- conflicted
+++ resolved
@@ -103,10 +103,6 @@
   }
 
   @Override
-<<<<<<< HEAD
-  public FateInstanceType type() {
-    return fateInstanceType;
-=======
   protected void create(FateId fateId, FateKey key) {
     try {
       zk.putPersistentData(getTXPath(fateId), new NodeValue(TStatus.NEW, key).serialize(),
@@ -120,7 +116,11 @@
   protected Pair<TStatus,Optional<FateKey>> getStatusAndKey(FateId fateId) {
     final NodeValue node = getNode(fateId);
     return new Pair<>(node.status, node.fateKey);
->>>>>>> 84177949
+  }
+
+  @Override
+  public FateInstanceType type() {
+    return fateInstanceType;
   }
 
   private class FateTxStoreImpl extends AbstractFateTxStoreImpl<T> {
