--- conflicted
+++ resolved
@@ -600,12 +600,8 @@
 
   Logger LOG = LoggerFactory.getLogger(MetricsProducer.class);
 
-<<<<<<< HEAD
   String METRICS_LOW_MEMORY = "accumulo.detected.low.memory";
-  String METRICS_COMPACTOR_PREFIX = "accumulo.compactor";
-=======
   String METRICS_COMPACTOR_PREFIX = "accumulo.compactor.";
->>>>>>> 05e4693e
   String METRICS_COMPACTOR_MAJC_STUCK = METRICS_COMPACTOR_PREFIX + "majc.stuck";
 
   String METRICS_FATE_PREFIX = "accumulo.fate.";
