/*
 * Licensed to the Apache Software Foundation (ASF) under one
 * or more contributor license agreements.  See the NOTICE file
 * distributed with this work for additional information
 * regarding copyright ownership.  The ASF licenses this file
 * to you under the Apache License, Version 2.0 (the
 * "License"); you may not use this file except in compliance
 * with the License.  You may obtain a copy of the License at
 *
 *   https://www.apache.org/licenses/LICENSE-2.0
 *
 * Unless required by applicable law or agreed to in writing,
 * software distributed under the License is distributed on an
 * "AS IS" BASIS, WITHOUT WARRANTIES OR CONDITIONS OF ANY
 * KIND, either express or implied.  See the License for the
 * specific language governing permissions and limitations
 * under the License.
 */
package org.apache.accumulo.core.metrics;

import java.lang.reflect.Field;
import java.lang.reflect.Modifier;
import java.util.HashMap;
import java.util.Map;

import org.slf4j.Logger;
import org.slf4j.LoggerFactory;

import io.micrometer.core.instrument.MeterRegistry;

/**
 * Prior to 2.1.0 Accumulo used the <a href=
 * "https://hadoop.apache.org/docs/current/api/org/apache/hadoop/metrics2/package-summary.html">Hadoop
 * Metrics2</a> framework. In 2.1.0 Accumulo migrated away from the Metrics2 framework to
 * <a href="https://micrometer.io/">Micrometer</a>. Micrometer suggests using a particular
 * <a href="https://micrometer.io/docs/concepts#_naming_meters">naming convention</a> for the
 * metrics. The table below contains a mapping of the old to new metric names.
 * <table border="1">
 * <caption>Summary of Metric Changes</caption> <!-- fate -->
 * <tr>
 * <th>Old Name</th>
 * <th>Hadoop Metrics2 Type</th>
 * <th>New Name</th>
 * <th>Micrometer Type</th>
 * <th>Notes</th>
 * </tr>
 * <tr>
 * <td>N/A</td>
 * <td>N/A</td>
<<<<<<< HEAD
 * <td>{@link #METRICS_LOW_MEMORY}</td>
 * <td>Gauge</td>
=======
 * <td>{@value #METRICS_LOW_MEMORY}</td>
 * <td>Guage</td>
>>>>>>> 90821b11
 * <td>reports 1 when process memory usage is above threshold, 0 when memory is okay</td>
 * </tr>
 * <tr>
 * <td>N/A</td>
 * <td>N/A</td>
 * <td>{@value #METRICS_COMPACTOR_MAJC_STUCK}</td>
 * <td>LongTaskTimer</td>
 * <td></td>
 * </tr>
 * <tr>
 * <td>N/A</td>
 * <td>N/A</td>
 * <td>{@link #METRICS_COMPACTOR_JOB_PRIORITY_QUEUES}</td>
 * <td>Gauge</td>
 * <td></td>
 * </tr>
 * <tr>
 * <td>N/A</td>
 * <td>N/A</td>
 * <td>{@link #METRICS_COMPACTOR_JOB_PRIORITY_QUEUE_LENGTH}</td>
 * <td>Gauge</td>
 * <td></td>
 * </tr>
 * <tr>
 * <td>N/A</td>
 * <td>N/A</td>
 * <td>{@link #METRICS_COMPACTOR_JOB_PRIORITY_QUEUE_JOBS_PRIORITY}</td>
 * <td>Gauge</td>
 * <td></td>
 * </tr>
 * <tr>
 * <td>N/A</td>
 * <td>N/A</td>
 * <td>{@link #METRICS_COMPACTOR_JOB_PRIORITY_QUEUE_JOBS_QUEUED}</td>
 * <td>Gauge</td>
 * <td></td>
 * </tr>
 * <tr>
 * <td>N/A</td>
 * <td>N/A</td>
 * <td>{@link #METRICS_COMPACTOR_JOB_PRIORITY_QUEUE_JOBS_DEQUEUED}</td>
 * <td>Gauge</td>
 * <td></td>
 * </tr>
 * <tr>
 * <td>N/A</td>
 * <td>N/A</td>
 * <td>{@link #METRICS_COMPACTOR_JOB_PRIORITY_QUEUE_JOBS_REJECTED}</td>
 * <td>Gauge</td>
 * <td></td>
 * </tr>
 * <tr>
 * <td>currentFateOps</td>
 * <td>Gauge</td>
 * <td>{@value #METRICS_FATE_TOTAL_IN_PROGRESS}</td>
 * <td>Gauge</td>
 * <td></td>
 * </tr>
 * <tr>
 * <td>FateTxOpType_{name}</td>
 * <td>Gauge</td>
 * <td>{@value #METRICS_FATE_TYPE_IN_PROGRESS}</td>
 * <td>Gauge</td>
 * <td>Previously there was a metric per operation type with the count of in-progress transactions
 * of that type. Now there is one metric and the type is in the tag op.type</td>
 * </tr>
 * <tr>
 * <td>totalFateOps</td>
 * <td>Gauge</td>
 * <td>{@value #METRICS_FATE_OPS_ACTIVITY}</td>
 * <td>Gauge</td>
 * <td></td>
 * </tr>
 * <tr>
 * <td>totalZkConnErrors</td>
 * <td>Gauge</td>
 * <td>{@value #METRICS_FATE_ERRORS}</td>
 * <td>Gauge</td>
 * <td></td>
 * </tr>
 * <tr>
 * <td>FateTxState_NEW</td>
 * <td>Gauge</td>
 * <td>{@value #METRICS_FATE_TX}</td>
 * <td>Gauge</td>
 * <td>The state is now in a tag: state=new</td>
 * </tr>
 * <tr>
 * <td>FateTxState_IN_PROGRESS</td>
 * <td>Gauge</td>
 * <td>{@value #METRICS_FATE_TX}</td>
 * <td>Gauge</td>
 * <td>The state is now in a tag: state=in.progress</td>
 * </tr>
 * <tr>
 * <td>FateTxState_FAILED_IN_PROGRESS</td>
 * <td>Gauge</td>
 * <td>{@value #METRICS_FATE_TX}</td>
 * <td>Gauge</td>
 * <td>The state is now in a tag: state=failed.in.progress</td>
 * </tr>
 * <tr>
 * <td>FateTxState_FAILED</td>
 * <td>Gauge</td>
 * <td>{@value #METRICS_FATE_TX}</td>
 * <td>Gauge</td>
 * <td>The state is now in a tag: state=failed</td>
 * </tr>
 * <tr>
 * <td>FateTxState_SUCCESSFUL</td>
 * <td>Gauge</td>
 * <td>{@value #METRICS_FATE_TX}</td>
 * <td>Gauge</td>
 * <td>The state is now in a tag: state=successful</td>
 * </tr>
 * <tr>
 * <td>FateTxState_UNKNOWN</td>
 * <td>Gauge</td>
 * <td>{@value #METRICS_FATE_TX}</td>
 * <td>Gauge</td>
 * <td>The state is now in a tag: state=unknown</td>
 * </tr>
 * <!-- garbage collection -->
 * <tr>
 * <td>AccGcStarted</td>
 * <td>Gauge</td>
 * <td>{@value #METRICS_GC_STARTED}</td>
 * <td>Gauge</td>
 * <td></td>
 * </tr>
 * <tr>
 * <td>AccGcFinished</td>
 * <td>Gauge</td>
 * <td>{@value #METRICS_GC_FINISHED}</td>
 * <td>Gauge</td>
 * <td></td>
 * </tr>
 * <tr>
 * <td>AccGcCandidates</td>
 * <td>Gauge</td>
 * <td>{@value #METRICS_GC_CANDIDATES}</td>
 * <td>Gauge</td>
 * <td></td>
 * </tr>
 * <tr>
 * <td>AccGcInUse</td>
 * <td>Gauge</td>
 * <td>{@value #METRICS_GC_IN_USE}</td>
 * <td>Gauge</td>
 * <td></td>
 * </tr>
 * <tr>
 * <td>AccGcDeleted</td>
 * <td>Gauge</td>
 * <td>{@value #METRICS_GC_DELETED}</td>
 * <td>Gauge</td>
 * <td></td>
 * </tr>
 * <tr>
 * <td>AccGcErrors</td>
 * <td>Gauge</td>
 * <td>{@value #METRICS_GC_ERRORS}</td>
 * <td>Gauge</td>
 * <td></td>
 * </tr>
 * <tr>
 * <td>AccGcWalStarted</td>
 * <td>Gauge</td>
 * <td>{@value #METRICS_GC_WAL_STARTED}</td>
 * <td>Gauge</td>
 * <td></td>
 * </tr>
 * <tr>
 * <td>AccGcWalFinished</td>
 * <td>Gauge</td>
 * <td>{@value #METRICS_GC_WAL_FINISHED}</td>
 * <td>Gauge</td>
 * <td></td>
 * </tr>
 * <tr>
 * <td>AccGcWalCandidates</td>
 * <td>Gauge</td>
 * <td>{@value #METRICS_GC_WAL_CANDIDATES}</td>
 * <td>Gauge</td>
 * <td></td>
 * </tr>
 * <tr>
 * <td>AccGcWalInUse</td>
 * <td>Gauge</td>
 * <td>{@value #METRICS_GC_WAL_IN_USE}</td>
 * <td>Gauge</td>
 * <td></td>
 * </tr>
 * <tr>
 * <td>AccGcWalDeleted</td>
 * <td>Gauge</td>
 * <td>{@value #METRICS_GC_WAL_DELETED}</td>
 * <td>Gauge</td>
 * <td></td>
 * </tr>
 * <tr>
 * <td>AccGcWalErrors</td>
 * <td>Gauge</td>
 * <td>{@value #METRICS_GC_WAL_ERRORS}</td>
 * <td>Gauge</td>
 * <td></td>
 * </tr>
 * <tr>
 * <td>AccGcPosOpDuration</td>
 * <td>Gauge</td>
 * <td>{@value #METRICS_GC_POST_OP_DURATION}</td>
 * <td>Gauge</td>
 * <td></td>
 * </tr>
 * <tr>
 * <td>AccGcRunCycleCount</td>
 * <td>Gauge</td>
 * <td>{@value #METRICS_GC_RUN_CYCLE}</td>
 * <td>Gauge</td>
 * <td></td>
 * </tr>
 * <!-- tablet server -->
 * <tr>
 * <td>entries</td>
 * <td>Gauge</td>
 * <td>{@value #METRICS_TSERVER_ENTRIES}</td>
 * <td>Gauge</td>
 * <td></td>
 * </tr>
 * <tr>
 * <td>entriesInMem</td>
 * <td>Gauge</td>
 * <td>{@value #METRICS_TSERVER_MEM_ENTRIES}</td>
 * <td>Gauge</td>
 * <td></td>
 * </tr>
 * <tr>
<<<<<<< HEAD
=======
 * <td>activeMajCs</td>
 * <td>Gauge</td>
 * <td>{@value #METRICS_TSERVER_MAJC_RUNNING}</td>
 * <td>Gauge</td>
 * <td></td>
 * </tr>
 * <tr>
 * <td>N/A</td>
 * <td>N/A</td>
 * <td>{@value #METRICS_TSERVER_MAJC_STUCK}</td>
 * <td>LongTaskTimer</td>
 * <td></td>
 * </tr>
 * <tr>
 * <td>queuedMajCs</td>
 * <td>Gauge</td>
 * <td>{@value #METRICS_TSERVER_MAJC_QUEUED}</td>
 * <td>Gauge</td>
 * <td></td>
 * </tr>
 * <tr>
>>>>>>> 90821b11
 * <td>activeMinCs</td>
 * <td>Gauge</td>
 * <td>{@value #METRICS_TSERVER_MINC_RUNNING}</td>
 * <td>Gauge</td>
 * <td></td>
 * </tr>
 * <tr>
 * <td>queuedMinCs</td>
 * <td>Gauge</td>
 * <td>{@value #METRICS_TSERVER_MINC_QUEUED}</td>
 * <td>Gauge</td>
 * <td></td>
 * </tr>
 * <tr>
 * <td>totalMinCs</td>
 * <td>Gauge</td>
 * <td>{@value #METRICS_TSERVER_MINC_TOTAL}</td>
 * <td>Gauge</td>
 * <td></td>
 * </tr>
 * <tr>
 * <td>onlineTablets</td>
 * <td>Gauge</td>
 * <td>{@value #METRICS_TSERVER_TABLETS_ONLINE}</td>
 * <td>Gauge</td>
 * <td></td>
 * </tr>
 * <tr>
 * <td></td>
 * <td></td>
 * <td>{@link #METRICS_TSERVER_TABLETS_ONLINE_ONDEMAND}</td>
 * <td>Gauge</td>
 * <td>Represents the number of on-demand tablets that are online</td>
 * </tr>
 * <tr>
 * <td></td>
 * <td></td>
 * <td>{@link #METRICS_TSERVER_TABLETS_ONDEMAND_UNLOADED_FOR_MEM}</td>
 * <td>Gauge</td>
 * <td>Represents the number of on-demand tablets that were unloaded due to low memory
 * condition</td>
 * </tr>
 * <tr>
 * <td>N/A</td>
 * <td>N/A</td>
 * <td>{@value #METRICS_TSERVER_TABLETS_LONG_ASSIGNMENTS}</td>
 * <td>Gauge</td>
 * <td></td>
 * </tr>
 * <tr>
 * <td>openingTablets</td>
 * <td>Gauge</td>
 * <td>{@value #METRICS_TSERVER_TABLETS_OPENING}</td>
 * <td>Gauge</td>
 * <td></td>
 * </tr>
 * <tr>
 * <td>unopenedTablets</td>
 * <td>Gauge</td>
 * <td>{@value #METRICS_TSERVER_TABLETS_UNOPENED}</td>
 * <td>Gauge</td>
 * <td></td>
 * </tr>
 * <tr>
 * <td>filesPerTablet</td>
 * <td>Gauge</td>
 * <td>{@value #METRICS_TSERVER_TABLETS_FILES}</td>
 * <td>Gauge</td>
 * <td></td>
 * </tr>
 * <tr>
 * <td>queries</td>
 * <td>Gauge</td>
 * <td>{@value #METRICS_TSERVER_QUERIES}</td>
 * <td>Gauge</td>
 * <td></td>
 * </tr>
 * <tr>
 * <td>scannedRate</td>
 * <td>Gauge</td>
 * <td>{@value #METRICS_TSERVER_SCANNED_ENTRIES}</td>
 * <td>Gauge</td>
 * <td>Prior to 2.1.0 this metric was reported as a rate, it is now the count and the rate can be
 * derived</td>
 * </tr>
 * <tr>
 * <td>queryRate</td>
 * <td>Gauge</td>
 * <td>{@value #METRICS_TSERVER_SCAN_RESULTS}</td>
 * <td>Gauge</td>
 * <td>Prior to 2.1.0 this metric was reported as a rate, it is now the count and the rate can be
 * derived</td>
 * </tr>
 * <tr>
 * <td>queryByteRate</td>
 * <td>Gauge</td>
 * <td>{@value #METRICS_TSERVER_SCAN_RESULTS_BYTES}</td>
 * <td>Gauge</td>
 * <td>Prior to 2.1.0 this metric was reported as a rate, it is now the count and the rate can be
 * derived</td>
 * </tr>
 * <tr>
 * <td>ingestRate</td>
 * <td>Gauge</td>
 * <td>{@value #METRICS_TSERVER_INGEST_MUTATIONS}</td>
 * <td>Gauge</td>
 * <td>Prior to 2.1.0 this metric was reported as a rate, it is now the count and the rate can be
 * derived</td>
 * </tr>
 * <tr>
 * <td>ingestByteRate</td>
 * <td>Gauge</td>
 * <td>{@value #METRICS_TSERVER_INGEST_BYTES}</td>
 * <td>Gauge</td>
 * <td>Prior to 2.1.0 this metric was reported as a rate, it is now the count and the rate can be
 * derived</td>
 * </tr>
 * <tr>
 * <td>holdTime</td>
 * <td>Gauge</td>
 * <td>{@value #METRICS_TSERVER_HOLD}</td>
 * <td>Gauge</td>
 * <td></td>
 * </tr>
 * <!-- scans -->
 * <tr>
 * <td>scan</td>
 * <td>Stat</td>
 * <td>{@value #METRICS_SCAN_TIMES}</td>
 * <td>Timer</td>
 * <td></td>
 * </tr>
 * <tr>
 * <td>N/A</td>
 * <td>N/A</td>
 * <td>{@value #METRICS_SCAN_OPEN_FILES}</td>
 * <td>Gauge</td>
 * <td></td>
 * </tr>
 * <tr>
 * <td>result</td>
 * <td>Stat</td>
 * <td>{@value #METRICS_SCAN_RESULTS}</td>
 * <td>Gauge</td>
 * <td></td>
 * </tr>
 * <tr>
 * <td>yield</td>
 * <td>Stat</td>
 * <td>{@value #METRICS_SCAN_YIELDS}</td>
 * <td>Gauge</td>
 * <td></td>
 * </tr>
 * <tr>
 * <td>N/A</td>
 * <td>N/A</td>
 * <td>{@value #METRICS_SCAN_START}</td>
 * <td>Counter</td>
 * <td></td>
 * </tr>
 * <tr>
 * <td>N/A</td>
 * <td>N/A</td>
 * <td>{@value #METRICS_SCAN_CONTINUE}</td>
 * <td>Counter</td>
 * <td></td>
 * </tr>
 * <tr>
 * <td>N/A</td>
 * <td>N/A</td>
 * <td>{@value #METRICS_SCAN_CLOSE}</td>
 * <td>Counter</td>
 * <td></td>
 * </tr>
 * <tr>
 * <td>N/A</td>
 * <td>N/A</td>
 * <td>{@value #METRICS_SCAN_BUSY_TIMEOUT}</td>
 * <td>Counter</td>
 * <td></td>
 * </tr>
 * <tr>
 * <td>N/A</td>
 * <td>N/A</td>
 * <td>{@value #METRICS_SCAN_PAUSED_FOR_MEM}</td>
 * <td>Counter</td>
 * <td></td>
 * </tr>
 * <tr>
 * <td>N/A</td>
 * <td>N/A</td>
 * <td>{@value #METRICS_SCAN_RETURN_FOR_MEM}</td>
 * <td>Counter</td>
 * <td></td>
 * </tr>
 * <!-- major compactions -->
 * <tr>
 * <td>{i|e}_{compactionServiceName}_{executor_name}_queued</td>
 * <td>Gauge</td>
 * <td>{@value #METRICS_MAJC_QUEUED}</td>
 * <td>Gauge</td>
 * <td>The compaction service information is in a tag:
 * id={i|e}_{compactionServiceName}_{executor_name}</td>
 * </tr>
 * <tr>
 * <td>{i|e}_{compactionServiceName}_{executor_name}_running</td>
 * <td>Gauge</td>
 * <td>{@value #METRICS_MAJC_RUNNING}</td>
 * <td>Gauge</td>
 * <td>The compaction service information is in a tag:
 * id={i|e}_{compactionServiceName}_{executor_name}</td>
 * </tr>
 * <tr>
 * <td></td>
 * <td></td>
 * <td>{@link #METRICS_MAJC_PAUSED}</td>
 * <td>Counter</td>
 * <td></td>
 * </tr>
 * <!-- minor compactions -->
 * <tr>
 * <td>Queue</td>
 * <td>Stat</td>
 * <td>{@value #METRICS_MINC_QUEUED}</td>
 * <td>Timer</td>
 * <td></td>
 * </tr>
 * <tr>
 * <td>Minc</td>
 * <td>Stat</td>
 * <td>{@value #METRICS_MINC_RUNNING}</td>
 * <td>Timer</td>
 * <td></td>
 * </tr>
 * <tr>
 * <td></td>
 * <td></td>
 * <td>{@value #METRICS_MINC_PAUSED}</td>
 * <td>Counter</td>
 * <td></td>
 * </tr>
 * <!-- Updates (ingest) -->
 * <tr>
 * <td>permissionErrors</td>
 * <td>Counter</td>
 * <td>{@value #METRICS_UPDATE_ERRORS}</td>
 * <td>Gauge</td>
 * <td>Type is stored in tag: type=permission</td>
 * </tr>
 * <tr>
 * <td>unknownTabletErrors</td>
 * <td>Counter</td>
 * <td>{@value #METRICS_UPDATE_ERRORS}</td>
 * <td>Gauge</td>
 * <td>Type is stored in tag: type=unknown.tablet</td>
 * </tr>
 * <tr>
 * <td>constraintViolations</td>
 * <td>Counter</td>
 * <td>{@value #METRICS_UPDATE_ERRORS}</td>
 * <td>Gauge</td>
 * <td>Type is stored in tag: type=constraint.violation</td>
 * </tr>
 * <tr>
 * <td>commitPrep</td>
 * <td>Stat</td>
 * <td>{@value #METRICS_UPDATE_COMMIT_PREP}</td>
 * <td>Timer</td>
 * <td></td>
 * </tr>
 * <tr>
 * <td>commitTime</td>
 * <td>Stat</td>
 * <td>{@value #METRICS_UPDATE_COMMIT}</td>
 * <td>Timer</td>
 * <td></td>
 * </tr>
 * <tr>
 * <td>waLogWriteTime</td>
 * <td>Stat</td>
 * <td>{@value #METRICS_UPDATE_WALOG_WRITE}</td>
 * <td>Timer</td>
 * <td></td>
 * </tr>
 * <tr>
 * <td>mutationArraysSize</td>
 * <td>Stat</td>
 * <td>{@value #METRICS_UPDATE_MUTATION_ARRAY_SIZE}</td>
 * <td>Distribution Summary</td>
 * <td></td>
 * </tr>
 * <!-- Thrift -->
 * <tr>
 * <td>idle</td>
 * <td>Stat</td>
 * <td>{@value #METRICS_THRIFT_IDLE}</td>
 * <td>Distribution Summary</td>
 * <td></td>
 * </tr>
 * <tr>
 * <td>execute</td>
 * <td>Stat</td>
 * <td>{@value #METRICS_THRIFT_EXECUTE}</td>
 * <td>Distribution Summary</td>
 * <td></td>
 * </tr>
 * <!-- ZooKeeper property cache -->
 * <tr>
 * <td>N/A</td>
 * <td>N/A</td>
 * <td>{@value #METRICS_PROPSTORE_LOAD_TIMER}</td>
 * <td>Timer</td>
 * <td></td>
 * </tr>
 * <tr>
 * <td>N/A</td>
 * <td>N/A</td>
 * <td>{@value #METRICS_PROPSTORE_REFRESH_COUNT}</td>
 * <td>Counter</td>
 * <td></td>
 * </tr>
 * <tr>
 * <td>N/A</td>
 * <td>N/A</td>
 * <td>{@value #METRICS_PROPSTORE_REFRESH_LOAD_COUNT}</td>
 * <td>Counter</td>
 * <td></td>
 * </tr>
 * <tr>
 * <td>N/A</td>
 * <td>N/A</td>
 * <td>{@value #METRICS_PROPSTORE_EVICTION_COUNT}</td>
 * <td>Counter</td>
 * <td></td>
 * </tr>
 * <tr>
 * <td>N/A</td>
 * <td>N/A</td>
 * <td>{@value #METRICS_PROPSTORE_ZK_ERROR_COUNT}</td>
 * <td>Counter</td>
 * <td></td>
 * </tr>
 * <tr>
 * <td>N/A</td>
 * <td>N/A</td>
 * <td>{@link #METRICS_MANAGER_ROOT_TGW_ERRORS}</td>
 * <td>Gauge</td>
 * <td></td>
 * </tr>
 * <tr>
 * <td>N/A</td>
 * <td>N/A</td>
 * <td>{@link #METRICS_MANAGER_META_TGW_ERRORS}</td>
 * <td>Gauge</td>
 * <td></td>
 * </tr>
 * <tr>
 * <td>N/A</td>
 * <td>N/A</td>
 * <td>{@link #METRICS_MANAGER_USER_TGW_ERRORS}</td>
 * <td>Gauge</td>
 * <td></td>
 * </tr>
 * </table>
 *
 * @since 2.1.0
 */
public interface MetricsProducer {

  Logger LOG = LoggerFactory.getLogger(MetricsProducer.class);

  String METRICS_LOW_MEMORY = "accumulo.detected.low.memory";
  String METRICS_COMPACTOR_PREFIX = "accumulo.compactor.";
  String METRICS_COMPACTOR_MAJC_STUCK = METRICS_COMPACTOR_PREFIX + "majc.stuck";
  String METRICS_COMPACTOR_JOB_PRIORITY_QUEUES = METRICS_COMPACTOR_PREFIX + "queue.count";
  String METRICS_COMPACTOR_JOB_PRIORITY_QUEUE_LENGTH = METRICS_COMPACTOR_PREFIX + "queue.length";
  String METRICS_COMPACTOR_JOB_PRIORITY_QUEUE_JOBS_DEQUEUED =
      METRICS_COMPACTOR_PREFIX + "queue.jobs.dequeued";
  String METRICS_COMPACTOR_JOB_PRIORITY_QUEUE_JOBS_QUEUED =
      METRICS_COMPACTOR_PREFIX + "queue.jobs.queued";
  String METRICS_COMPACTOR_JOB_PRIORITY_QUEUE_JOBS_REJECTED =
      METRICS_COMPACTOR_PREFIX + "queue.jobs.rejected";

  String METRICS_COMPACTOR_JOB_PRIORITY_QUEUE_JOBS_PRIORITY =
      METRICS_COMPACTOR_PREFIX + "queue.jobs.priority";

  String METRICS_FATE_PREFIX = "accumulo.fate.";
  String METRICS_FATE_TYPE_IN_PROGRESS = METRICS_FATE_PREFIX + "ops.in.progress.by.type";
  String METRICS_FATE_TOTAL_IN_PROGRESS = METRICS_FATE_PREFIX + "ops.in.progress";
  String METRICS_FATE_OPS_ACTIVITY = METRICS_FATE_PREFIX + "ops.activity";
  String METRICS_FATE_ERRORS = METRICS_FATE_PREFIX + "errors";
  String METRICS_FATE_TX = METRICS_FATE_PREFIX + "tx";

  String METRICS_GC_PREFIX = "accumulo.gc.";
  String METRICS_GC_STARTED = METRICS_GC_PREFIX + "started";
  String METRICS_GC_FINISHED = METRICS_GC_PREFIX + "finished";
  String METRICS_GC_CANDIDATES = METRICS_GC_PREFIX + "candidates";
  String METRICS_GC_IN_USE = METRICS_GC_PREFIX + "in.use";
  String METRICS_GC_DELETED = METRICS_GC_PREFIX + "deleted";
  String METRICS_GC_ERRORS = METRICS_GC_PREFIX + "errors";
  String METRICS_GC_WAL_STARTED = METRICS_GC_PREFIX + "wal.started";
  String METRICS_GC_WAL_FINISHED = METRICS_GC_PREFIX + "wal.finished";
  String METRICS_GC_WAL_CANDIDATES = METRICS_GC_PREFIX + "wal.candidates";
  String METRICS_GC_WAL_IN_USE = METRICS_GC_PREFIX + "wal.in.use";
  String METRICS_GC_WAL_DELETED = METRICS_GC_PREFIX + "wal.deleted";
  String METRICS_GC_WAL_ERRORS = METRICS_GC_PREFIX + "wal.errors";
  String METRICS_GC_POST_OP_DURATION = METRICS_GC_PREFIX + "post.op.duration";
  String METRICS_GC_RUN_CYCLE = METRICS_GC_PREFIX + "run.cycle";

  String METRICS_MANAGER_PREFIX = "accumulo.manager.";
  String METRICS_MANAGER_ROOT_TGW_ERRORS = METRICS_MANAGER_PREFIX + "tabletmgmt.root.errors";
  String METRICS_MANAGER_META_TGW_ERRORS = METRICS_MANAGER_PREFIX + "tabletmgmt.meta.errors";
  String METRICS_MANAGER_USER_TGW_ERRORS = METRICS_MANAGER_PREFIX + "tabletmgmt.user.errors";

  String METRICS_MAJC_PREFIX = "accumulo.tserver.compactions.majc.";
  String METRICS_MAJC_QUEUED = METRICS_MAJC_PREFIX + "queued";
  String METRICS_MAJC_RUNNING = METRICS_MAJC_PREFIX + "running";
  String METRICS_MAJC_PAUSED = METRICS_MAJC_PREFIX + "paused";

  String METRICS_MINC_PREFIX = "accumulo.tserver.compactions.minc.";
  String METRICS_MINC_QUEUED = METRICS_MINC_PREFIX + "queued";
  String METRICS_MINC_RUNNING = METRICS_MINC_PREFIX + "running";
  String METRICS_MINC_PAUSED = METRICS_MINC_PREFIX + "paused";

  String METRICS_SCAN_PREFIX = "accumulo.tserver.scans.";
  String METRICS_SCAN_TIMES = METRICS_SCAN_PREFIX + "times";
  String METRICS_SCAN_OPEN_FILES = METRICS_SCAN_PREFIX + "files.open";
  String METRICS_SCAN_RESULTS = METRICS_SCAN_PREFIX + "result";
  String METRICS_SCAN_YIELDS = METRICS_SCAN_PREFIX + "yields";
  String METRICS_SCAN_START = METRICS_SCAN_PREFIX + "start";
  String METRICS_SCAN_CONTINUE = METRICS_SCAN_PREFIX + "continue";
  String METRICS_SCAN_CLOSE = METRICS_SCAN_PREFIX + "close";
  String METRICS_SCAN_BUSY_TIMEOUT = METRICS_SCAN_PREFIX + "busy.timeout";
  String METRICS_SCAN_PAUSED_FOR_MEM = METRICS_SCAN_PREFIX + ".paused.for.memory";
  String METRICS_SCAN_RETURN_FOR_MEM = METRICS_SCAN_PREFIX + ".return.early.for.memory";

  String METRICS_TSERVER_PREFIX = "accumulo.tserver.";
  String METRICS_TSERVER_ENTRIES = METRICS_TSERVER_PREFIX + "entries";
  String METRICS_TSERVER_MEM_ENTRIES = METRICS_TSERVER_PREFIX + "entries.mem";
  String METRICS_TSERVER_MINC_QUEUED = METRICS_TSERVER_PREFIX + "minc.queued";
  String METRICS_TSERVER_MINC_RUNNING = METRICS_TSERVER_PREFIX + "minc.running";
  String METRICS_TSERVER_MINC_TOTAL = METRICS_TSERVER_PREFIX + "minc.total";
  String METRICS_TSERVER_TABLETS_LONG_ASSIGNMENTS =
      METRICS_TSERVER_PREFIX + "tablets.assignments.warning";
  String METRICS_TSERVER_TABLETS_ONLINE_ONDEMAND =
      METRICS_TSERVER_PREFIX + "tablets.ondemand.online";
  String METRICS_TSERVER_TABLETS_ONDEMAND_UNLOADED_FOR_MEM =
      METRICS_TSERVER_PREFIX + "tablets.ondemand.unloaded.lowmem";
  String METRICS_TSERVER_TABLETS_ONLINE = METRICS_TSERVER_PREFIX + "tablets.online";
  String METRICS_TSERVER_TABLETS_OPENING = METRICS_TSERVER_PREFIX + "tablets.opening";
  String METRICS_TSERVER_TABLETS_UNOPENED = METRICS_TSERVER_PREFIX + "tablets.unopened";
  String METRICS_TSERVER_QUERIES = METRICS_TSERVER_PREFIX + "queries";
  String METRICS_TSERVER_TABLETS_FILES = METRICS_TSERVER_PREFIX + "tablets.files";
  String METRICS_TSERVER_HOLD = METRICS_TSERVER_PREFIX + "hold";
  String METRICS_TSERVER_INGEST_MUTATIONS = METRICS_TSERVER_PREFIX + "ingest.mutations";
  String METRICS_TSERVER_INGEST_BYTES = METRICS_TSERVER_PREFIX + "ingest.bytes";
  String METRICS_TSERVER_SCAN_RESULTS = METRICS_TSERVER_PREFIX + "scan.results";
  String METRICS_TSERVER_SCAN_RESULTS_BYTES = METRICS_TSERVER_PREFIX + "scan.results.bytes";
  String METRICS_TSERVER_SCANNED_ENTRIES = METRICS_TSERVER_PREFIX + "scan.scanned.entries";

  String METRICS_THRIFT_PREFIX = "accumulo.thrift.";
  String METRICS_THRIFT_EXECUTE = METRICS_THRIFT_PREFIX + "execute";
  String METRICS_THRIFT_IDLE = METRICS_THRIFT_PREFIX + "idle";

  String METRICS_UPDATE_PREFIX = "accumulo.tserver.updates.";
  String METRICS_UPDATE_ERRORS = METRICS_UPDATE_PREFIX + "error";
  String METRICS_UPDATE_COMMIT = METRICS_UPDATE_PREFIX + "commit";
  String METRICS_UPDATE_COMMIT_PREP = METRICS_UPDATE_COMMIT + ".prep";
  String METRICS_UPDATE_WALOG_WRITE = METRICS_UPDATE_PREFIX + "walog.write";
  String METRICS_UPDATE_MUTATION_ARRAY_SIZE = METRICS_UPDATE_PREFIX + "mutation.arrays.size";

  String METRICS_PROPSTORE_PREFIX = "accumulo.prop.store.";
  String METRICS_PROPSTORE_LOAD_TIMER = METRICS_PROPSTORE_PREFIX + "load";
  String METRICS_PROPSTORE_REFRESH_COUNT = METRICS_PROPSTORE_PREFIX + "refresh";
  String METRICS_PROPSTORE_REFRESH_LOAD_COUNT = METRICS_PROPSTORE_PREFIX + "refresh.load";
  String METRICS_PROPSTORE_EVICTION_COUNT = METRICS_PROPSTORE_PREFIX + "evictions";
  String METRICS_PROPSTORE_ZK_ERROR_COUNT = METRICS_PROPSTORE_PREFIX + "zookeeper.error";

  /**
   * Build Micrometer Meter objects and register them with the registry
   */
  void registerMetrics(MeterRegistry registry);

  /**
   * Returns a new mutable mapping of metric field value to metric field name.
   *
   * @return map of field names to variable names.
   */
  default Map<String,String> getMetricFields() {
    Map<String,String> fields = new HashMap<>();
    for (Field f : MetricsProducer.class.getDeclaredFields()) {
      if (Modifier.isStatic(f.getModifiers()) && f.getType().equals(String.class)
          && !f.getName().contains("PREFIX")) {
        try {

          fields.put((String) f.get(MetricsProducer.class), f.getName());
        } catch (IllegalArgumentException | IllegalAccessException e) {
          // this shouldn't happen, but let's log it anyway
          LOG.error("Error getting metric value for field: " + f.getName());
        }
      }
    }
    return fields;
  }
}<|MERGE_RESOLUTION|>--- conflicted
+++ resolved
@@ -47,13 +47,8 @@
  * <tr>
  * <td>N/A</td>
  * <td>N/A</td>
-<<<<<<< HEAD
- * <td>{@link #METRICS_LOW_MEMORY}</td>
- * <td>Gauge</td>
-=======
  * <td>{@value #METRICS_LOW_MEMORY}</td>
- * <td>Guage</td>
->>>>>>> 90821b11
+ * <td>Gauge</td>
  * <td>reports 1 when process memory usage is above threshold, 0 when memory is okay</td>
  * </tr>
  * <tr>
@@ -291,30 +286,6 @@
  * <td></td>
  * </tr>
  * <tr>
-<<<<<<< HEAD
-=======
- * <td>activeMajCs</td>
- * <td>Gauge</td>
- * <td>{@value #METRICS_TSERVER_MAJC_RUNNING}</td>
- * <td>Gauge</td>
- * <td></td>
- * </tr>
- * <tr>
- * <td>N/A</td>
- * <td>N/A</td>
- * <td>{@value #METRICS_TSERVER_MAJC_STUCK}</td>
- * <td>LongTaskTimer</td>
- * <td></td>
- * </tr>
- * <tr>
- * <td>queuedMajCs</td>
- * <td>Gauge</td>
- * <td>{@value #METRICS_TSERVER_MAJC_QUEUED}</td>
- * <td>Gauge</td>
- * <td></td>
- * </tr>
- * <tr>
->>>>>>> 90821b11
  * <td>activeMinCs</td>
  * <td>Gauge</td>
  * <td>{@value #METRICS_TSERVER_MINC_RUNNING}</td>
