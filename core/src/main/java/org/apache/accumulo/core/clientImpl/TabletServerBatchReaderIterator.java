--- conflicted
+++ resolved
@@ -716,19 +716,14 @@
       if (serverToUse == null) {
         // no scan server was given so use the tablet server
         serverToUse = extentToTserverMap.get(extent);
-<<<<<<< HEAD
         if (serverToUse != null) {
-          log.trace("For tablet {} scan server selector chose tablet_server {}", tabletId,
-              serverToUse);
+          log.trace("For tablet {} using hints {} scan server selector chose tablet_server",
+              tabletId, options.executionHints);
         } else {
           log.trace(
-              "For tablet {} scan server selector chose tablet_server, but tablet is not hosted",
-              tabletId);
-        }
-=======
-        log.trace("For tablet {} using hints {} scan server selector chose tablet_server", tabletId,
-            options.executionHints);
->>>>>>> a41366bb
+              "For tablet {} using hints {} scan server selector chose tablet_server, but tablet is not hosted",
+              tabletId, options.executionHints);
+        }
       } else {
         log.trace("For tablet {} using hints {} scan server selector chose scan_server:{}",
             tabletId, options.executionHints, serverToUse);
