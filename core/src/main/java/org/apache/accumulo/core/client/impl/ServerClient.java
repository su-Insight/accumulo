/*
 * Licensed to the Apache Software Foundation (ASF) under one or more
 * contributor license agreements.  See the NOTICE file distributed with
 * this work for additional information regarding copyright ownership.
 * The ASF licenses this file to You under the Apache License, Version 2.0
 * (the "License"); you may not use this file except in compliance with
 * the License.  You may obtain a copy of the License at
 *
 *     http://www.apache.org/licenses/LICENSE-2.0
 *
 * Unless required by applicable law or agreed to in writing, software
 * distributed under the License is distributed on an "AS IS" BASIS,
 * WITHOUT WARRANTIES OR CONDITIONS OF ANY KIND, either express or implied.
 * See the License for the specific language governing permissions and
 * limitations under the License.
 */
package org.apache.accumulo.core.client.impl;

import static com.google.common.base.Preconditions.checkArgument;
import static java.nio.charset.StandardCharsets.UTF_8;
import static org.apache.accumulo.fate.util.UtilWaitThread.sleepUninterruptibly;

import java.util.ArrayList;
import java.util.concurrent.TimeUnit;

import org.apache.accumulo.core.Constants;
import org.apache.accumulo.core.client.AccumuloException;
import org.apache.accumulo.core.client.AccumuloSecurityException;
import org.apache.accumulo.core.client.Instance;
import org.apache.accumulo.core.client.impl.thrift.ClientService;
import org.apache.accumulo.core.client.impl.thrift.ClientService.Client;
import org.apache.accumulo.core.client.impl.thrift.ThriftSecurityException;
import org.apache.accumulo.core.rpc.ThriftUtil;
import org.apache.accumulo.core.util.Pair;
import org.apache.accumulo.core.util.ServerServices;
import org.apache.accumulo.core.util.ServerServices.Service;
import org.apache.accumulo.core.zookeeper.ZooUtil;
import org.apache.accumulo.fate.zookeeper.ZooCache;
import org.apache.accumulo.fate.zookeeper.ZooCacheFactory;
import org.apache.thrift.TApplicationException;
import org.apache.thrift.TServiceClient;
import org.apache.thrift.TServiceClientFactory;
import org.apache.thrift.transport.TTransport;
import org.apache.thrift.transport.TTransportException;
import org.slf4j.Logger;
import org.slf4j.LoggerFactory;

public class ServerClient {
  private static final Logger log = LoggerFactory.getLogger(ServerClient.class);

<<<<<<< HEAD
  public static <T> T execute(ClientContext context, ClientExecReturn<T,ClientService.Client> exec) throws AccumuloException, AccumuloSecurityException {
    return execute(context, new ClientService.Client.Factory(), exec);
  }

  public static <CT extends TServiceClient,RT> RT execute(ClientContext context, TServiceClientFactory<CT> factory, ClientExecReturn<RT,CT> exec)
=======
  public static <T> T execute(ClientContext context, ClientExecReturn<T,ClientService.Client> exec)
>>>>>>> f4f43feb
      throws AccumuloException, AccumuloSecurityException {
    try {
      return executeRaw(context, factory, exec);
    } catch (ThriftSecurityException e) {
      throw new AccumuloSecurityException(e.user, e.code, e);
    } catch (AccumuloException e) {
      throw e;
    } catch (Exception e) {
      throw new AccumuloException(e);
    }
  }

<<<<<<< HEAD
  public static void executeVoid(ClientContext context, ClientExec<ClientService.Client> exec) throws AccumuloException, AccumuloSecurityException {
=======
  public static void execute(ClientContext context, ClientExec<ClientService.Client> exec)
      throws AccumuloException, AccumuloSecurityException {
>>>>>>> f4f43feb
    try {
      executeRawVoid(context, exec);
    } catch (ThriftSecurityException e) {
      throw new AccumuloSecurityException(e.user, e.code, e);
    } catch (AccumuloException e) {
      throw e;
    } catch (Exception e) {
      throw new AccumuloException(e);
    }
  }

<<<<<<< HEAD
  public static <T> T executeRaw(ClientContext context, ClientExecReturn<T,ClientService.Client> exec) throws Exception {
    return executeRaw(context, new ClientService.Client.Factory(), exec);
  }

  public static <CT extends TServiceClient,RT> RT executeRaw(ClientContext context, TServiceClientFactory<CT> factory, ClientExecReturn<RT,CT> exec)
      throws Exception {
=======
  public static <T> T executeRaw(ClientContext context,
      ClientExecReturn<T,ClientService.Client> exec) throws Exception {
>>>>>>> f4f43feb
    while (true) {
      CT client = null;
      String server = null;
      try {
        Pair<String,CT> pair = ServerClient.getConnection(context, factory);
        server = pair.getFirst();
        client = pair.getSecond();
        return exec.execute(client);
      } catch (TApplicationException tae) {
        throw new AccumuloServerException(server, tae);
      } catch (TTransportException tte) {
        log.debug("ClientService request failed " + server + ", retrying ... ", tte);
        sleepUninterruptibly(100, TimeUnit.MILLISECONDS);
      } finally {
        if (client != null)
          ServerClient.close(client);
      }
    }
  }

<<<<<<< HEAD
  public static void executeRawVoid(ClientContext context, ClientExec<ClientService.Client> exec) throws Exception {
=======
  public static void executeRaw(ClientContext context, ClientExec<ClientService.Client> exec)
      throws Exception {
>>>>>>> f4f43feb
    while (true) {
      ClientService.Client client = null;
      String server = null;
      try {
        Pair<String,Client> pair = ServerClient.getConnection(context);
        server = pair.getFirst();
        client = pair.getSecond();
        exec.execute(client);
        break;
      } catch (TApplicationException tae) {
        throw new AccumuloServerException(server, tae);
      } catch (TTransportException tte) {
        log.debug("ClientService request failed " + server + ", retrying ... ", tte);
        sleepUninterruptibly(100, TimeUnit.MILLISECONDS);
      } finally {
        if (client != null)
          ServerClient.close(client);
      }
    }
  }

  static volatile boolean warnedAboutTServersBeingDown = false;

  public static Pair<String,ClientService.Client> getConnection(ClientContext context)
      throws TTransportException {
    return getConnection(context, true);
  }

<<<<<<< HEAD
  public static <CT extends TServiceClient> Pair<String,CT> getConnection(ClientContext context, TServiceClientFactory<CT> factory) throws TTransportException {
    return getConnection(context, factory, true, context.getClientTimeoutInMillis());
  }

  public static Pair<String,ClientService.Client> getConnection(ClientContext context, boolean preferCachedConnections) throws TTransportException {
    return getConnection(context, preferCachedConnections, context.getClientTimeoutInMillis());
  }

  public static Pair<String,ClientService.Client> getConnection(ClientContext context, boolean preferCachedConnections, long rpcTimeout)
      throws TTransportException {
    return getConnection(context, new ClientService.Client.Factory(), preferCachedConnections, rpcTimeout);
  }

  public static <CT extends TServiceClient> Pair<String,CT> getConnection(ClientContext context, TServiceClientFactory<CT> factory,
=======
  public static Pair<String,ClientService.Client> getConnection(ClientContext context,
      boolean preferCachedConnections) throws TTransportException {
    return getConnection(context, preferCachedConnections, context.getClientTimeoutInMillis());
  }

  public static Pair<String,ClientService.Client> getConnection(ClientContext context,
>>>>>>> f4f43feb
      boolean preferCachedConnections, long rpcTimeout) throws TTransportException {
    checkArgument(context != null, "context is null");
    // create list of servers
    ArrayList<ThriftTransportKey> servers = new ArrayList<>();

    // add tservers
    Instance instance = context.getInstance();
    ZooCache zc = new ZooCacheFactory().getZooCache(instance.getZooKeepers(),
        instance.getZooKeepersSessionTimeOut());
    for (String tserver : zc.getChildren(ZooUtil.getRoot(instance) + Constants.ZTSERVERS)) {
      String path = ZooUtil.getRoot(instance) + Constants.ZTSERVERS + "/" + tserver;
      byte[] data = ZooUtil.getLockData(zc, path);
      if (data != null) {
        String strData = new String(data, UTF_8);
        if (!strData.equals("master"))
          servers.add(new ThriftTransportKey(
              new ServerServices(strData).getAddress(Service.TSERV_CLIENT), rpcTimeout, context));
      }
    }

    boolean opened = false;
    try {
<<<<<<< HEAD
      Pair<String,TTransport> pair = ThriftTransportPool.getInstance().getAnyTransport(servers, preferCachedConnections);
      CT client = ThriftUtil.createClient(factory, pair.getSecond());
=======
      Pair<String,TTransport> pair = ThriftTransportPool.getInstance().getAnyTransport(servers,
          preferCachedConnections);
      ClientService.Client client = ThriftUtil.createClient(new ClientService.Client.Factory(),
          pair.getSecond());
>>>>>>> f4f43feb
      opened = true;
      warnedAboutTServersBeingDown = false;
      return new Pair<>(pair.getFirst(), client);
    } finally {
      if (!opened) {
        if (!warnedAboutTServersBeingDown) {
          if (servers.isEmpty()) {
            log.warn("There are no tablet servers: check that zookeeper and accumulo are running.");
          } else {
            log.warn("Failed to find an available server in the list of servers: {}", servers);
          }
          warnedAboutTServersBeingDown = true;
        }
      }
    }
  }

<<<<<<< HEAD
  public static void close(TServiceClient client) {
    if (client != null && client.getInputProtocol() != null && client.getInputProtocol().getTransport() != null) {
=======
  public static void close(ClientService.Client client) {
    if (client != null && client.getInputProtocol() != null
        && client.getInputProtocol().getTransport() != null) {
>>>>>>> f4f43feb
      ThriftTransportPool.getInstance().returnTransport(client.getInputProtocol().getTransport());
    } else {
      log.debug("Attempt to close null connection to a server", new Exception());
    }
  }
}<|MERGE_RESOLUTION|>--- conflicted
+++ resolved
@@ -48,15 +48,13 @@
 public class ServerClient {
   private static final Logger log = LoggerFactory.getLogger(ServerClient.class);
 
-<<<<<<< HEAD
-  public static <T> T execute(ClientContext context, ClientExecReturn<T,ClientService.Client> exec) throws AccumuloException, AccumuloSecurityException {
+  public static <T> T execute(ClientContext context, ClientExecReturn<T,ClientService.Client> exec)
+      throws AccumuloException, AccumuloSecurityException {
     return execute(context, new ClientService.Client.Factory(), exec);
   }
 
-  public static <CT extends TServiceClient,RT> RT execute(ClientContext context, TServiceClientFactory<CT> factory, ClientExecReturn<RT,CT> exec)
-=======
-  public static <T> T execute(ClientContext context, ClientExecReturn<T,ClientService.Client> exec)
->>>>>>> f4f43feb
+  public static <CT extends TServiceClient,RT> RT execute(ClientContext context,
+      TServiceClientFactory<CT> factory, ClientExecReturn<RT,CT> exec)
       throws AccumuloException, AccumuloSecurityException {
     try {
       return executeRaw(context, factory, exec);
@@ -69,12 +67,8 @@
     }
   }
 
-<<<<<<< HEAD
-  public static void executeVoid(ClientContext context, ClientExec<ClientService.Client> exec) throws AccumuloException, AccumuloSecurityException {
-=======
-  public static void execute(ClientContext context, ClientExec<ClientService.Client> exec)
+  public static void executeVoid(ClientContext context, ClientExec<ClientService.Client> exec)
       throws AccumuloException, AccumuloSecurityException {
->>>>>>> f4f43feb
     try {
       executeRawVoid(context, exec);
     } catch (ThriftSecurityException e) {
@@ -86,17 +80,13 @@
     }
   }
 
-<<<<<<< HEAD
-  public static <T> T executeRaw(ClientContext context, ClientExecReturn<T,ClientService.Client> exec) throws Exception {
-    return executeRaw(context, new ClientService.Client.Factory(), exec);
-  }
-
-  public static <CT extends TServiceClient,RT> RT executeRaw(ClientContext context, TServiceClientFactory<CT> factory, ClientExecReturn<RT,CT> exec)
-      throws Exception {
-=======
   public static <T> T executeRaw(ClientContext context,
       ClientExecReturn<T,ClientService.Client> exec) throws Exception {
->>>>>>> f4f43feb
+    return executeRaw(context, new ClientService.Client.Factory(), exec);
+  }
+
+  public static <CT extends TServiceClient,RT> RT executeRaw(ClientContext context,
+      TServiceClientFactory<CT> factory, ClientExecReturn<RT,CT> exec) throws Exception {
     while (true) {
       CT client = null;
       String server = null;
@@ -117,12 +107,8 @@
     }
   }
 
-<<<<<<< HEAD
-  public static void executeRawVoid(ClientContext context, ClientExec<ClientService.Client> exec) throws Exception {
-=======
-  public static void executeRaw(ClientContext context, ClientExec<ClientService.Client> exec)
+  public static void executeRawVoid(ClientContext context, ClientExec<ClientService.Client> exec)
       throws Exception {
->>>>>>> f4f43feb
     while (true) {
       ClientService.Client client = null;
       String server = null;
@@ -151,30 +137,25 @@
     return getConnection(context, true);
   }
 
-<<<<<<< HEAD
-  public static <CT extends TServiceClient> Pair<String,CT> getConnection(ClientContext context, TServiceClientFactory<CT> factory) throws TTransportException {
+  public static <CT extends TServiceClient> Pair<String,CT> getConnection(ClientContext context,
+      TServiceClientFactory<CT> factory) throws TTransportException {
     return getConnection(context, factory, true, context.getClientTimeoutInMillis());
   }
 
-  public static Pair<String,ClientService.Client> getConnection(ClientContext context, boolean preferCachedConnections) throws TTransportException {
-    return getConnection(context, preferCachedConnections, context.getClientTimeoutInMillis());
-  }
-
-  public static Pair<String,ClientService.Client> getConnection(ClientContext context, boolean preferCachedConnections, long rpcTimeout)
-      throws TTransportException {
-    return getConnection(context, new ClientService.Client.Factory(), preferCachedConnections, rpcTimeout);
-  }
-
-  public static <CT extends TServiceClient> Pair<String,CT> getConnection(ClientContext context, TServiceClientFactory<CT> factory,
-=======
   public static Pair<String,ClientService.Client> getConnection(ClientContext context,
       boolean preferCachedConnections) throws TTransportException {
     return getConnection(context, preferCachedConnections, context.getClientTimeoutInMillis());
   }
 
   public static Pair<String,ClientService.Client> getConnection(ClientContext context,
->>>>>>> f4f43feb
       boolean preferCachedConnections, long rpcTimeout) throws TTransportException {
+    return getConnection(context, new ClientService.Client.Factory(), preferCachedConnections,
+        rpcTimeout);
+  }
+
+  public static <CT extends TServiceClient> Pair<String,CT> getConnection(ClientContext context,
+      TServiceClientFactory<CT> factory, boolean preferCachedConnections, long rpcTimeout)
+      throws TTransportException {
     checkArgument(context != null, "context is null");
     // create list of servers
     ArrayList<ThriftTransportKey> servers = new ArrayList<>();
@@ -196,15 +177,9 @@
 
     boolean opened = false;
     try {
-<<<<<<< HEAD
-      Pair<String,TTransport> pair = ThriftTransportPool.getInstance().getAnyTransport(servers, preferCachedConnections);
-      CT client = ThriftUtil.createClient(factory, pair.getSecond());
-=======
       Pair<String,TTransport> pair = ThriftTransportPool.getInstance().getAnyTransport(servers,
           preferCachedConnections);
-      ClientService.Client client = ThriftUtil.createClient(new ClientService.Client.Factory(),
-          pair.getSecond());
->>>>>>> f4f43feb
+      CT client = ThriftUtil.createClient(factory, pair.getSecond());
       opened = true;
       warnedAboutTServersBeingDown = false;
       return new Pair<>(pair.getFirst(), client);
@@ -222,14 +197,9 @@
     }
   }
 
-<<<<<<< HEAD
   public static void close(TServiceClient client) {
-    if (client != null && client.getInputProtocol() != null && client.getInputProtocol().getTransport() != null) {
-=======
-  public static void close(ClientService.Client client) {
     if (client != null && client.getInputProtocol() != null
         && client.getInputProtocol().getTransport() != null) {
->>>>>>> f4f43feb
       ThriftTransportPool.getInstance().returnTransport(client.getInputProtocol().getTransport());
     } else {
       log.debug("Attempt to close null connection to a server", new Exception());
