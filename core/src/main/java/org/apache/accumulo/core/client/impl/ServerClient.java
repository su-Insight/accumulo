--- conflicted
+++ resolved
@@ -16,14 +16,9 @@
  */
 package org.apache.accumulo.core.client.impl;
 
-<<<<<<< HEAD
 import static com.google.common.base.Preconditions.checkArgument;
+import static java.nio.charset.StandardCharsets.UTF_8;
 
-import java.nio.charset.StandardCharsets;
-=======
-import static com.google.common.base.Charsets.UTF_8;
-
->>>>>>> 9b20a9d4
 import java.util.ArrayList;
 
 import org.apache.accumulo.core.Constants;
@@ -135,16 +130,9 @@
     for (String tserver : zc.getChildren(ZooUtil.getRoot(instance) + Constants.ZTSERVERS)) {
       String path = ZooUtil.getRoot(instance) + Constants.ZTSERVERS + "/" + tserver;
       byte[] data = ZooUtil.getLockData(zc, path);
-<<<<<<< HEAD
-      if (data != null && !new String(data, StandardCharsets.UTF_8).equals("master"))
+      if (data != null && !new String(data, UTF_8).equals("master"))
         servers.add(new ThriftTransportKey(new ServerServices(new String(data)).getAddressString(Service.TSERV_CLIENT), rpcTimeout, SslConnectionParams
             .forClient(ClientConfigurationHelper.getClientRpcConfiguration(instance))));
-=======
-      if (data != null && !new String(data, UTF_8).equals("master"))
-        servers.add(new ThriftTransportKey(
-          new ServerServices(new String(data)).getAddressString(Service.TSERV_CLIENT),
-          rpcTimeout, SslConnectionParams.forClient(ServerConfigurationUtil.getConfiguration(instance))));
->>>>>>> 9b20a9d4
     }
     
     boolean opened = false;
