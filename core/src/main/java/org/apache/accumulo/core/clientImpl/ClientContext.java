--- conflicted
+++ resolved
@@ -1071,7 +1071,6 @@
     return thriftTransportPool;
   }
 
-<<<<<<< HEAD
   public MeterRegistry getMeterRegistry() {
     ensureOpen();
     return micrometer;
@@ -1093,14 +1092,14 @@
       }
     }
     return caches;
-=======
+  }
+
   public synchronized ZookeeperLockChecker getTServerLockChecker() {
     ensureOpen();
     if (this.zkLockChecker == null) {
       this.zkLockChecker = new ZookeeperLockChecker(this);
     }
     return this.zkLockChecker;
->>>>>>> a49009c6
   }
 
 }