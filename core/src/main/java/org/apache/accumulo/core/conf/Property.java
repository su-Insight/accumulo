/*
 * Licensed to the Apache Software Foundation (ASF) under one
 * or more contributor license agreements.  See the NOTICE file
 * distributed with this work for additional information
 * regarding copyright ownership.  The ASF licenses this file
 * to you under the Apache License, Version 2.0 (the
 * "License"); you may not use this file except in compliance
 * with the License.  You may obtain a copy of the License at
 *
 *   https://www.apache.org/licenses/LICENSE-2.0
 *
 * Unless required by applicable law or agreed to in writing,
 * software distributed under the License is distributed on an
 * "AS IS" BASIS, WITHOUT WARRANTIES OR CONDITIONS OF ANY
 * KIND, either express or implied.  See the License for the
 * specific language governing permissions and limitations
 * under the License.
 */
package org.apache.accumulo.core.conf;

import static org.apache.accumulo.core.Constants.DEFAULT_COMPACTION_SERVICE_NAME;

import java.lang.annotation.Annotation;
import java.util.Arrays;
import java.util.EnumSet;
import java.util.HashMap;
import java.util.HashSet;
import java.util.function.Predicate;

import org.apache.accumulo.core.Constants;
import org.apache.accumulo.core.classloader.ClassLoaderUtil;
import org.apache.accumulo.core.data.constraints.NoDeleteConstraint;
import org.apache.accumulo.core.file.rfile.RFile;
import org.apache.accumulo.core.iterators.IteratorUtil.IteratorScope;
import org.apache.accumulo.core.iteratorsImpl.system.DeletingIterator;
import org.apache.accumulo.core.metadata.AccumuloTable;
import org.apache.accumulo.core.spi.compaction.RatioBasedCompactionPlanner;
import org.apache.accumulo.core.spi.compaction.SimpleCompactionDispatcher;
import org.apache.accumulo.core.spi.fs.RandomVolumeChooser;
import org.apache.accumulo.core.spi.scan.ScanDispatcher;
import org.apache.accumulo.core.spi.scan.ScanPrioritizer;
import org.apache.accumulo.core.spi.scan.ScanServerSelector;
import org.apache.accumulo.core.spi.scan.SimpleScanDispatcher;
import org.apache.accumulo.core.util.format.DefaultFormatter;
import org.slf4j.LoggerFactory;

import com.google.common.base.Preconditions;

public enum Property {
  COMPACTION_PREFIX("compaction.", null, PropertyType.PREFIX,
      "Both major and minor compaction properties can be included under this prefix.", "3.1.0"),
  COMPACTION_SERVICE_PREFIX(COMPACTION_PREFIX + "service.", null, PropertyType.PREFIX,
      "This prefix should be used to define all properties for the compaction services."
          + "See {% jlink -f org.apache.accumulo.core.spi.compaction.RatioBasedCompactionPlanner %}.\n"
          + "A new external compaction service would be defined like the following:\n"
          + "`compaction.service.newService.planner="
          + "\"org.apache.accumulo.core.spi.compaction.RatioBasedCompactionPlanner\".`\n"
          + "`compaction.service.newService.opts.groups=\""
          + "[{\"group\": \"small\", \"maxSize\":\"32M\"},"
          + "{ \"group\":\"medium\", \"maxSize\":\"512M\"},{\"group\":\"large\"}]`\n"
          + "`compaction.service.newService.opts.maxOpen=50`.\n"
          + "Additional options can be defined using the `compaction.service.<service>.opts.<option>` property.",
      "3.1.0"),
  COMPACTION_SERVICE_DEFAULT_PLANNER(
      COMPACTION_SERVICE_PREFIX + DEFAULT_COMPACTION_SERVICE_NAME + ".planner",
      RatioBasedCompactionPlanner.class.getName(), PropertyType.CLASSNAME,
      "Planner for default compaction service.", "4.0.0"),
  COMPACTION_SERVICE_DEFAULT_MAX_OPEN(COMPACTION_SERVICE_DEFAULT_PLANNER + ".opts.maxOpen", "10",
      PropertyType.COUNT, "The maximum number of files a compaction will open.", "4.0.0"),
  COMPACTION_SERVICE_DEFAULT_GROUPS(COMPACTION_SERVICE_DEFAULT_PLANNER + ".opts.groups",
      ("[{'group':'default'}]").replaceAll("'", "\""), PropertyType.JSON,
      "See {% jlink -f org.apache.accumulo.core.spi.compaction.RatioBasedCompactionPlanner %}.",
      "4.0.0"),
  COMPACTION_WARN_TIME(COMPACTION_PREFIX + "warn.time", "10m", PropertyType.TIMEDURATION,
      "When a compaction has not made progress for this time period, a warning will be logged.",
      "3.1.0"),
  // SSL properties local to each node (see also instance.ssl.enabled which must be consistent
  // across all nodes in an instance)
  RPC_PREFIX("rpc.", null, PropertyType.PREFIX,
      "Properties in this category related to the configuration of SSL keys for"
          + " RPC. See also `instance.ssl.enabled`.",
      "1.6.0"),
  RPC_BACKLOG("rpc.backlog", "50", PropertyType.COUNT,
      "Configures the TCP backlog for the server side sockets created by Thrift."
          + " This property is not used for SSL type server sockets. A value of zero"
          + " will use the Thrift default value.",
      "2.1.3"),
  RPC_SSL_KEYSTORE_PATH("rpc.javax.net.ssl.keyStore", "", PropertyType.PATH,
      "Path of the keystore file for the server's private SSL key.", "1.6.0"),
  @Sensitive
  RPC_SSL_KEYSTORE_PASSWORD("rpc.javax.net.ssl.keyStorePassword", "", PropertyType.STRING,
      "Password used to encrypt the SSL private keystore. "
          + "Leave blank to use the Accumulo instance secret.",
      "1.6.0"),
  RPC_SSL_KEYSTORE_TYPE("rpc.javax.net.ssl.keyStoreType", "jks", PropertyType.STRING,
      "Type of SSL keystore.", "1.6.0"),
  RPC_SSL_TRUSTSTORE_PATH("rpc.javax.net.ssl.trustStore", "", PropertyType.PATH,
      "Path of the truststore file for the root cert.", "1.6.0"),
  @Sensitive
  RPC_SSL_TRUSTSTORE_PASSWORD("rpc.javax.net.ssl.trustStorePassword", "", PropertyType.STRING,
      "Password used to encrypt the SSL truststore. Leave blank to use no password.", "1.6.0"),
  RPC_SSL_TRUSTSTORE_TYPE("rpc.javax.net.ssl.trustStoreType", "jks", PropertyType.STRING,
      "Type of SSL truststore.", "1.6.0"),
  RPC_USE_JSSE("rpc.useJsse", "false", PropertyType.BOOLEAN,
      "Use JSSE system properties to configure SSL rather than the " + RPC_PREFIX.getKey()
          + "javax.net.ssl.* Accumulo properties.",
      "1.6.0"),
  RPC_SSL_CIPHER_SUITES("rpc.ssl.cipher.suites", "", PropertyType.STRING,
      "Comma separated list of cipher suites that can be used by accepted connections.", "1.6.1"),
  RPC_SSL_ENABLED_PROTOCOLS("rpc.ssl.server.enabled.protocols", "TLSv1.3", PropertyType.STRING,
      "Comma separated list of protocols that can be used to accept connections.", "1.6.2"),
  RPC_SSL_CLIENT_PROTOCOL("rpc.ssl.client.protocol", "TLSv1.3", PropertyType.STRING,
      "The protocol used to connect to a secure server. Must be in the list of enabled protocols "
          + "on the server side `rpc.ssl.server.enabled.protocols`.",
      "1.6.2"),
  RPC_SASL_QOP("rpc.sasl.qop", "auth", PropertyType.STRING,
      "The quality of protection to be used with SASL. Valid values are 'auth', 'auth-int',"
          + " and 'auth-conf'.",
      "1.7.0"),

  // instance properties (must be the same for every node in an instance)
  INSTANCE_PREFIX("instance.", null, PropertyType.PREFIX,
      "Properties in this category must be consistent throughout a cloud. "
          + "This is enforced and servers won't be able to communicate if these differ.",
      "1.3.5"),
  INSTANCE_ZK_HOST("instance.zookeeper.host", "localhost:2181", PropertyType.HOSTLIST,
      "Comma separated list of zookeeper servers.", "1.3.5"),
  INSTANCE_ZK_TIMEOUT("instance.zookeeper.timeout", "30s", PropertyType.TIMEDURATION,
      "Zookeeper session timeout; "
          + "max value when represented as milliseconds should be no larger than "
          + Integer.MAX_VALUE + ".",
      "1.3.5"),
  @Sensitive
  INSTANCE_SECRET("instance.secret", "DEFAULT", PropertyType.STRING,
      "A secret unique to a given instance that all servers must know in order"
          + " to communicate with one another. It should be changed prior to the"
          + " initialization of Accumulo. To change it after Accumulo has been"
          + " initialized, use the ChangeSecret tool and then update accumulo.properties"
          + " everywhere. Before using the ChangeSecret tool, make sure Accumulo is not"
          + " running and you are logged in as the user that controls Accumulo files in"
          + " HDFS. To use the ChangeSecret tool, run the command: `./bin/accumulo"
          + " org.apache.accumulo.server.util.ChangeSecret`.",
      "1.3.5"),
  INSTANCE_VOLUMES("instance.volumes", "", PropertyType.STRING,
      "A comma separated list of dfs uris to use. Files will be stored across"
          + " these filesystems. In some situations, the first volume in this list"
          + " may be treated differently, such as being preferred for writing out"
          + " temporary files (for example, when creating a pre-split table)."
          + " After adding uris to this list, run 'accumulo init --add-volume' and then"
          + " restart tservers. If entries are removed from this list then tservers"
          + " will need to be restarted. After a uri is removed from the list Accumulo"
          + " will not create new files in that location, however Accumulo can still"
          + " reference files created at that location before the config change. To use"
          + " a comma or other reserved characters in a URI use standard URI hex"
          + " encoding. For example replace commas with %2C.",
      "1.6.0"),
  INSTANCE_VOLUME_CONFIG_PREFIX("instance.volume.config.", null, PropertyType.PREFIX,
      "Properties in this category are used to provide volume specific overrides to "
          + "the general filesystem client configuration. Properties using this prefix "
          + "should be in the form "
          + "'instance.volume.config.<volume-uri>.<property-name>=<property-value>. An "
          + "example: "
          + "'instance.volume.config.hdfs://namespace-a:8020/accumulo.dfs.client.hedged.read.threadpool.size=10'. "
          + "Note that when specifying property names that contain colons in the properties "
          + "files that the colons need to be escaped with a backslash.",
      "2.1.1"),
  INSTANCE_VOLUMES_REPLACEMENTS("instance.volumes.replacements", "", PropertyType.STRING,
      "Since accumulo stores absolute URIs changing the location of a namenode "
          + "could prevent Accumulo from starting. The property helps deal with "
          + "that situation. Provide a comma separated list of uri replacement "
          + "pairs here if a namenode location changes. Each pair should be separated "
          + "with a space. For example, if hdfs://nn1 was replaced with "
          + "hdfs://nnA and hdfs://nn2 was replaced with hdfs://nnB, then set this "
          + "property to 'hdfs://nn1 hdfs://nnA,hdfs://nn2 hdfs://nnB' "
          + "Replacements must be configured for use. To see which volumes are "
          + "currently in use, run 'accumulo admin volumes -l'. To use a comma or "
          + "other reserved characters in a URI use standard URI hex encoding. For "
          + "example replace commas with %2C.",
      "1.6.0"),
  INSTANCE_VOLUMES_UPGRADE_RELATIVE("instance.volumes.upgrade.relative", "", PropertyType.STRING,
      "The volume dfs uri containing relative tablet file paths. Relative paths may exist in the metadata from "
          + "versions prior to 1.6. This property is only required if a relative path is detected "
          + "during the upgrade process and will only be used once.",
      "2.1.0"),
  @Experimental // interface uses unstable internal types, use with caution
  INSTANCE_SECURITY_AUTHENTICATOR("instance.security.authenticator",
      "org.apache.accumulo.server.security.handler.ZKAuthenticator", PropertyType.CLASSNAME,
      "The authenticator class that accumulo will use to determine if a user "
          + "has privilege to perform an action.",
      "1.5.0"),
  @Experimental // interface uses unstable internal types, use with caution
  INSTANCE_SECURITY_AUTHORIZOR("instance.security.authorizor",
      "org.apache.accumulo.server.security.handler.ZKAuthorizor", PropertyType.CLASSNAME,
      "The authorizor class that accumulo will use to determine what labels a "
          + "user has privilege to see.",
      "1.5.0"),
  @Experimental // interface uses unstable internal types, use with caution
  INSTANCE_SECURITY_PERMISSION_HANDLER("instance.security.permissionHandler",
      "org.apache.accumulo.server.security.handler.ZKPermHandler", PropertyType.CLASSNAME,
      "The permission handler class that accumulo will use to determine if a "
          + "user has privilege to perform an action.",
      "1.5.0"),
  INSTANCE_RPC_SSL_ENABLED("instance.rpc.ssl.enabled", "false", PropertyType.BOOLEAN,
      "Use SSL for socket connections from clients and among accumulo services. "
          + "Mutually exclusive with SASL RPC configuration.",
      "1.6.0"),
  INSTANCE_RPC_SSL_CLIENT_AUTH("instance.rpc.ssl.clientAuth", "false", PropertyType.BOOLEAN,
      "Require clients to present certs signed by a trusted root.", "1.6.0"),
  INSTANCE_RPC_SASL_ENABLED("instance.rpc.sasl.enabled", "false", PropertyType.BOOLEAN,
      "Configures Thrift RPCs to require SASL with GSSAPI which supports "
          + "Kerberos authentication. Mutually exclusive with SSL RPC configuration.",
      "1.7.0"),
  INSTANCE_RPC_SASL_ALLOWED_USER_IMPERSONATION("instance.rpc.sasl.allowed.user.impersonation", "",
      PropertyType.STRING,
      "One-line configuration property controlling what users are allowed to "
          + "impersonate other users.",
      "1.7.1"),
  INSTANCE_RPC_SASL_ALLOWED_HOST_IMPERSONATION("instance.rpc.sasl.allowed.host.impersonation", "",
      PropertyType.STRING,
      "One-line configuration property controlling the network locations "
          + "(hostnames) that are allowed to impersonate other users.",
      "1.7.1"),
  // Crypto-related properties
  @Experimental
  INSTANCE_CRYPTO_PREFIX("instance.crypto.opts.", null, PropertyType.PREFIX,
      "Properties related to on-disk file encryption.", "2.0.0"),
  @Experimental
  @Sensitive
  INSTANCE_CRYPTO_SENSITIVE_PREFIX("instance.crypto.opts.sensitive.", null, PropertyType.PREFIX,
      "Sensitive properties related to on-disk file encryption.", "2.0.0"),
  @Experimental
  INSTANCE_CRYPTO_FACTORY("instance.crypto.opts.factory",
      "org.apache.accumulo.core.spi.crypto.NoCryptoServiceFactory", PropertyType.CLASSNAME,
      "The class which provides crypto services for on-disk file encryption. The default does nothing. To enable "
          + "encryption, replace this classname with an implementation of the"
          + "org.apache.accumulo.core.spi.crypto.CryptoFactory interface.",
      "2.1.0"),
  // general properties
  GENERAL_PREFIX("general.", null, PropertyType.PREFIX,
      "Properties in this category affect the behavior of accumulo overall, but"
          + " do not have to be consistent throughout a cloud.",
      "1.3.5"),

  GENERAL_CONTEXT_CLASSLOADER_FACTORY("general.context.class.loader.factory", "",
      PropertyType.CLASSNAME,
      "Name of classloader factory to be used to create classloaders for named contexts,"
          + " such as per-table contexts set by `table.class.loader.context`.",
      "2.1.0"),
  GENERAL_FILE_NAME_ALLOCATION_BATCH_SIZE_MIN("general.file.name.allocation.batch.size.min", "100",
      PropertyType.COUNT,
      "The minimum number of filenames that will be allocated from ZooKeeper at a time.", "2.1.3"),
  GENERAL_FILE_NAME_ALLOCATION_BATCH_SIZE_MAX("general.file.name.allocation.batch.size.max", "200",
      PropertyType.COUNT,
      "The maximum number of filenames that will be allocated from ZooKeeper at a time.", "2.1.3"),
  GENERAL_RPC_TIMEOUT("general.rpc.timeout", "120s", PropertyType.TIMEDURATION,
      "Time to wait on I/O for simple, short RPC calls.", "1.3.5"),
  @Experimental
  GENERAL_RPC_SERVER_TYPE("general.rpc.server.type", "", PropertyType.STRING,
      "Type of Thrift server to instantiate, see "
          + "org.apache.accumulo.server.rpc.ThriftServerType for more information. "
          + "Only useful for benchmarking thrift servers.",
      "1.7.0"),
  GENERAL_KERBEROS_KEYTAB("general.kerberos.keytab", "", PropertyType.PATH,
      "Path to the kerberos keytab to use. Leave blank if not using kerberoized hdfs.", "1.4.1"),
  GENERAL_KERBEROS_PRINCIPAL("general.kerberos.principal", "", PropertyType.STRING,
      "Name of the kerberos principal to use. _HOST will automatically be "
          + "replaced by the machines hostname in the hostname portion of the "
          + "principal. Leave blank if not using kerberoized hdfs.",
      "1.4.1"),
  GENERAL_KERBEROS_RENEWAL_PERIOD("general.kerberos.renewal.period", "30s",
      PropertyType.TIMEDURATION,
      "The amount of time between attempts to perform Kerberos ticket renewals."
          + " This does not equate to how often tickets are actually renewed (which is"
          + " performed at 80% of the ticket lifetime).",
      "1.6.5"),
  GENERAL_MAX_MESSAGE_SIZE("general.server.message.size.max", "1G", PropertyType.BYTES,
      "The maximum size of a message that can be sent to a server.", "1.5.0"),
  @Experimental
  GENERAL_OPENTELEMETRY_ENABLED("general.opentelemetry.enabled", "false", PropertyType.BOOLEAN,
      "Enables tracing functionality using OpenTelemetry (assuming OpenTelemetry is configured).",
      "2.1.0"),
  GENERAL_THREADPOOL_SIZE("general.server.threadpool.size", "1", PropertyType.COUNT,
      "The number of threads to use for server-internal scheduled tasks.", "2.1.0"),
  // If you update the default type, be sure to update the default used for initialization failures
  // in VolumeManagerImpl
  @Experimental
  GENERAL_VOLUME_CHOOSER("general.volume.chooser", RandomVolumeChooser.class.getName(),
      PropertyType.CLASSNAME,
      "The class that will be used to select which volume will be used to create new files.",
      "1.6.0"),
  GENERAL_SECURITY_CREDENTIAL_PROVIDER_PATHS("general.security.credential.provider.paths", "",
      PropertyType.STRING, "Comma-separated list of paths to CredentialProviders.", "1.6.1"),
  GENERAL_ARBITRARY_PROP_PREFIX("general.custom.", null, PropertyType.PREFIX,
      "Prefix to be used for user defined system-wide properties. This may be"
          + " particularly useful for system-wide configuration for various"
          + " user-implementations of pluggable Accumulo features, such as the balancer"
          + " or volume chooser.",
      "2.0.0"),
  GENERAL_DELEGATION_TOKEN_LIFETIME("general.delegation.token.lifetime", "7d",
      PropertyType.TIMEDURATION,
      "The length of time that delegation tokens and secret keys are valid.", "1.7.0"),
  GENERAL_DELEGATION_TOKEN_UPDATE_INTERVAL("general.delegation.token.update.interval", "1d",
      PropertyType.TIMEDURATION, "The length of time between generation of new secret keys.",
      "1.7.0"),
  GENERAL_IDLE_PROCESS_INTERVAL("general.metrics.process.idle", "5m", PropertyType.TIMEDURATION,
      "Amount of time a process must be idle before the accumulo.server.idle metric is incremented.",
      "4.0.0"),
  GENERAL_LOW_MEM_DETECTOR_INTERVAL("general.low.mem.detector.interval", "5s",
      PropertyType.TIMEDURATION, "The time interval between low memory checks.", "3.0.0"),
  GENERAL_LOW_MEM_DETECTOR_THRESHOLD("general.low.mem.detector.threshold", "0.05",
      PropertyType.FRACTION,
      "The LowMemoryDetector will report when free memory drops below this percentage of total memory.",
      "3.0.0"),
  GENERAL_LOW_MEM_SCAN_PROTECTION("general.low.mem.protection.scan", "false", PropertyType.BOOLEAN,
      "Scans may be paused or return results early when the server "
          + "is low on memory and this property is set to true. Enabling this property will incur a slight "
          + "scan performance penalty when the server is not low on memory.",
      "3.0.0"),
  GENERAL_LOW_MEM_MINC_PROTECTION("general.low.mem.protection.compaction.minc", "false",
      PropertyType.BOOLEAN,
      "Minor compactions may be paused when the server "
          + "is low on memory and this property is set to true. Enabling this property will incur a slight "
          + "compaction performance penalty when the server is not low on memory.",
      "3.0.0"),
  GENERAL_LOW_MEM_MAJC_PROTECTION("general.low.mem.protection.compaction.majc", "false",
      PropertyType.BOOLEAN,
      "Major compactions may be paused when the server "
          + "is low on memory and this property is set to true. Enabling this property will incur a slight "
          + "compaction performance penalty when the server is not low on memory.",
      "3.0.0"),
  GENERAL_MAX_SCANNER_RETRY_PERIOD("general.max.scanner.retry.period", "5s",
      PropertyType.TIMEDURATION,
      "The maximum amount of time that a Scanner should wait before retrying a failed RPC.",
      "1.7.3"),
  GENERAL_MICROMETER_CACHE_METRICS_ENABLED("general.micrometer.cache.metrics.enabled", "false",
      PropertyType.BOOLEAN, "Enables Caffeine Cache metrics functionality using Micrometer.",
      "4.0.0"),
  GENERAL_MICROMETER_ENABLED("general.micrometer.enabled", "false", PropertyType.BOOLEAN,
      "Enables metrics functionality using Micrometer.", "2.1.0"),
  GENERAL_MICROMETER_JVM_METRICS_ENABLED("general.micrometer.jvm.metrics.enabled", "false",
      PropertyType.BOOLEAN, "Enables JVM metrics functionality using Micrometer.", "2.1.0"),
<<<<<<< HEAD
  GENERAL_MICROMETER_FACTORY("general.micrometer.factory", "", PropertyType.CLASSNAME,
      "Name of class that implements MeterRegistryFactory.", "2.1.0"),
  GENERAL_MICROMETER_USER_TAGS("general.micrometer.user.tags", "", PropertyType.STRING,
      "A comma separated list of tags to emit with all metrics from the process. Example:"
          + "\"tag1=value1,tag2=value2\".",
      "4.0.0"),
=======
  GENERAL_MICROMETER_FACTORY("general.micrometer.factory",
      "org.apache.accumulo.core.spi.metrics.LoggingMeterRegistryFactory",
      PropertyType.CLASSNAMELIST,
      "A comma separated list of one or more class names that implements"
          + " org.apache.accumulo.core.spi.metrics.MeterRegistryFactory. Prior to"
          + " 2.1.3 this was a single value and the default was an empty string.  In 2.1.3 the default"
          + " was changed and it now can accept multiple class names. The metrics spi was introduced in 2.1.3,"
          + " the deprecated factory is org.apache.accumulo.core.metrics.MeterRegistryFactory.",
      "2.1.0"),
>>>>>>> 65dd34fa
  GENERAL_PROCESS_BIND_ADDRESS("general.process.bind.addr", "0.0.0.0", PropertyType.STRING,
      "The local IP address to which this server should bind for sending and receiving network traffic.",
      "3.0.0"),
  // properties that are specific to manager server behavior
  MANAGER_PREFIX("manager.", null, PropertyType.PREFIX,
      "Properties in this category affect the behavior of the manager server.", "2.1.0"),
  MANAGER_CLIENTPORT("manager.port.client", "9999", PropertyType.PORT,
      "The port used for handling client connections on the manager.", "1.3.5"),
  MANAGER_TABLET_BALANCER("manager.tablet.balancer",
      "org.apache.accumulo.core.spi.balancer.TableLoadBalancer", PropertyType.CLASSNAME,
      "The balancer class that accumulo will use to make tablet assignment and "
          + "migration decisions.",
      "1.3.5"),
  MANAGER_TABLET_GROUP_WATCHER_INTERVAL("manager.tablet.watcher.interval", "60s",
      PropertyType.TIMEDURATION,
      "Time to wait between scanning tablet states to identify tablets that need to be assigned, un-assigned, migrated, etc.",
      "2.1.2"),
  MANAGER_TABLET_GROUP_WATCHER_SCAN_THREADS("manager.tablet.watcher.scan.threads.max", "16",
      PropertyType.COUNT,
      "Maximum number of threads the TabletGroupWatcher will use in its BatchScanner to"
          + " look for tablets that need maintenance.",
      "4.0.0"),
  MANAGER_TABLET_REFRESH_MINTHREADS("manager.tablet.refresh.threads.mininum", "10",
      PropertyType.COUNT,
      "The Manager will notify TabletServers that a Tablet needs to be refreshed after certain operations"
          + " are performed (e.g. Bulk Import). This property specifies the number of core threads in a"
          + " ThreadPool in the Manager that will be used to request these refresh operations.",
      "4.0.0"),
  MANAGER_TABLET_REFRESH_MAXTHREADS("manager.tablet.refresh.threads.maximum", "10",
      PropertyType.COUNT,
      "The Manager will notify TabletServers that a Tablet needs to be refreshed after certain operations"
          + " are performed (e.g. Bulk Import). This property specifies the maximum number of threads in a"
          + " ThreadPool in the Manager that will be used to request these refresh operations.",
      "4.0.0"),
  MANAGER_BULK_TIMEOUT("manager.bulk.timeout", "5m", PropertyType.TIMEDURATION,
      "The time to wait for a tablet server to process a bulk import request.", "1.4.3"),
  MANAGER_RENAME_THREADS("manager.rename.threadpool.size", "20", PropertyType.COUNT,
      "The number of threads to use when renaming user files during table import or bulk ingest.",
      "2.1.0"),
  MANAGER_MINTHREADS("manager.server.threads.minimum", "20", PropertyType.COUNT,
      "The minimum number of threads to use to handle incoming requests.", "1.4.0"),
  MANAGER_MINTHREADS_TIMEOUT("manager.server.threads.timeout", "0s", PropertyType.TIMEDURATION,
      "The time after which incoming request threads terminate with no work available.  Zero (0) will keep the threads alive indefinitely.",
      "2.1.0"),
  MANAGER_THREADCHECK("manager.server.threadcheck.time", "1s", PropertyType.TIMEDURATION,
      "The time between adjustments of the server thread pool.", "1.4.0"),
  MANAGER_RECOVERY_DELAY("manager.recovery.delay", "10s", PropertyType.TIMEDURATION,
      "When a tablet server's lock is deleted, it takes time for it to "
          + "completely quit. This delay gives it time before log recoveries begin.",
      "1.5.0"),
  MANAGER_RECOVERY_WAL_EXISTENCE_CACHE_TIME("manager.recovery.wal.cache.time", "15s",
      PropertyType.TIMEDURATION,
      "Amount of time that the existence of recovery write-ahead logs is cached.", "2.1.2"),
  MANAGER_LEASE_RECOVERY_WAITING_PERIOD("manager.lease.recovery.interval", "5s",
      PropertyType.TIMEDURATION,
      "The amount of time to wait after requesting a write-ahead log to be recovered.", "1.5.0"),
  MANAGER_WAL_CLOSER_IMPLEMENTATION("manager.wal.closer.implementation",
      "org.apache.accumulo.server.manager.recovery.HadoopLogCloser", PropertyType.CLASSNAME,
      "A class that implements a mechanism to steal write access to a write-ahead log.", "2.1.0"),
  MANAGER_FATE_METRICS_MIN_UPDATE_INTERVAL("manager.fate.metrics.min.update.interval", "60s",
      PropertyType.TIMEDURATION, "Limit calls from metric sinks to zookeeper to update interval.",
      "1.9.3"),
  MANAGER_FATE_THREADPOOL_SIZE("manager.fate.threadpool.size", "4", PropertyType.COUNT,
      "The number of threads used to run fault-tolerant executions (FATE)."
          + " These are primarily table operations like merge.",
      "1.4.3"),
  MANAGER_STATUS_THREAD_POOL_SIZE("manager.status.threadpool.size", "0", PropertyType.COUNT,
      "The number of threads to use when fetching the tablet server status for balancing.  Zero "
          + "indicates an unlimited number of threads will be used.",
      "1.8.0"),
  MANAGER_METADATA_SUSPENDABLE("manager.metadata.suspendable", "false", PropertyType.BOOLEAN,
      "Allow tablets for the " + AccumuloTable.METADATA.tableName()
          + " table to be suspended via table.suspend.duration.",
      "1.8.0"),
  MANAGER_STARTUP_TSERVER_AVAIL_MIN_COUNT("manager.startup.tserver.avail.min.count", "0",
      PropertyType.COUNT,
      "Minimum number of tservers that need to be registered before manager will "
          + "start tablet assignment - checked at manager initialization, when manager gets lock. "
          + " When set to 0 or less, no blocking occurs. Default is 0 (disabled) to keep original "
          + " behaviour.",
      "1.10.0"),
  MANAGER_STARTUP_TSERVER_AVAIL_MAX_WAIT("manager.startup.tserver.avail.max.wait", "0",
      PropertyType.TIMEDURATION,
      "Maximum time manager will wait for tserver available threshold "
          + "to be reached before continuing. When set to 0 or less, will block "
          + "indefinitely. Default is 0 to block indefinitely. Only valid when tserver available "
          + "threshold is set greater than 0.",
      "1.10.0"),
  MANAGER_SPLIT_WORKER_THREADS("manager.split.inspection.threadpool.size", "8", PropertyType.COUNT,
      "The number of threads used to inspect tablets files to find split points.", "4.0.0"),

  MANAGER_COMPACTION_SERVICE_PRIORITY_QUEUE_SIZE("manager.compaction.major.service.queue.size",
      // ELASTICITY_TODO: It might be good to note that there is a priority queue per compactor
      // resource group
      "10000", PropertyType.COUNT, "The max size of the priority queue.", "4.0"),
  SPLIT_PREFIX("split.", null, PropertyType.PREFIX,
      "System wide properties related to splitting tablets.", "3.1.0"),
  SPLIT_MAXOPEN("split.files.max", "300", PropertyType.COUNT,
      "To find a tablets split points, all RFiles are opened and their indexes"
          + " are read. This setting determines how many RFiles can be opened at once."
          + " When there are more RFiles than this setting the tablet will be marked"
          + " as un-splittable.",
      "3.1.0"),
  // properties that are specific to scan server behavior
  @Experimental
  SSERV_PREFIX("sserver.", null, PropertyType.PREFIX,
      "Properties in this category affect the behavior of the scan servers.", "2.1.0"),
  @Experimental
  SSERV_DATACACHE_SIZE("sserver.cache.data.size", "10%", PropertyType.MEMORY,
      "Specifies the size of the cache for RFile data blocks on each scan server.", "2.1.0"),
  @Experimental
  SSERV_INDEXCACHE_SIZE("sserver.cache.index.size", "25%", PropertyType.MEMORY,
      "Specifies the size of the cache for RFile index blocks on each scan server.", "2.1.0"),
  @Experimental
  SSERV_SUMMARYCACHE_SIZE("sserver.cache.summary.size", "10%", PropertyType.MEMORY,
      "Specifies the size of the cache for summary data on each scan server.", "2.1.0"),
  @Experimental
  SSERV_DEFAULT_BLOCKSIZE("sserver.default.blocksize", "1M", PropertyType.BYTES,
      "Specifies a default blocksize for the scan server caches.", "2.1.0"),
  @Experimental
  SSERV_GROUP_NAME("sserver.group", ScanServerSelector.DEFAULT_SCAN_SERVER_GROUP_NAME,
      PropertyType.STRING,
      "Resource group name for this ScanServer. Resource groups support at least two use cases:"
          + " dedicating resources to scans and/or using different hardware for scans. Clients can"
          + " configure the ConfigurableScanServerSelector to specify the resource group to use for"
          + " eventual consistency scans.",
      "3.0.0"),
  @Experimental
  SSERV_CACHED_TABLET_METADATA_EXPIRATION("sserver.cache.metadata.expiration", "5m",
      PropertyType.TIMEDURATION, "The time after which cached tablet metadata will be refreshed.",
      "2.1.0"),
  @Experimental
  SSERV_PORTSEARCH("sserver.port.search", "true", PropertyType.BOOLEAN,
      "if the ports above are in use, search higher ports until one is available.", "2.1.0"),
  @Experimental
  SSERV_CLIENTPORT("sserver.port.client", "9996", PropertyType.PORT,
      "The port used for handling client connections on the tablet servers.", "2.1.0"),
  @Experimental
  SSERV_MAX_MESSAGE_SIZE("sserver.server.message.size.max", "1G", PropertyType.BYTES,
      "The maximum size of a message that can be sent to a scan server.", "2.1.0"),
  @Experimental
  SSERV_MINTHREADS("sserver.server.threads.minimum", "2", PropertyType.COUNT,
      "The minimum number of threads to use to handle incoming requests.", "2.1.0"),
  @Experimental
  SSERV_MINTHREADS_TIMEOUT("sserver.server.threads.timeout", "0s", PropertyType.TIMEDURATION,
      "The time after which incoming request threads terminate with no work available.  Zero (0) will keep the threads alive indefinitely.",
      "2.1.0"),
  @Experimental
  SSERV_SCAN_EXECUTORS_PREFIX("sserver.scan.executors.", null, PropertyType.PREFIX,
      "Prefix for defining executors to service scans. See "
          + "[scan executors]({% durl administration/scan-executors %}) for an overview of why and"
          + " how to use this property. For each executor the number of threads, thread priority, "
          + "and an optional prioritizer can be configured. To configure a new executor, set "
          + "`sserver.scan.executors.<name>.threads=<number>`.  Optionally, can also set "
          + "`sserver.scan.executors.<name>.priority=<number 1 to 10>`, "
          + "`sserver.scan.executors.<name>.prioritizer=<class name>`, and "
          + "`sserver.scan.executors.<name>.prioritizer.opts.<key>=<value>`.",
      "2.1.0"),
  @Experimental
  SSERV_SCAN_EXECUTORS_DEFAULT_THREADS("sserver.scan.executors.default.threads", "16",
      PropertyType.COUNT, "The number of threads for the scan executor that tables use by default.",
      "2.1.0"),
  SSERV_SCAN_EXECUTORS_DEFAULT_PRIORITIZER("sserver.scan.executors.default.prioritizer", "",
      PropertyType.STRING,
      "Prioritizer for the default scan executor.  Defaults to none which "
          + "results in FIFO priority.  Set to a class that implements "
          + ScanPrioritizer.class.getName() + " to configure one.",
      "2.1.0"),
  @Experimental
  SSERV_SCAN_EXECUTORS_META_THREADS("sserver.scan.executors.meta.threads", "8", PropertyType.COUNT,
      "The number of threads for the metadata table scan executor.", "2.1.0"),
  @Experimental
  SSERVER_SCAN_REFERENCE_EXPIRATION_TIME("sserver.scan.reference.expiration", "5m",
      PropertyType.TIMEDURATION,
      "The amount of time a scan reference is unused before its deleted from metadata table.",
      "2.1.0"),
  @Experimental
  SSERV_THREADCHECK("sserver.server.threadcheck.time", "1s", PropertyType.TIMEDURATION,
      "The time between adjustments of the thrift server thread pool.", "2.1.0"),
  @Experimental
  SSERV_WAL_SORT_MAX_CONCURRENT("sserver.wal.sort.concurrent.max", "2", PropertyType.COUNT,
      "The maximum number of threads to use to sort logs during recovery.", "4.0.0"),
  // properties that are specific to tablet server behavior
  TSERV_PREFIX("tserver.", null, PropertyType.PREFIX,
      "Properties in this category affect the behavior of the tablet servers.", "1.3.5"),
  TSERV_CLIENT_TIMEOUT("tserver.client.timeout", "3s", PropertyType.TIMEDURATION,
      "Time to wait for clients to continue scans before closing a session.", "1.3.5"),
  TSERV_DEFAULT_BLOCKSIZE("tserver.default.blocksize", "1M", PropertyType.BYTES,
      "Specifies a default blocksize for the tserver caches.", "1.3.5"),
  TSERV_CACHE_MANAGER_IMPL("tserver.cache.manager.class",
      "org.apache.accumulo.core.file.blockfile.cache.lru.LruBlockCacheManager", PropertyType.STRING,
      "Specifies the class name of the block cache factory implementation."
          + " Alternative implementation is"
          + " org.apache.accumulo.core.file.blockfile.cache.tinylfu.TinyLfuBlockCacheManager.",
      "2.0.0"),
  TSERV_DATACACHE_SIZE("tserver.cache.data.size", "10%", PropertyType.MEMORY,
      "Specifies the size of the cache for RFile data blocks.", "1.3.5"),
  TSERV_INDEXCACHE_SIZE("tserver.cache.index.size", "25%", PropertyType.MEMORY,
      "Specifies the size of the cache for RFile index blocks.", "1.3.5"),
  TSERV_SUMMARYCACHE_SIZE("tserver.cache.summary.size", "10%", PropertyType.MEMORY,
      "Specifies the size of the cache for summary data on each tablet server.", "2.0.0"),
  TSERV_PORTSEARCH("tserver.port.search", "false", PropertyType.BOOLEAN,
      "if the ports above are in use, search higher ports until one is available.", "1.3.5"),
  TSERV_CLIENTPORT("tserver.port.client", "9997", PropertyType.PORT,
      "The port used for handling client connections on the tablet servers.", "1.3.5"),
  TSERV_TOTAL_MUTATION_QUEUE_MAX("tserver.total.mutation.queue.max", "5%", PropertyType.MEMORY,
      "The amount of memory used to store write-ahead-log mutations before flushing them.",
      "1.7.0"),
  TSERV_WAL_MAX_REFERENCED("tserver.wal.max.referenced", "3", PropertyType.COUNT,
      "When a tablet server has more than this many write ahead logs, any tablet referencing older "
          + "logs over this threshold is minor compacted.  Also any tablet referencing this many "
          + "logs or more will be compacted.",
      "2.1.0"),
  TSERV_WAL_MAX_SIZE("tserver.wal.max.size", "1G", PropertyType.BYTES,
      "The maximum size for each write-ahead log. See comment for property"
          + " `tserver.memory.maps.max`.",
      "2.1.0"),
  TSERV_WAL_MAX_AGE("tserver.wal.max.age", "24h", PropertyType.TIMEDURATION,
      "The maximum age for each write-ahead log.", "2.1.0"),
  TSERV_WAL_TOLERATED_CREATION_FAILURES("tserver.wal.tolerated.creation.failures", "50",
      PropertyType.COUNT,
      "The maximum number of failures tolerated when creating a new write-ahead"
          + " log. Negative values will allow unlimited creation failures. Exceeding this"
          + " number of failures consecutively trying to create a new write-ahead log"
          + " causes the TabletServer to exit.",
      "2.1.0"),
  TSERV_WAL_TOLERATED_WAIT_INCREMENT("tserver.wal.tolerated.wait.increment", "1000ms",
      PropertyType.TIMEDURATION,
      "The amount of time to wait between failures to create or write a write-ahead log.", "2.1.0"),
  // Never wait longer than 5 mins for a retry
  TSERV_WAL_TOLERATED_MAXIMUM_WAIT_DURATION("tserver.wal.maximum.wait.duration", "5m",
      PropertyType.TIMEDURATION,
      "The maximum amount of time to wait after a failure to create or write a write-ahead log.",
      "2.1.0"),
  TSERV_SCAN_MAX_OPENFILES("tserver.scan.files.open.max", "100", PropertyType.COUNT,
      "Maximum total RFiles that all tablets in a tablet server can open for scans.", "1.4.0"),
  TSERV_MAX_IDLE("tserver.files.open.idle", "1m", PropertyType.TIMEDURATION,
      "Tablet servers leave previously used RFiles open for future queries."
          + " This setting determines how much time an unused RFile should be kept open"
          + " until it is closed.",
      "1.3.5"),
  TSERV_NATIVEMAP_ENABLED("tserver.memory.maps.native.enabled", "true", PropertyType.BOOLEAN,
      "An in-memory data store for accumulo implemented in c++ that increases"
          + " the amount of data accumulo can hold in memory and avoids Java GC pauses.",
      "1.3.5"),
  TSERV_MAXMEM("tserver.memory.maps.max", "33%", PropertyType.MEMORY,
      "Maximum amount of memory that can be used to buffer data written to a"
          + " tablet server. There are two other properties that can effectively limit"
          + " memory usage `table.compaction.minor.logs.threshold` and"
          + " `tserver.wal.max.size`. Ensure that `table.compaction.minor.logs.threshold`"
          + " * `tserver.wal.max.size` >= this property.",
      "1.3.5"),
  TSERV_SESSION_MAXIDLE("tserver.session.idle.max", "1m", PropertyType.TIMEDURATION,
      "When a tablet server's SimpleTimer thread triggers to check idle"
          + " sessions, this configurable option will be used to evaluate scan sessions"
          + " to determine if they can be closed due to inactivity.",
      "1.3.5"),
  TSERV_UPDATE_SESSION_MAXIDLE("tserver.session.update.idle.max", "1m", PropertyType.TIMEDURATION,
      "When a tablet server's SimpleTimer thread triggers to check idle"
          + " sessions, this configurable option will be used to evaluate update"
          + " sessions to determine if they can be closed due to inactivity.",
      "1.6.5"),
  TSERV_SCAN_EXECUTORS_PREFIX("tserver.scan.executors.", null, PropertyType.PREFIX,
      "Prefix for defining executors to service scans. See "
          + "[scan executors]({% durl administration/scan-executors %}) for an overview of why and"
          + " how to use this property. For each executor the number of threads, thread priority, "
          + "and an optional prioritizer can be configured. To configure a new executor, set "
          + "`tserver.scan.executors.<name>.threads=<number>`.  Optionally, can also set "
          + "`tserver.scan.executors.<name>.priority=<number 1 to 10>`, "
          + "`tserver.scan.executors.<name>.prioritizer=<class name>`, and "
          + "`tserver.scan.executors.<name>.prioritizer.opts.<key>=<value>`.",
      "2.0.0"),
  TSERV_SCAN_EXECUTORS_DEFAULT_THREADS("tserver.scan.executors.default.threads", "16",
      PropertyType.COUNT, "The number of threads for the scan executor that tables use by default.",
      "2.0.0"),
  TSERV_SCAN_EXECUTORS_DEFAULT_PRIORITIZER("tserver.scan.executors.default.prioritizer", "",
      PropertyType.STRING,
      "Prioritizer for the default scan executor.  Defaults to none which "
          + "results in FIFO priority.  Set to a class that implements "
          + ScanPrioritizer.class.getName() + " to configure one.",
      "2.0.0"),
  TSERV_SCAN_EXECUTORS_META_THREADS("tserver.scan.executors.meta.threads", "8", PropertyType.COUNT,
      "The number of threads for the metadata table scan executor.", "2.0.0"),
  TSERV_SCAN_RESULTS_MAX_TIMEOUT("tserver.scan.results.max.timeout", "1s",
      PropertyType.TIMEDURATION,
      "Max time for the thrift client handler to wait for scan results before timing out.",
      "2.1.0"),
  TSERV_MIGRATE_MAXCONCURRENT("tserver.migrations.concurrent.max", "1", PropertyType.COUNT,
      "The maximum number of concurrent tablet migrations for a tablet server.", "1.3.5"),
  TSERV_MINC_MAXCONCURRENT("tserver.compaction.minor.concurrent.max", "4", PropertyType.COUNT,
      "The maximum number of concurrent minor compactions for a tablet server.", "1.3.5"),
  TSERV_BLOOM_LOAD_MAXCONCURRENT("tserver.bloom.load.concurrent.max", "4", PropertyType.COUNT,
      "The number of concurrent threads that will load bloom filters in the background. "
          + "Setting this to zero will make bloom filters load in the foreground.",
      "1.3.5"),
  TSERV_MEMDUMP_DIR("tserver.dir.memdump", "/tmp", PropertyType.PATH,
      "A long running scan could possibly hold memory that has been minor"
          + " compacted. To prevent this, the in memory map is dumped to a local file"
          + " and the scan is switched to that local file. We can not switch to the"
          + " minor compacted file because it may have been modified by iterators. The"
          + " file dumped to the local dir is an exact copy of what was in memory.",
      "1.3.5"),
  TSERV_MINTHREADS("tserver.server.threads.minimum", "20", PropertyType.COUNT,
      "The minimum number of threads to use to handle incoming requests.", "1.4.0"),
  TSERV_MINTHREADS_TIMEOUT("tserver.server.threads.timeout", "0s", PropertyType.TIMEDURATION,
      "The time after which incoming request threads terminate with no work available.  Zero (0) will keep the threads alive indefinitely.",
      "2.1.0"),
  TSERV_THREADCHECK("tserver.server.threadcheck.time", "1s", PropertyType.TIMEDURATION,
      "The time between adjustments of the server thread pool.", "1.4.0"),
  TSERV_MAX_MESSAGE_SIZE("tserver.server.message.size.max", "1G", PropertyType.BYTES,
      "The maximum size of a message that can be sent to a tablet server.", "1.6.0"),
  TSERV_LOG_BUSY_TABLETS_COUNT("tserver.log.busy.tablets.count", "0", PropertyType.COUNT,
      "Number of busiest tablets to log. Logged at interval controlled by "
          + "tserver.log.busy.tablets.interval. If <= 0, logging of busy tablets is disabled.",
      "1.10.0"),
  TSERV_LOG_BUSY_TABLETS_INTERVAL("tserver.log.busy.tablets.interval", "1h",
      PropertyType.TIMEDURATION, "Time interval between logging out busy tablets information.",
      "1.10.0"),
  TSERV_HOLD_TIME_SUICIDE("tserver.hold.time.max", "5m", PropertyType.TIMEDURATION,
      "The maximum time for a tablet server to be in the \"memory full\" state."
          + " If the tablet server cannot write out memory in this much time, it will"
          + " assume there is some failure local to its node, and quit. A value of zero"
          + " is equivalent to forever.",
      "1.4.0"),
  TSERV_WAL_BLOCKSIZE("tserver.wal.blocksize", "0", PropertyType.BYTES,
      "The size of the HDFS blocks used to write to the Write-Ahead log. If"
          + " zero, it will be 110% of `tserver.wal.max.size` (that is, try to use just"
          + " one block).",
      "1.5.0"),
  TSERV_WAL_REPLICATION("tserver.wal.replication", "0", PropertyType.COUNT,
      "The replication to use when writing the Write-Ahead log to HDFS. If"
          + " zero, it will use the HDFS default replication setting.",
      "1.5.0"),
  TSERV_WAL_SORT_MAX_CONCURRENT("tserver.wal.sort.concurrent.max", "2", PropertyType.COUNT,
      "The maximum number of threads to use to sort logs during recovery.", "2.1.0"),
  TSERV_WAL_SORT_BUFFER_SIZE("tserver.wal.sort.buffer.size", "10%", PropertyType.MEMORY,
      "The amount of memory to use when sorting logs during recovery.", "2.1.0"),
  TSERV_WAL_SORT_FILE_PREFIX("tserver.wal.sort.file.", null, PropertyType.PREFIX,
      "The rfile properties to use when sorting logs during recovery. Most of the properties"
          + " that begin with 'table.file' can be used here. For example, to set the compression"
          + " of the sorted recovery files to snappy use 'tserver.wal.sort.file.compress.type=snappy'.",
      "2.1.0"),
  TSERV_WAL_SYNC("tserver.wal.sync", "true", PropertyType.BOOLEAN,
      "Use the SYNC_BLOCK create flag to sync WAL writes to disk. Prevents"
          + " problems recovering from sudden system resets.",
      "1.5.0"),
  TSERV_ASSIGNMENT_DURATION_WARNING("tserver.assignment.duration.warning", "10m",
      PropertyType.TIMEDURATION,
      "The amount of time an assignment can run before the server will print a"
          + " warning along with the current stack trace. Meant to help debug stuck"
          + " assignments.",
      "1.6.2"),
  TSERV_ASSIGNMENT_MAXCONCURRENT("tserver.assignment.concurrent.max", "2", PropertyType.COUNT,
      "The number of threads available to load tablets. Recoveries are still performed serially.",
      "1.7.0"),
  TSERV_SLOW_FLUSH_MILLIS("tserver.slow.flush.time", "100ms", PropertyType.TIMEDURATION,
      "If a flush to the write-ahead log takes longer than this period of time,"
          + " debugging information will written, and may result in a log rollover.",
      "1.8.0"),
  TSERV_SLOW_FILEPERMIT_MILLIS("tserver.slow.filepermit.time", "100ms", PropertyType.TIMEDURATION,
      "If a thread blocks more than this period of time waiting to get file permits,"
          + " debugging information will be written.",
      "1.9.3"),
  TSERV_SUMMARY_PARTITION_THREADS("tserver.summary.partition.threads", "10", PropertyType.COUNT,
      "Summary data must be retrieved from RFiles. For a large number of"
          + " RFiles, the files are broken into partitions of 100k files. This setting"
          + " determines how many of these groups of 100k RFiles will be processed"
          + " concurrently.",
      "2.0.0"),
  TSERV_SUMMARY_REMOTE_THREADS("tserver.summary.remote.threads", "128", PropertyType.COUNT,
      "For a partitioned group of 100k RFiles, those files are grouped by"
          + " tablet server. Then a remote tablet server is asked to gather summary"
          + " data. This setting determines how many concurrent request are made per"
          + " partition.",
      "2.0.0"),
  TSERV_SUMMARY_RETRIEVAL_THREADS("tserver.summary.retrieval.threads", "10", PropertyType.COUNT,
      "The number of threads on each tablet server available to retrieve"
          + " summary data, that is not currently in cache, from RFiles.",
      "2.0.0"),
  TSERV_ONDEMAND_UNLOADER_INTERVAL("tserver.ondemand.tablet.unloader.interval", "10m",
      PropertyType.TIMEDURATION,
      "The interval at which the TabletServer will check if on-demand tablets can be unloaded.",
      "4.0.0"),
  TSERV_GROUP_NAME("tserver.group", Constants.DEFAULT_RESOURCE_GROUP_NAME, PropertyType.STRING,
      "Resource group name for this TabletServer. Resource groups can be defined to dedicate resources "
          + " to specific tables (e.g. balancing tablets for table(s) within a group, see TableLoadBalancer).",
      "4.0.0"),

  // accumulo garbage collector properties
  GC_PREFIX("gc.", null, PropertyType.PREFIX,
      "Properties in this category affect the behavior of the accumulo garbage collector.",
      "1.3.5"),
  GC_CANDIDATE_BATCH_SIZE("gc.candidate.batch.size", "50%", PropertyType.MEMORY,
      "The amount of memory used as the batch size for garbage collection.", "2.1.0"),
  GC_CYCLE_START("gc.cycle.start", "30s", PropertyType.TIMEDURATION,
      "Time to wait before attempting to garbage collect any old RFiles or write-ahead logs.",
      "1.3.5"),
  GC_CYCLE_DELAY("gc.cycle.delay", "5m", PropertyType.TIMEDURATION,
      "Time between garbage collection cycles. In each cycle, old RFiles or write-ahead logs "
          + "no longer in use are removed from the filesystem.",
      "1.3.5"),
  GC_PORT("gc.port.client", "9998", PropertyType.PORT,
      "The listening port for the garbage collector's monitor service.", "1.3.5"),
  GC_DELETE_THREADS("gc.threads.delete", "16", PropertyType.COUNT,
      "The number of threads used to delete RFiles and write-ahead logs.", "1.3.5"),
  GC_SAFEMODE("gc.safemode", "false", PropertyType.BOOLEAN,
      "Provides listing of files to be deleted but does not delete any files.", "2.1.0"),
  GC_USE_FULL_COMPACTION("gc.post.metadata.action", "flush", PropertyType.GC_POST_ACTION,
      "When the gc runs it can make a lot of changes to the metadata, on completion, "
          + " to force the changes to be written to disk, the metadata and root tables can be flushed"
          + " and possibly compacted. Legal values are: compact - which both flushes and compacts the"
          + " metadata; flush - which flushes only (compactions may be triggered if required); or none.",
      "1.10.0"),

  // properties that are specific to the monitor server behavior
  MONITOR_PREFIX("monitor.", null, PropertyType.PREFIX,
      "Properties in this category affect the behavior of the monitor web server.", "1.3.5"),
  MONITOR_PORT("monitor.port.client", "9995", PropertyType.PORT,
      "The listening port for the monitor's http service.", "1.3.5"),
  MONITOR_SSL_KEYSTORE("monitor.ssl.keyStore", "", PropertyType.PATH,
      "The keystore for enabling monitor SSL.", "1.5.0"),
  @Sensitive
  MONITOR_SSL_KEYSTOREPASS("monitor.ssl.keyStorePassword", "", PropertyType.STRING,
      "The keystore password for enabling monitor SSL.", "1.5.0"),
  MONITOR_SSL_KEYSTORETYPE("monitor.ssl.keyStoreType", "jks", PropertyType.STRING,
      "Type of SSL keystore.", "1.7.0"),
  @Sensitive
  MONITOR_SSL_KEYPASS("monitor.ssl.keyPassword", "", PropertyType.STRING,
      "Optional: the password for the private key in the keyStore. When not provided, this "
          + "defaults to the keystore password.",
      "1.9.3"),
  MONITOR_SSL_TRUSTSTORE("monitor.ssl.trustStore", "", PropertyType.PATH,
      "The truststore for enabling monitor SSL.", "1.5.0"),
  @Sensitive
  MONITOR_SSL_TRUSTSTOREPASS("monitor.ssl.trustStorePassword", "", PropertyType.STRING,
      "The truststore password for enabling monitor SSL.", "1.5.0"),
  MONITOR_SSL_TRUSTSTORETYPE("monitor.ssl.trustStoreType", "jks", PropertyType.STRING,
      "Type of SSL truststore.", "1.7.0"),
  MONITOR_SSL_INCLUDE_CIPHERS("monitor.ssl.include.ciphers", "", PropertyType.STRING,
      "A comma-separated list of allows SSL Ciphers, see"
          + " monitor.ssl.exclude.ciphers to disallow ciphers.",
      "1.6.1"),
  MONITOR_SSL_EXCLUDE_CIPHERS("monitor.ssl.exclude.ciphers", "", PropertyType.STRING,
      "A comma-separated list of disallowed SSL Ciphers, see"
          + " monitor.ssl.include.ciphers to allow ciphers.",
      "1.6.1"),
  MONITOR_SSL_INCLUDE_PROTOCOLS("monitor.ssl.include.protocols", "TLSv1.3", PropertyType.STRING,
      "A comma-separate list of allowed SSL protocols.", "1.5.3"),
  MONITOR_LOCK_CHECK_INTERVAL("monitor.lock.check.interval", "5s", PropertyType.TIMEDURATION,
      "The amount of time to sleep between checking for the Monitor ZooKeeper lock.", "1.5.1"),
  MONITOR_RESOURCES_EXTERNAL("monitor.resources.external", "", PropertyType.JSON,
      "A JSON Map of Strings. Each String should be an HTML tag of an external"
          + " resource (JS or CSS) to be imported by the Monitor. Be sure to wrap"
          + " with CDATA tags. If this value is set, all of the external resources"
          + " in the `<head>` tag of the Monitor will be replaced with the tags set here."
          + " Be sure the jquery tag is first since other scripts will depend on it."
          + " The resources that are used by default can be seen in"
          + " `accumulo/server/monitor/src/main/resources/templates/default.ftl`.",
      "2.0.0"),
  // per table properties
  TABLE_PREFIX("table.", null, PropertyType.PREFIX,
      "Properties in this category affect tablet server treatment of tablets,"
          + " but can be configured on a per-table basis. Setting these properties in"
          + " accumulo.properties will override the default globally for all tables and not"
          + " any specific table. However, both the default and the global setting can"
          + " be overridden per table using the table operations API or in the shell,"
          + " which sets the overridden value in zookeeper. Restarting accumulo tablet"
          + " servers after setting these properties in accumulo.properties will cause the"
          + " global setting to take effect. However, you must use the API or the shell"
          + " to change properties in zookeeper that are set on a table.",
      "1.3.5"),
  TABLE_ARBITRARY_PROP_PREFIX("table.custom.", null, PropertyType.PREFIX,
      "Prefix to be used for user defined arbitrary properties.", "1.7.0"),
  TABLE_MINC_OUTPUT_DROP_CACHE("table.compaction.minor.output.drop.cache", "false",
      PropertyType.BOOLEAN,
      "Setting this property to true will call"
          + "FSDataOutputStream.setDropBehind(true) on the minor compaction output stream.",
      "2.1.1"),
  TABLE_MAJC_OUTPUT_DROP_CACHE("table.compaction.major.output.drop.cache", "false",
      PropertyType.BOOLEAN,
      "Setting this property to true will call"
          + "FSDataOutputStream.setDropBehind(true) on the major compaction output stream.",
      "2.1.1"),
  TABLE_MAJC_RATIO("table.compaction.major.ratio", "3", PropertyType.FRACTION,
      "Minimum ratio of total input size to maximum input RFile size for"
          + " running a major compaction.",
      "1.3.5"),
  TABLE_SPLIT_THRESHOLD("table.split.threshold", "1G", PropertyType.BYTES,
      "A tablet is split when the combined size of RFiles exceeds this amount.", "1.3.5"),
  TABLE_MAX_END_ROW_SIZE("table.split.endrow.size.max", "10k", PropertyType.BYTES,
      "Maximum size of end row.", "1.7.0"),
  TABLE_MINC_COMPACT_IDLETIME("table.compaction.minor.idle", "5m", PropertyType.TIMEDURATION,
      "After a tablet has been idle (no mutations) for this time period it may have its "
          + "in-memory map flushed to disk in a minor compaction. There is no guarantee an idle "
          + "tablet will be compacted.",
      "1.3.5"),
  TABLE_COMPACTION_DISPATCHER("table.compaction.dispatcher",
      SimpleCompactionDispatcher.class.getName(), PropertyType.CLASSNAME,
      "A configurable dispatcher that decides what compaction service a table should use.",
      "2.1.0"),
  TABLE_COMPACTION_DISPATCHER_OPTS("table.compaction.dispatcher.opts.", null, PropertyType.PREFIX,
      "Options for the table compaction dispatcher.", "2.1.0"),
  TABLE_COMPACTION_SELECTION_EXPIRATION("table.compaction.selection.expiration.ms", "2m",
      PropertyType.TIMEDURATION,
      "User compactions select files and are then queued for compaction, preventing these files "
          + "from being used in system compactions.  This timeout allows system compactions to cancel "
          + "the hold queued user compactions have on files, when its queued for more than the "
          + "specified time.  If a system compaction cancels a hold and runs, then the user compaction"
          + " can reselect and hold files after the system compaction runs.",
      "2.1.0"),
  TABLE_COMPACTION_CONFIGURER("table.compaction.configurer", "", PropertyType.CLASSNAME,
      "A plugin that can dynamically configure compaction output files based on input files.",
      "2.1.0"),
  TABLE_COMPACTION_CONFIGURER_OPTS("table.compaction.configurer.opts.", null, PropertyType.PREFIX,
      "Options for the table compaction configuror.", "2.1.0"),
  TABLE_ONDEMAND_UNLOADER("tserver.ondemand.tablet.unloader",
      "org.apache.accumulo.core.spi.ondemand.DefaultOnDemandTabletUnloader", PropertyType.CLASSNAME,
      "The class that will be used to determine which on-demand Tablets to unload.", "4.0.0"),

  // Crypto-related properties
  @Experimental
  TABLE_CRYPTO_PREFIX("table.crypto.opts.", null, PropertyType.PREFIX,
      "Properties related to on-disk file encryption.", "2.1.0"),
  @Experimental
  @Sensitive
  TABLE_CRYPTO_SENSITIVE_PREFIX("table.crypto.opts.sensitive.", null, PropertyType.PREFIX,
      "Sensitive properties related to on-disk file encryption.", "2.1.0"),
  TABLE_SCAN_DISPATCHER("table.scan.dispatcher", SimpleScanDispatcher.class.getName(),
      PropertyType.CLASSNAME,
      "This class is used to dynamically dispatch scans to configured scan executors.  Configured "
          + "classes must implement {% jlink " + ScanDispatcher.class.getName() + " %}. See "
          + "[scan executors]({% durl administration/scan-executors %}) for an overview of why"
          + " and how to use this property. This property is ignored for the root and metadata"
          + " table.  The metadata table always dispatches to a scan executor named `meta`.",
      "2.0.0"),
  TABLE_SCAN_DISPATCHER_OPTS("table.scan.dispatcher.opts.", null, PropertyType.PREFIX,
      "Options for the table scan dispatcher.", "2.0.0"),
  TABLE_SCAN_MAXMEM("table.scan.max.memory", "512k", PropertyType.BYTES,
      "The maximum amount of memory that will be used to cache results of a client query/scan. "
          + "Once this limit is reached, the buffered data is sent to the client.",
      "1.3.5"),
  TABLE_FILE_TYPE("table.file.type", RFile.EXTENSION, PropertyType.FILENAME_EXT,
      "Change the type of file a table writes.", "1.3.5"),
  TABLE_LOAD_BALANCER("table.balancer", "org.apache.accumulo.core.spi.balancer.SimpleLoadBalancer",
      PropertyType.STRING,
      "This property can be set to allow the LoadBalanceByTable load balancer"
          + " to change the called Load Balancer for this table.",
      "1.3.5"),
  TABLE_FILE_COMPRESSION_TYPE("table.file.compress.type", "gz", PropertyType.STRING,
      "Compression algorithm used on index and data blocks before they are"
          + " written. Possible values: zstd, gz, snappy, bzip2, lzo, lz4, none.",
      "1.3.5"),
  TABLE_FILE_COMPRESSED_BLOCK_SIZE("table.file.compress.blocksize", "100k", PropertyType.BYTES,
      "The maximum size of data blocks in RFiles before they are compressed and written.", "1.3.5"),
  TABLE_FILE_COMPRESSED_BLOCK_SIZE_INDEX("table.file.compress.blocksize.index", "128k",
      PropertyType.BYTES,
      "The maximum size of index blocks in RFiles before they are compressed and written.",
      "1.4.0"),
  TABLE_FILE_BLOCK_SIZE("table.file.blocksize", "0B", PropertyType.BYTES,
      "The HDFS block size used when writing RFiles. When set to 0B, the"
          + " value/defaults of HDFS property 'dfs.block.size' will be used.",
      "1.3.5"),
  TABLE_FILE_REPLICATION("table.file.replication", "0", PropertyType.COUNT,
      "The number of replicas for a table's RFiles in HDFS. When set to 0, HDFS"
          + " defaults are used.",
      "1.3.5"),
  TABLE_FILE_MAX("table.file.max", "15", PropertyType.COUNT,
      "The maximum number of RFiles each tablet in a table can have. When"
          + " adjusting this property you may want to consider adjusting"
          + " table.compaction.major.ratio also. Setting this property to 0 will make"
          + " it default to tserver.scan.files.open.max-1, this will prevent a tablet"
          + " from having more RFiles than can be opened. Prior to 2.1.0 this property"
          + " was used to trigger merging minor compactions, but merging minor compactions"
          + " were removed in 2.1.0. Now this property is only used by the"
          + " DefaultCompactionStrategy and the RatioBasedCompactionPlanner."
          + " The RatioBasedCompactionPlanner started using this property in 2.1.3, before"
          + " that it did not use the property.",
      "1.4.0"),
  TABLE_MERGE_FILE_MAX("table.merge.file.max", "10000", PropertyType.COUNT,
      "The maximum number of files that a merge operation will process.  Before "
          + "merging a sum of the number of files in the merge range is computed and if it "
          + "exceeds this configuration then the merge will error and fail.  For example if "
          + "there are 100 tablets each having 10 files in the merge range, then the sum would "
          + "be 1000 and the merge will only proceed if this property is greater than 1000.",
      "4.0.0"),
  TABLE_FILE_SUMMARY_MAX_SIZE("table.file.summary.maxSize", "256k", PropertyType.BYTES,
      "The maximum size summary that will be stored. The number of RFiles that"
          + " had summary data exceeding this threshold is reported by"
          + " Summary.getFileStatistics().getLarge(). When adjusting this consider the"
          + " expected number RFiles with summaries on each tablet server and the"
          + " summary cache size.",
      "2.0.0"),
  TABLE_BLOOM_ENABLED("table.bloom.enabled", "false", PropertyType.BOOLEAN,
      "Use bloom filters on this table.", "1.3.5"),
  TABLE_BLOOM_LOAD_THRESHOLD("table.bloom.load.threshold", "1", PropertyType.COUNT,
      "This number of seeks that would actually use a bloom filter must occur"
          + " before a RFile's bloom filter is loaded. Set this to zero to initiate"
          + " loading of bloom filters when a RFile is opened.",
      "1.3.5"),
  TABLE_BLOOM_SIZE("table.bloom.size", "1048576", PropertyType.COUNT,
      "Bloom filter size, as number of keys.", "1.3.5"),
  TABLE_BLOOM_ERRORRATE("table.bloom.error.rate", "0.5%", PropertyType.FRACTION,
      "Bloom filter error rate.", "1.3.5"),
  TABLE_BLOOM_KEY_FUNCTOR("table.bloom.key.functor",
      "org.apache.accumulo.core.file.keyfunctor.RowFunctor", PropertyType.CLASSNAME,
      "A function that can transform the key prior to insertion and check of"
          + " bloom filter. org.apache.accumulo.core.file.keyfunctor.RowFunctor,"
          + " org.apache.accumulo.core.file.keyfunctor.ColumnFamilyFunctor, and"
          + " org.apache.accumulo.core.file.keyfunctor.ColumnQualifierFunctor are"
          + " allowable values. One can extend any of the above mentioned classes to"
          + " perform specialized parsing of the key.",
      "1.3.5"),
  TABLE_BLOOM_HASHTYPE("table.bloom.hash.type", "murmur", PropertyType.STRING,
      "The bloom filter hash type.", "1.3.5"),
  TABLE_BULK_MAX_TABLETS("table.bulk.max.tablets", "0", PropertyType.COUNT,
      "The maximum number of tablets allowed for one bulk import file. Value of 0 is Unlimited. "
          + "This property is only enforced in the new bulk import API.",
      "2.1.0"),
  TABLE_DURABILITY("table.durability", "sync", PropertyType.DURABILITY,
      "The durability used to write to the write-ahead log. Legal values are:"
          + " none, which skips the write-ahead log; log, which sends the data to the"
          + " write-ahead log, but does nothing to make it durable; flush, which pushes"
          + " data to the file system; and sync, which ensures the data is written to disk.",
      "1.7.0"),

  TABLE_FAILURES_IGNORE("table.failures.ignore", "false", PropertyType.BOOLEAN,
      "If you want queries for your table to hang or fail when data is missing"
          + " from the system, then set this to false. When this set to true missing"
          + " data will be reported but queries will still run possibly returning a"
          + " subset of the data.",
      "1.3.5"),
  TABLE_DEFAULT_SCANTIME_VISIBILITY("table.security.scan.visibility.default", "",
      PropertyType.STRING,
      "The security label that will be assumed at scan time if an entry does"
          + " not have a visibility expression.\n"
          + "Note: An empty security label is displayed as []. The scan results"
          + " will show an empty visibility even if the visibility from this"
          + " setting is applied to the entry.\n"
          + "CAUTION: If a particular key has an empty security label AND its"
          + " table's default visibility is also empty, access will ALWAYS be"
          + " granted for users with permission to that table. Additionally, if this"
          + " field is changed, all existing data with an empty visibility label"
          + " will be interpreted with the new label on the next scan.",
      "1.3.5"),
  TABLE_LOCALITY_GROUPS("table.groups.enabled", "", PropertyType.STRING,
      "A comma separated list of locality group names to enable for this table.", "1.3.5"),
  TABLE_CONSTRAINT_PREFIX("table.constraint.", null, PropertyType.PREFIX,
      "Properties in this category are per-table properties that add"
          + " constraints to a table. These properties start with the category"
          + " prefix, followed by a number, and their values correspond to a fully"
          + " qualified Java class that implements the Constraint interface.\nFor example:\n"
          + "table.constraint.1 = org.apache.accumulo.core.constraints.MyCustomConstraint\n"
          + "and:\n table.constraint.2 = my.package.constraints.MySecondConstraint.",
      "1.3.5"),
  TABLE_INDEXCACHE_ENABLED("table.cache.index.enable", "true", PropertyType.BOOLEAN,
      "Determines whether index block cache is enabled for a table.", "1.3.5"),
  TABLE_BLOCKCACHE_ENABLED("table.cache.block.enable", "false", PropertyType.BOOLEAN,
      "Determines whether data block cache is enabled for a table.", "1.3.5"),
  TABLE_ITERATOR_PREFIX("table.iterator.", null, PropertyType.PREFIX,
      "Properties in this category specify iterators that are applied at"
          + " various stages (scopes) of interaction with a table. These properties"
          + " start with the category prefix, followed by a scope (minc, majc, scan,"
          + " etc.), followed by a period, followed by a name, as in"
          + " table.iterator.scan.vers, or table.iterator.scan.custom. The values for"
          + " these properties are a number indicating the ordering in which it is"
          + " applied, and a class name such as:\n"
          + "table.iterator.scan.vers = 10,org.apache.accumulo.core.iterators.VersioningIterator\n"
          + "These iterators can take options if additional properties are set that"
          + " look like this property, but are suffixed with a period, followed by 'opt'"
          + " followed by another period, and a property name.\n"
          + "For example, table.iterator.minc.vers.opt.maxVersions = 3.",
      "1.3.5"),
  TABLE_ITERATOR_SCAN_PREFIX(TABLE_ITERATOR_PREFIX.getKey() + IteratorScope.scan.name() + ".", null,
      PropertyType.PREFIX, "Convenience prefix to find options for the scan iterator scope.",
      "1.5.2"),
  TABLE_ITERATOR_MINC_PREFIX(TABLE_ITERATOR_PREFIX.getKey() + IteratorScope.minc.name() + ".", null,
      PropertyType.PREFIX, "Convenience prefix to find options for the minc iterator scope.",
      "1.5.2"),
  TABLE_ITERATOR_MAJC_PREFIX(TABLE_ITERATOR_PREFIX.getKey() + IteratorScope.majc.name() + ".", null,
      PropertyType.PREFIX, "Convenience prefix to find options for the majc iterator scope.",
      "1.5.2"),
  TABLE_LOCALITY_GROUP_PREFIX("table.group.", null, PropertyType.PREFIX,
      "Properties in this category are per-table properties that define"
          + " locality groups in a table. These properties start with the category"
          + " prefix, followed by a name, followed by a period, and followed by a"
          + " property for that group.\n"
          + "For example table.group.group1=x,y,z sets the column families for a"
          + " group called group1. Once configured, group1 can be enabled by adding"
          + " it to the list of groups in the " + TABLE_LOCALITY_GROUPS.getKey() + " property.\n"
          + "Additional group options may be specified for a named group by setting"
          + " `table.group.<name>.opt.<key>=<value>`.",
      "1.3.5"),
  TABLE_FORMATTER_CLASS("table.formatter", DefaultFormatter.class.getName(), PropertyType.STRING,
      "The Formatter class to apply on results in the shell.", "1.4.0"),
  TABLE_CLASSLOADER_CONTEXT("table.class.loader.context", "", PropertyType.STRING,
      "The context to use for loading per-table resources, such as iterators"
          + " from the configured factory in `general.context.class.loader.factory`.",
      "2.1.0"),
  TABLE_SAMPLER("table.sampler", "", PropertyType.CLASSNAME,
      "The name of a class that implements org.apache.accumulo.core.Sampler."
          + " Setting this option enables storing a sample of data which can be"
          + " scanned. Always having a current sample can useful for query optimization"
          + " and data comprehension. After enabling sampling for an existing table,"
          + " a compaction is needed to compute the sample for existing data. The"
          + " compact command in the shell has an option to only compact RFiles without"
          + " sample data.",
      "1.8.0"),
  TABLE_SAMPLER_OPTS("table.sampler.opt.", null, PropertyType.PREFIX,
      "The property is used to set options for a sampler. If a sample had two"
          + " options like hasher and modulous, then the two properties"
          + " table.sampler.opt.hasher=${hash algorithm} and"
          + " table.sampler.opt.modulous=${mod} would be set.",
      "1.8.0"),
  TABLE_SUSPEND_DURATION("table.suspend.duration", "0s", PropertyType.TIMEDURATION,
      "For tablets belonging to this table: When a tablet server dies, allow"
          + " the tablet server this duration to revive before reassigning its tablets"
          + " to other tablet servers.",
      "1.8.0"),
  TABLE_SUMMARIZER_PREFIX("table.summarizer.", null, PropertyType.PREFIX,
      "Prefix for configuring summarizers for a table. Using this prefix"
          + " multiple summarizers can be configured with options for each one. Each"
          + " summarizer configured should have a unique id, this id can be anything."
          + " To add a summarizer set "
          + "`table.summarizer.<unique id>=<summarizer class name>.` If the summarizer has options"
          + ", then for each option set `table.summarizer.<unique id>.opt.<key>=<value>`.",
      "2.0.0"),
  @Experimental
  TABLE_DELETE_BEHAVIOR("table.delete.behavior",
      DeletingIterator.Behavior.PROCESS.name().toLowerCase(), PropertyType.STRING,
      "This determines what action to take when a delete marker is seen."
          + " Valid values are `process` and `fail` with `process` being the default.  When set to "
          + "`process`, deletes will suppress data.  When set to `fail`, any deletes seen will cause"
          + " an exception. The purpose of `fail` is to support tables that never delete data and"
          + " need fast seeks within the timestamp range of a column. When setting this to fail, "
          + "also consider configuring the `" + NoDeleteConstraint.class.getName() + "` "
          + "constraint.",
      "2.0.0"),
  // Compactor properties
  @Experimental
  COMPACTOR_PREFIX("compactor.", null, PropertyType.PREFIX,
      "Properties in this category affect the behavior of the accumulo compactor server.", "2.1.0"),
  COMPACTOR_CANCEL_CHECK_INTERVAL("compactor.cancel.check.interval", "5m",
      PropertyType.TIMEDURATION,
      "Interval at which Compactors will check to see if the currently executing compaction"
          + " should be cancelled. This checks for situations like was the tablet deleted (split "
          + " and merge do this), was the table deleted, was a user compaction canceled, etc.",
      "4.0.0"),
  @Experimental
  COMPACTOR_PORTSEARCH("compactor.port.search", "true", PropertyType.BOOLEAN,
      "If the compactor.port.client is in use, search higher ports until one is available.",
      "2.1.0"),
  @Experimental
  COMPACTOR_CLIENTPORT("compactor.port.client", "9133", PropertyType.PORT,
      "The port used for handling client connections on the compactor servers.", "2.1.0"),
  COMPACTOR_MIN_JOB_WAIT_TIME("compactor.wait.time.job.min", "1s", PropertyType.TIMEDURATION,
      "The minimum amount of time to wait between checks for the next compaction job, backing off"
          + "exponentially until COMPACTOR_MAX_JOB_WAIT_TIME is reached.",
      "2.1.3"),
  COMPACTOR_MAX_JOB_WAIT_TIME("compactor.wait.time.job.max", "5m", PropertyType.TIMEDURATION,
      "Compactors do exponential backoff when their request for work repeatedly come back empty. "
          + "This is the maximum amount of time to wait between checks for the next compaction job.",
      "2.1.3"),
  @Experimental
  COMPACTOR_MINTHREADS("compactor.threads.minimum", "1", PropertyType.COUNT,
      "The minimum number of threads to use to handle incoming requests.", "2.1.0"),
  @Experimental
  COMPACTOR_MINTHREADS_TIMEOUT("compactor.threads.timeout", "0s", PropertyType.TIMEDURATION,
      "The time after which incoming request threads terminate with no work available.  Zero (0) will keep the threads alive indefinitely.",
      "2.1.0"),
  @Experimental
  COMPACTOR_THREADCHECK("compactor.threadcheck.time", "1s", PropertyType.TIMEDURATION,
      "The time between adjustments of the server thread pool.", "2.1.0"),
  @Experimental
  COMPACTOR_MAX_MESSAGE_SIZE("compactor.message.size.max", "10M", PropertyType.BYTES,
      "The maximum size of a message that can be sent to a tablet server.", "2.1.0"),
  @Experimental
  COMPACTOR_GROUP_NAME("compactor.group", Constants.DEFAULT_RESOURCE_GROUP_NAME,
      PropertyType.STRING, "Resource group name for this Compactor.", "3.0.0"),
  // CompactionCoordinator properties
  @Experimental
  COMPACTION_COORDINATOR_PREFIX("compaction.coordinator.", null, PropertyType.PREFIX,
      "Properties in this category affect the behavior of the accumulo compaction coordinator server.",
      "2.1.0"),
  @Experimental
  COMPACTION_COORDINATOR_DEAD_COMPACTOR_CHECK_INTERVAL(
      "compaction.coordinator.compactor.dead.check.interval", "5m", PropertyType.TIMEDURATION,
      "The interval at which to check for dead compactors.", "2.1.0"),
  @Experimental
  COMPACTION_COORDINATOR_FINALIZER_TSERVER_NOTIFIER_MAXTHREADS(
      "compaction.coordinator.compaction.finalizer.threads.maximum", "5", PropertyType.COUNT,
      "The maximum number of threads to use for notifying tablet servers that an external compaction has completed.",
      "2.1.0"),
  @Experimental
  COMPACTION_COORDINATOR_FINALIZER_COMPLETION_CHECK_INTERVAL(
      "compaction.coordinator.compaction.finalizer.check.interval", "60s",
      PropertyType.TIMEDURATION,
      "The interval at which to check for external compaction final state markers in the metadata table.",
      "2.1.0"),
  @Experimental
  COMPACTION_COORDINATOR_TSERVER_COMPACTION_CHECK_INTERVAL(
      "compaction.coordinator.tserver.check.interval", "1m", PropertyType.TIMEDURATION,
      "The interval at which to check the tservers for external compactions.", "2.1.0");

  private final String key;
  private final String defaultValue;
  private final String description;
  private String deprecatedSince;
  private final String availableSince;
  private boolean annotationsComputed = false;
  private boolean isSensitive;
  private boolean isDeprecated;
  private boolean isExperimental;
  private boolean isReplaced;
  private Property replacedBy = null;
  private final PropertyType type;

  Property(String name, String defaultValue, PropertyType type, String description,
      String availableSince) {
    this.key = name;
    this.defaultValue = defaultValue;
    this.description = description;
    this.availableSince = availableSince;
    this.type = type;
  }

  @Override
  public String toString() {
    return this.key;
  }

  /**
   * Gets the key (string) for this property.
   *
   * @return key
   */
  public String getKey() {
    return this.key;
  }

  /**
   * Gets the default value for this property. System properties are interpolated into the value if
   * necessary.
   *
   * @return default value
   */
  public String getDefaultValue() {
    return this.defaultValue;
  }

  /**
   * Gets the type of this property.
   *
   * @return property type
   */
  public PropertyType getType() {
    return this.type;
  }

  /**
   * Gets the description of this property.
   *
   * @return description
   */
  public String getDescription() {
    return this.description;
  }

  /**
   * Checks if this property is experimental.
   *
   * @return true if this property is experimental
   */
  public boolean isExperimental() {
    Preconditions.checkState(annotationsComputed,
        "precomputeAnnotations() must be called before calling this method");
    return isExperimental;
  }

  /**
   * Checks if this property is deprecated.
   *
   * @return true if this property is deprecated
   */
  public boolean isDeprecated() {
    Preconditions.checkState(annotationsComputed,
        "precomputeAnnotations() must be called before calling this method");
    return isDeprecated;
  }

  /**
   * Gets the version in which the property was deprecated.
   *
   * @return Accumulo Version
   */
  public String deprecatedSince() {
    Preconditions.checkState(annotationsComputed,
        "precomputeAnnotations() must be called before calling this method");
    return deprecatedSince;
  }

  /**
   * Gets the version in which the property was introduced.
   *
   * @return Accumulo Version
   */
  public String availableSince() {
    return this.availableSince;
  }

  /**
   * Checks if this property is sensitive.
   *
   * @return true if this property is sensitive
   */
  public boolean isSensitive() {
    Preconditions.checkState(annotationsComputed,
        "precomputeAnnotations() must be called before calling this method");
    return isSensitive;
  }

  /**
   * Checks if this property is replaced.
   *
   * @return true if this property is replaced
   */
  public boolean isReplaced() {
    Preconditions.checkState(annotationsComputed,
        "precomputeAnnotations() must be called before calling this method");
    return isReplaced;
  }

  /**
   * Gets the property in which the tagged property is replaced by.
   *
   * @return replacedBy
   */
  public Property replacedBy() {
    Preconditions.checkState(annotationsComputed,
        "precomputeAnnotations() must be called before calling this method");
    return replacedBy;
  }

  private void precomputeAnnotations() {
    isSensitive =
        hasAnnotation(Sensitive.class) || hasPrefixWithAnnotation(getKey(), Sensitive.class);
    isDeprecated =
        hasAnnotation(Deprecated.class) || hasPrefixWithAnnotation(getKey(), Deprecated.class);
    Deprecated dep = getAnnotation(Deprecated.class);
    if (dep != null) {
      deprecatedSince = dep.since();
    }
    isExperimental =
        hasAnnotation(Experimental.class) || hasPrefixWithAnnotation(getKey(), Experimental.class);
    isReplaced =
        hasAnnotation(ReplacedBy.class) || hasPrefixWithAnnotation(getKey(), ReplacedBy.class);
    ReplacedBy rb = getAnnotation(ReplacedBy.class);
    if (rb != null) {
      replacedBy = rb.property();
    } else {
      isReplaced = false;
    }
    annotationsComputed = true;
  }

  /**
   * Checks if a property with the given key is sensitive. The key must be for a valid property, and
   * must either itself be annotated as sensitive or have a prefix annotated as sensitive.
   *
   * @param key property key
   * @return true if property is sensitive
   */
  public static boolean isSensitive(String key) {
    Property prop = propertiesByKey.get(key);
    if (prop != null) {
      return prop.isSensitive();
    }
    return validPrefixes.stream().filter(key::startsWith).map(propertiesByKey::get)
        .anyMatch(Property::isSensitive);
  }

  private <T extends Annotation> boolean hasAnnotation(Class<T> annotationType) {
    return getAnnotation(annotationType) != null;
  }

  private <T extends Annotation> T getAnnotation(Class<T> annotationType) {
    try {
      return getClass().getField(name()).getAnnotation(annotationType);
    } catch (SecurityException | NoSuchFieldException e) {
      LoggerFactory.getLogger(getClass()).error("{}", e.getMessage(), e);
    }
    return null;
  }

  private static <T extends Annotation> boolean hasPrefixWithAnnotation(String key,
      Class<T> annotationType) {
    Predicate<Property> hasIt = prop -> prop.hasAnnotation(annotationType);
    return validPrefixes.stream().filter(key::startsWith).map(propertiesByKey::get).anyMatch(hasIt);
  }

  private static final HashSet<String> validTableProperties = new HashSet<>();
  private static final HashSet<String> validProperties = new HashSet<>();
  private static final HashSet<String> validPrefixes = new HashSet<>();
  private static final HashMap<String,Property> propertiesByKey = new HashMap<>();

  /**
   * Checks if the given property and value are valid. A property is valid if the property key is
   * valid see {@link #isValidPropertyKey} and that the value is a valid format for the type see
   * {@link PropertyType#isValidFormat}.
   *
   * @param key property key
   * @param value property value
   * @return true if key is valid (recognized, or has a recognized prefix)
   */
  public static boolean isValidProperty(final String key, final String value) {
    Property p = getPropertyByKey(key);
    if (p == null) {
      // If a key doesn't exist yet, then check if it follows a valid prefix
      return validPrefixes.stream().anyMatch(key::startsWith);
    }
    return (isValidPropertyKey(key) && p.getType().isValidFormat(value));
  }

  /**
   * Checks if the given property key is valid. A valid property key is either equal to the key of
   * some defined property or has a prefix matching some prefix defined in this class.
   *
   * @param key property key
   * @return true if key is valid (recognized, or has a recognized prefix)
   */
  public static boolean isValidPropertyKey(String key) {
    return validProperties.contains(key) || validPrefixes.stream().anyMatch(key::startsWith);

  }

  /**
   * Checks if the given property key is a valid property and is of type boolean.
   *
   * @param key property key
   * @return true if key is valid and is of type boolean, false otherwise
   */
  public static boolean isValidBooleanPropertyKey(String key) {
    return validProperties.contains(key) && getPropertyByKey(key).getType() == PropertyType.BOOLEAN;
  }

  /**
   * Checks if the given property key is for a valid table property. A valid table property key is
   * either equal to the key of some defined table property (which each start with
   * {@link #TABLE_PREFIX}) or has a prefix matching {@link #TABLE_CONSTRAINT_PREFIX},
   * {@link #TABLE_ITERATOR_PREFIX}, or {@link #TABLE_LOCALITY_GROUP_PREFIX}.
   *
   * @param key property key
   * @return true if key is valid for a table property (recognized, or has a recognized prefix)
   */
  public static boolean isValidTablePropertyKey(String key) {
    return validTableProperties.contains(key) || (key.startsWith(Property.TABLE_PREFIX.getKey())
        && (key.startsWith(Property.TABLE_CONSTRAINT_PREFIX.getKey())
            || key.startsWith(Property.TABLE_ITERATOR_PREFIX.getKey())
            || key.startsWith(Property.TABLE_LOCALITY_GROUP_PREFIX.getKey())
            || key.startsWith(Property.TABLE_ARBITRARY_PROP_PREFIX.getKey())
            || key.startsWith(TABLE_SAMPLER_OPTS.getKey())
            || key.startsWith(TABLE_SUMMARIZER_PREFIX.getKey())
            || key.startsWith(TABLE_SCAN_DISPATCHER_OPTS.getKey())
            || key.startsWith(TABLE_COMPACTION_DISPATCHER_OPTS.getKey())
            || key.startsWith(TABLE_COMPACTION_CONFIGURER_OPTS.getKey()))
        || key.startsWith(TABLE_CRYPTO_PREFIX.getKey()));
  }

  public static final EnumSet<Property> fixedProperties = EnumSet.of(
      // port options
      GC_PORT, MANAGER_CLIENTPORT, TSERV_CLIENTPORT, SSERV_CLIENTPORT, SSERV_PORTSEARCH,
      COMPACTOR_PORTSEARCH, TSERV_PORTSEARCH,

      // max message options
      SSERV_MAX_MESSAGE_SIZE, TSERV_MAX_MESSAGE_SIZE, COMPACTOR_MAX_MESSAGE_SIZE,
      COMPACTION_COORDINATOR_MAX_MESSAGE_SIZE,

      // block cache options
      TSERV_CACHE_MANAGER_IMPL, TSERV_DATACACHE_SIZE, TSERV_INDEXCACHE_SIZE,
      TSERV_SUMMARYCACHE_SIZE, SSERV_DATACACHE_SIZE, SSERV_INDEXCACHE_SIZE, SSERV_SUMMARYCACHE_SIZE,

      // blocksize options
      TSERV_DEFAULT_BLOCKSIZE, SSERV_DEFAULT_BLOCKSIZE,

      // sserver specific options
      SSERVER_SCAN_REFERENCE_EXPIRATION_TIME, SSERV_CACHED_TABLET_METADATA_EXPIRATION,

      // thread options
      TSERV_MINTHREADS, TSERV_MINTHREADS_TIMEOUT, SSERV_MINTHREADS, SSERV_MINTHREADS_TIMEOUT,
      COMPACTION_COORDINATOR_MINTHREADS, COMPACTION_COORDINATOR_MINTHREADS_TIMEOUT,
      MANAGER_MINTHREADS, MANAGER_MINTHREADS_TIMEOUT, COMPACTOR_MINTHREADS,
      COMPACTOR_MINTHREADS_TIMEOUT,

      // others
      TSERV_NATIVEMAP_ENABLED, TSERV_SCAN_MAX_OPENFILES, MANAGER_RECOVERY_WAL_EXISTENCE_CACHE_TIME);

  /**
   * Checks if the given property may be changed via Zookeeper, but not recognized until the restart
   * of some relevant daemon.
   *
   * @param key property key
   * @return true if property may be changed via Zookeeper but only heeded upon some restart
   */
  public static boolean isFixedZooPropertyKey(Property key) {
    return fixedProperties.contains(key);
  }

  /**
   * Checks if the given property key is valid for a property that may be changed via Zookeeper.
   *
   * @param key property key
   * @return true if key's property may be changed via Zookeeper
   */
  public static boolean isValidZooPropertyKey(String key) {
    // white list prefixes
    return key.startsWith(Property.TABLE_PREFIX.getKey())
        || key.startsWith(Property.TSERV_PREFIX.getKey())
        || key.startsWith(Property.COMPACTION_SERVICE_PREFIX.getKey())
        || key.startsWith(Property.SSERV_PREFIX.getKey())
        || key.startsWith(Property.MANAGER_PREFIX.getKey())
        || key.startsWith(Property.GC_PREFIX.getKey())
        || key.startsWith(Property.GENERAL_ARBITRARY_PROP_PREFIX.getKey())
        || key.equals(Property.COMPACTION_WARN_TIME.getKey())
        || key.equals(Property.GENERAL_FILE_NAME_ALLOCATION_BATCH_SIZE_MIN.getKey())
        || key.equals(Property.GENERAL_FILE_NAME_ALLOCATION_BATCH_SIZE_MAX.getKey());
  }

  /**
   * Gets a {@link Property} instance with the given key.
   *
   * @param key property key
   * @return property, or null if not found
   */
  public static Property getPropertyByKey(String key) {
    return propertiesByKey.get(key);
  }

  /**
   * Checks if this property is expected to have a Java class as a value.
   *
   * @return true if this is property is a class property
   */
  public static boolean isClassProperty(String key) {
    return (key.startsWith(Property.TABLE_CONSTRAINT_PREFIX.getKey())
        && key.substring(Property.TABLE_CONSTRAINT_PREFIX.getKey().length()).split("\\.").length
            == 1)
        || (key.startsWith(Property.TABLE_ITERATOR_PREFIX.getKey())
            && key.substring(Property.TABLE_ITERATOR_PREFIX.getKey().length()).split("\\.").length
                == 2)
        || key.equals(Property.TABLE_LOAD_BALANCER.getKey());
  }

  /**
   * Creates a new instance of a class specified in a configuration property. The table classpath
   * context is used if set.
   *
   * @param conf configuration containing property
   * @param property property specifying class name
   * @param base base class of type
   * @param defaultInstance instance to use if creation fails
   * @return new class instance, or default instance if creation failed
   */
  public static <T> T createTableInstanceFromPropertyName(AccumuloConfiguration conf,
      Property property, Class<T> base, T defaultInstance) {
    String clazzName = conf.get(property);
    String context = ClassLoaderUtil.tableContext(conf);
    return ConfigurationTypeHelper.getClassInstance(context, clazzName, base, defaultInstance);
  }

  /**
   * Creates a new instance of a class specified in a configuration property.
   *
   * @param conf configuration containing property
   * @param property property specifying class name
   * @param base base class of type
   * @param defaultInstance instance to use if creation fails
   * @return new class instance, or default instance if creation failed
   */
  public static <T> T createInstanceFromPropertyName(AccumuloConfiguration conf, Property property,
      Class<T> base, T defaultInstance) {
    String clazzName = conf.get(property);
    return ConfigurationTypeHelper.getClassInstance(null, clazzName, base, defaultInstance);
  }

  static {
    // Precomputing information here avoids :
    // * Computing it each time a method is called
    // * Using synch to compute the first time a method is called
    Predicate<Property> isPrefix = p -> p.getType() == PropertyType.PREFIX;
    Arrays.stream(Property.values())
        // record all properties by key
        .peek(p -> propertiesByKey.put(p.getKey(), p))
        // save all the prefix properties
        .peek(p -> {
          if (isPrefix.test(p)) {
            validPrefixes.add(p.getKey());
          }
        })
        // only use the keys for the non-prefix properties from here on
        .filter(isPrefix.negate()).map(Property::getKey)
        // everything left is a valid property
        .peek(validProperties::add)
        // but some are also valid table properties
        .filter(k -> k.startsWith(Property.TABLE_PREFIX.getKey()))
        .forEach(validTableProperties::add);

    // order is very important here the following code relies on the maps and sets populated above
    Arrays.stream(Property.values()).forEach(Property::precomputeAnnotations);
  }
}<|MERGE_RESOLUTION|>--- conflicted
+++ resolved
@@ -339,14 +339,6 @@
       "Enables metrics functionality using Micrometer.", "2.1.0"),
   GENERAL_MICROMETER_JVM_METRICS_ENABLED("general.micrometer.jvm.metrics.enabled", "false",
       PropertyType.BOOLEAN, "Enables JVM metrics functionality using Micrometer.", "2.1.0"),
-<<<<<<< HEAD
-  GENERAL_MICROMETER_FACTORY("general.micrometer.factory", "", PropertyType.CLASSNAME,
-      "Name of class that implements MeterRegistryFactory.", "2.1.0"),
-  GENERAL_MICROMETER_USER_TAGS("general.micrometer.user.tags", "", PropertyType.STRING,
-      "A comma separated list of tags to emit with all metrics from the process. Example:"
-          + "\"tag1=value1,tag2=value2\".",
-      "4.0.0"),
-=======
   GENERAL_MICROMETER_FACTORY("general.micrometer.factory",
       "org.apache.accumulo.core.spi.metrics.LoggingMeterRegistryFactory",
       PropertyType.CLASSNAMELIST,
@@ -356,7 +348,10 @@
           + " was changed and it now can accept multiple class names. The metrics spi was introduced in 2.1.3,"
           + " the deprecated factory is org.apache.accumulo.core.metrics.MeterRegistryFactory.",
       "2.1.0"),
->>>>>>> 65dd34fa
+  GENERAL_MICROMETER_USER_TAGS("general.micrometer.user.tags", "", PropertyType.STRING,
+      "A comma separated list of tags to emit with all metrics from the process. Example:"
+          + "\"tag1=value1,tag2=value2\".",
+      "4.0.0"),
   GENERAL_PROCESS_BIND_ADDRESS("general.process.bind.addr", "0.0.0.0", PropertyType.STRING,
       "The local IP address to which this server should bind for sending and receiving network traffic.",
       "3.0.0"),
@@ -1431,7 +1426,6 @@
 
       // max message options
       SSERV_MAX_MESSAGE_SIZE, TSERV_MAX_MESSAGE_SIZE, COMPACTOR_MAX_MESSAGE_SIZE,
-      COMPACTION_COORDINATOR_MAX_MESSAGE_SIZE,
 
       // block cache options
       TSERV_CACHE_MANAGER_IMPL, TSERV_DATACACHE_SIZE, TSERV_INDEXCACHE_SIZE,
@@ -1445,7 +1439,6 @@
 
       // thread options
       TSERV_MINTHREADS, TSERV_MINTHREADS_TIMEOUT, SSERV_MINTHREADS, SSERV_MINTHREADS_TIMEOUT,
-      COMPACTION_COORDINATOR_MINTHREADS, COMPACTION_COORDINATOR_MINTHREADS_TIMEOUT,
       MANAGER_MINTHREADS, MANAGER_MINTHREADS_TIMEOUT, COMPACTOR_MINTHREADS,
       COMPACTOR_MINTHREADS_TIMEOUT,
 
