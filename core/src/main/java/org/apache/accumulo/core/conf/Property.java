--- conflicted
+++ resolved
@@ -598,13 +598,7 @@
       "2.1.0"),
   TSERV_MIGRATE_MAXCONCURRENT("tserver.migrations.concurrent.max", "1", PropertyType.COUNT,
       "The maximum number of concurrent tablet migrations for a tablet server.", "1.3.5"),
-<<<<<<< HEAD
-  @Deprecated(since = "3.1", forRemoval = true)
-=======
-  TSERV_MAJC_DELAY("tserver.compaction.major.delay", "30s", PropertyType.TIMEDURATION,
-      "Time a tablet server will sleep between checking which tablets need compaction.", "1.3.5"),
   @Deprecated(since = "3.1")
->>>>>>> 3e26064b
   @ReplacedBy(property = COMPACTION_SERVICE_PREFIX)
   TSERV_COMPACTION_SERVICE_PREFIX("tserver.compaction.major.service.", null, PropertyType.PREFIX,
       "Prefix for compaction services.", "2.1.0"),
@@ -612,19 +606,7 @@
   TSERV_COMPACTION_SERVICE_ROOT_PLANNER("tserver.compaction.major.service.root.planner",
       DefaultCompactionPlanner.class.getName(), PropertyType.CLASSNAME,
       "Compaction planner for root tablet service.", "2.1.0"),
-<<<<<<< HEAD
-  @Deprecated(since = "3.1", forRemoval = true)
-=======
   @Deprecated(since = "3.1")
-  TSERV_COMPACTION_SERVICE_ROOT_RATE_LIMIT("tserver.compaction.major.service.root.rate.limit", "0B",
-      PropertyType.BYTES,
-      "Maximum number of bytes to read or write per second over all major"
-          + " compactions in this compaction service, or 0B for unlimited.  This property has"
-          + " been deprecated in anticipation of it being removed in a future release that"
-          + " removes the rate limiting feature.",
-      "2.1.0"),
-  @Deprecated(since = "3.1")
->>>>>>> 3e26064b
   TSERV_COMPACTION_SERVICE_ROOT_MAX_OPEN(
       "tserver.compaction.major.service.root.planner.opts.maxOpen", "30", PropertyType.COUNT,
       "The maximum number of files a compaction will open.", "2.1.0"),
@@ -639,19 +621,7 @@
   TSERV_COMPACTION_SERVICE_META_PLANNER("tserver.compaction.major.service.meta.planner",
       DefaultCompactionPlanner.class.getName(), PropertyType.CLASSNAME,
       "Compaction planner for metadata table.", "2.1.0"),
-<<<<<<< HEAD
-  @Deprecated(since = "3.1", forRemoval = true)
-=======
   @Deprecated(since = "3.1")
-  TSERV_COMPACTION_SERVICE_META_RATE_LIMIT("tserver.compaction.major.service.meta.rate.limit", "0B",
-      PropertyType.BYTES,
-      "Maximum number of bytes to read or write per second over all major"
-          + " compactions in this compaction service, or 0B for unlimited. This property has"
-          + " been deprecated in anticipation of it being removed in a future release that"
-          + " removes the rate limiting feature.",
-      "2.1.0"),
-  @Deprecated(since = "3.1")
->>>>>>> 3e26064b
   TSERV_COMPACTION_SERVICE_META_MAX_OPEN(
       "tserver.compaction.major.service.meta.planner.opts.maxOpen", "30", PropertyType.COUNT,
       "The maximum number of files a compaction will open.", "2.1.0"),
@@ -666,19 +636,7 @@
   TSERV_COMPACTION_SERVICE_DEFAULT_PLANNER("tserver.compaction.major.service.default.planner",
       DefaultCompactionPlanner.class.getName(), PropertyType.CLASSNAME,
       "Planner for default compaction service.", "2.1.0"),
-<<<<<<< HEAD
-  @Deprecated(since = "3.1", forRemoval = true)
-=======
   @Deprecated(since = "3.1")
-  TSERV_COMPACTION_SERVICE_DEFAULT_RATE_LIMIT("tserver.compaction.major.service.default.rate.limit",
-      "0B", PropertyType.BYTES,
-      "Maximum number of bytes to read or write per second over all major"
-          + " compactions in this compaction service, or 0B for unlimited. This property has"
-          + " been deprecated in anticipation of it being removed in a future release that"
-          + " removes the rate limiting feature.",
-      "2.1.0"),
-  @Deprecated(since = "3.1")
->>>>>>> 3e26064b
   TSERV_COMPACTION_SERVICE_DEFAULT_MAX_OPEN(
       "tserver.compaction.major.service.default.planner.opts.maxOpen", "10", PropertyType.COUNT,
       "The maximum number of files a compaction will open.", "2.1.0"),
@@ -789,7 +747,6 @@
       "The number of threads on each tablet server available to retrieve"
           + " summary data, that is not currently in cache, from RFiles.",
       "2.0.0"),
-<<<<<<< HEAD
   TSERV_ONDEMAND_UNLOADER_INTERVAL("tserver.ondemand.tablet.unloader.interval", "10m",
       PropertyType.TIMEDURATION,
       "The interval at which the TabletServer will check if on-demand tablets can be unloaded.",
@@ -799,21 +756,6 @@
           + " to specific tables (e.g. balancing tablets for table(s) within a group, see TableLoadBalancer).",
       "4.0.0"),
 
-=======
-  @Deprecated(since = "3.1")
-  TSERV_LAST_LOCATION_MODE("tserver.last.location.mode", "compaction",
-      PropertyType.LAST_LOCATION_MODE,
-      "Describes how the system will record the 'last' location for tablets, which can be used for"
-          + " assigning them when a cluster restarts. If 'compaction' is the mode, then the system"
-          + " will record the location where the tablet's most recent compaction occurred. If"
-          + " 'assignment' is the mode, then the most recently assigned location will be recorded."
-          + " The manager.startup.tserver properties might also need to be set to ensure the"
-          + " tserver is available before tablets are initially assigned if the 'last' location is"
-          + " to be used. This property has been deprecated in anticipation of it being removed in"
-          + " a future release that removes major compactions from the TabletServer, rendering this"
-          + " feature moot.",
-      "2.1.1"),
->>>>>>> 3e26064b
   // accumulo garbage collector properties
   GC_PREFIX("gc.", null, PropertyType.PREFIX,
       "Properties in this category affect the behavior of the accumulo garbage collector.",
