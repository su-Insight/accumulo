--- conflicted
+++ resolved
@@ -76,21 +76,12 @@
           + "javax.net.ssl.* Accumulo properties.",
       "1.6.0"),
   RPC_SSL_CIPHER_SUITES("rpc.ssl.cipher.suites", "", PropertyType.STRING,
-<<<<<<< HEAD
-      "Comma separated list of cipher suites that can be used by accepted connections", "1.6.1"),
+      "Comma separated list of cipher suites that can be used by accepted connections.", "1.6.1"),
   RPC_SSL_ENABLED_PROTOCOLS("rpc.ssl.server.enabled.protocols", "TLSv1.3", PropertyType.STRING,
-      "Comma separated list of protocols that can be used to accept connections", "1.6.2"),
+      "Comma separated list of protocols that can be used to accept connections.", "1.6.2"),
   RPC_SSL_CLIENT_PROTOCOL("rpc.ssl.client.protocol", "TLSv1.3", PropertyType.STRING,
-      "The protocol used to connect to a secure server, must be in the list of enabled protocols "
-          + "on the server side (rpc.ssl.server.enabled.protocols)",
-=======
-      "Comma separated list of cipher suites that can be used by accepted connections.", "1.6.1"),
-  RPC_SSL_ENABLED_PROTOCOLS("rpc.ssl.server.enabled.protocols", "TLSv1.2", PropertyType.STRING,
-      "Comma separated list of protocols that can be used to accept connections.", "1.6.2"),
-  RPC_SSL_CLIENT_PROTOCOL("rpc.ssl.client.protocol", "TLSv1.2", PropertyType.STRING,
       "The protocol used to connect to a secure server. Must be in the list of enabled protocols "
           + "on the server side `rpc.ssl.server.enabled.protocols`.",
->>>>>>> e6cbdb44
       "1.6.2"),
   RPC_SASL_QOP("rpc.sasl.qop", "auth", PropertyType.STRING,
       "The quality of protection to be used with SASL. Valid values are 'auth', 'auth-int',"
@@ -259,16 +250,7 @@
       "Enables tracing functionality using OpenTelemetry (assuming OpenTelemetry is configured).",
       "2.1.0"),
   GENERAL_THREADPOOL_SIZE("general.server.threadpool.size", "1", PropertyType.COUNT,
-<<<<<<< HEAD
-      "The number of threads to use for server-internal scheduled tasks", "2.1.0"),
-=======
       "The number of threads to use for server-internal scheduled tasks.", "2.1.0"),
-  @Deprecated(since = "2.1.0")
-  @ReplacedBy(property = GENERAL_THREADPOOL_SIZE)
-  GENERAL_SIMPLETIMER_THREADPOOL_SIZE("general.server.simpletimer.threadpool.size", "1",
-      PropertyType.COUNT, "The number of threads to use for server-internal scheduled tasks.",
-      "1.7.0"),
->>>>>>> e6cbdb44
   // If you update the default type, be sure to update the default used for initialization failures
   // in VolumeManagerImpl
   @Experimental
@@ -291,27 +273,27 @@
       PropertyType.TIMEDURATION, "The length of time between generation of new secret keys.",
       "1.7.0"),
   GENERAL_LOW_MEM_DETECTOR_INTERVAL("general.low.mem.detector.interval", "5s",
-      PropertyType.TIMEDURATION, "The time interval between low memory checks", "3.0.0"),
+      PropertyType.TIMEDURATION, "The time interval between low memory checks.", "3.0.0"),
   GENERAL_LOW_MEM_DETECTOR_THRESHOLD("general.low.mem.detector.threshold", "0.05",
       PropertyType.FRACTION,
-      "The LowMemoryDetector will report when free memory drops below this percentage of total memory",
+      "The LowMemoryDetector will report when free memory drops below this percentage of total memory.",
       "3.0.0"),
   GENERAL_LOW_MEM_SCAN_PROTECTION("general.low.mem.protection.scan", "false", PropertyType.BOOLEAN,
       "Scans may be paused or return results early when the server "
           + "is low on memory and this property is set to true. Enabling this property will incur a slight "
-          + "scan performance penalty when the server is not low on memory",
+          + "scan performance penalty when the server is not low on memory.",
       "3.0.0"),
   GENERAL_LOW_MEM_MINC_PROTECTION("general.low.mem.protection.compaction.minc", "false",
       PropertyType.BOOLEAN,
       "Minor compactions may be paused when the server "
           + "is low on memory and this property is set to true. Enabling this property will incur a slight "
-          + "compaction performance penalty when the server is not low on memory",
+          + "compaction performance penalty when the server is not low on memory.",
       "3.0.0"),
   GENERAL_LOW_MEM_MAJC_PROTECTION("general.low.mem.protection.compaction.majc", "false",
       PropertyType.BOOLEAN,
       "Major compactions may be paused when the server "
           + "is low on memory and this property is set to true. Enabling this property will incur a slight "
-          + "compaction performance penalty when the server is not low on memory",
+          + "compaction performance penalty when the server is not low on memory.",
       "3.0.0"),
   GENERAL_MAX_SCANNER_RETRY_PERIOD("general.max.scanner.retry.period", "5s",
       PropertyType.TIMEDURATION,
@@ -322,14 +304,10 @@
   GENERAL_MICROMETER_JVM_METRICS_ENABLED("general.micrometer.jvm.metrics.enabled", "false",
       PropertyType.BOOLEAN, "Enables JVM metrics functionality using Micrometer.", "2.1.0"),
   GENERAL_MICROMETER_FACTORY("general.micrometer.factory", "", PropertyType.CLASSNAME,
-<<<<<<< HEAD
-      "Name of class that implements MeterRegistryFactory", "2.1.0"),
+      "Name of class that implements MeterRegistryFactory.", "2.1.0"),
   GENERAL_PROCESS_BIND_ADDRESS("general.process.bind.addr", "0.0.0.0", PropertyType.STRING,
-      "The local IP address to which this server should bind for sending and receiving network traffic",
+      "The local IP address to which this server should bind for sending and receiving network traffic.",
       "3.0.0"),
-=======
-      "Name of class that implements MeterRegistryFactory.", "2.1.0"),
->>>>>>> e6cbdb44
   // properties that are specific to manager server behavior
   MANAGER_PREFIX("manager.", null, PropertyType.PREFIX,
       "Properties in this category affect the behavior of the manager server.", "2.1.0"),
@@ -349,18 +327,6 @@
   MANAGER_RENAME_THREADS("manager.rename.threadpool.size", "20", PropertyType.COUNT,
       "The number of threads to use when renaming user files during table import or bulk ingest.",
       "2.1.0"),
-<<<<<<< HEAD
-=======
-  @Deprecated(since = "2.1.0")
-  @ReplacedBy(property = MANAGER_RENAME_THREADS)
-  MANAGER_BULK_RENAME_THREADS("manager.bulk.rename.threadpool.size", "20", PropertyType.COUNT,
-      "The number of threads to use when moving user files to bulk ingest "
-          + "directories under accumulo control.",
-      "1.7.0"),
-  MANAGER_BULK_TSERVER_REGEX("manager.bulk.tserver.regex", "", PropertyType.STRING,
-      "Regular expression that defines the set of Tablet Servers that will perform bulk imports.",
-      "2.0.0"),
->>>>>>> e6cbdb44
   MANAGER_MINTHREADS("manager.server.threads.minimum", "20", PropertyType.COUNT,
       "The minimum number of threads to use to handle incoming requests.", "1.4.0"),
   MANAGER_MINTHREADS_TIMEOUT("manager.server.threads.timeout", "0s", PropertyType.TIMEDURATION,
@@ -380,19 +346,7 @@
       "The amount of time to wait after requesting a write-ahead log to be recovered.", "1.5.0"),
   MANAGER_WAL_CLOSER_IMPLEMENTATION("manager.wal.closer.implementation",
       "org.apache.accumulo.server.manager.recovery.HadoopLogCloser", PropertyType.CLASSNAME,
-<<<<<<< HEAD
-      "A class that implements a mechanism to steal write access to a write-ahead log", "2.1.0"),
-=======
       "A class that implements a mechanism to steal write access to a write-ahead log.", "2.1.0"),
-  @Deprecated(since = "2.1.0")
-  @ReplacedBy(property = Property.MANAGER_WAL_CLOSER_IMPLEMENTATION)
-  MANAGER_WALOG_CLOSER_IMPLEMETATION("manager.walog.closer.implementation",
-      "org.apache.accumulo.server.manager.recovery.HadoopLogCloser", PropertyType.CLASSNAME,
-      "A class that implements a mechanism to steal write access to a write-ahead log.", "1.5.0"),
-  @Deprecated
-  MANAGER_FATE_METRICS_ENABLED("manager.fate.metrics.enabled", "true", PropertyType.BOOLEAN,
-      "Enable reporting of FATE metrics in JMX (and logging with Hadoop Metrics2).", "1.9.3"),
->>>>>>> e6cbdb44
   MANAGER_FATE_METRICS_MIN_UPDATE_INTERVAL("manager.fate.metrics.min.update.interval", "60s",
       PropertyType.TIMEDURATION, "Limit calls from metric sinks to zookeeper to update interval.",
       "1.9.3"),
@@ -400,26 +354,6 @@
       "The number of threads used to run fault-tolerant executions (FATE)."
           + " These are primarily table operations like merge.",
       "1.4.3"),
-<<<<<<< HEAD
-=======
-  @Deprecated(since = "2.1.0")
-  MANAGER_REPLICATION_SCAN_INTERVAL("manager.replication.status.scan.interval", "30s",
-      PropertyType.TIMEDURATION,
-      "Amount of time to sleep before scanning the status section of the "
-          + "replication table for new data.",
-      "1.7.0"),
-  @Deprecated(since = "2.1.0")
-  MANAGER_REPLICATION_COORDINATOR_PORT("manager.replication.coordinator.port", "10001",
-      PropertyType.PORT, "Port for the replication coordinator service.", "1.7.0"),
-  @Deprecated(since = "2.1.0")
-  MANAGER_REPLICATION_COORDINATOR_MINTHREADS("manager.replication.coordinator.minthreads", "4",
-      PropertyType.COUNT, "Minimum number of threads dedicated to answering coordinator requests.",
-      "1.7.0"),
-  @Deprecated(since = "2.1.0")
-  MANAGER_REPLICATION_COORDINATOR_THREADCHECK("manager.replication.coordinator.threadcheck.time",
-      "5s", PropertyType.TIMEDURATION,
-      "The time between adjustments of the coordinator thread pool.", "1.7.0"),
->>>>>>> e6cbdb44
   MANAGER_STATUS_THREAD_POOL_SIZE("manager.status.threadpool.size", "0", PropertyType.COUNT,
       "The number of threads to use when fetching the tablet server status for balancing.  Zero "
           + "indicates an unlimited number of threads will be used.",
@@ -560,15 +494,6 @@
       "The maximum size for each write-ahead log. See comment for property"
           + " `tserver.memory.maps.max`.",
       "2.1.0"),
-<<<<<<< HEAD
-=======
-  @Deprecated(since = "2.1.0")
-  @ReplacedBy(property = Property.TSERV_WAL_MAX_SIZE)
-  TSERV_WALOG_MAX_SIZE("tserver.walog.max.size", "1G", PropertyType.BYTES,
-      "The maximum size for each write-ahead log. See comment for property"
-          + " `tserver.memory.maps.max`.",
-      "1.3.5"),
->>>>>>> e6cbdb44
   TSERV_WAL_MAX_AGE("tserver.wal.max.age", "24h", PropertyType.TIMEDURATION,
       "The maximum age for each write-ahead log.", "2.1.0"),
   TSERV_WAL_TOLERATED_CREATION_FAILURES("tserver.wal.tolerated.creation.failures", "50",
@@ -647,12 +572,8 @@
       "Prefix for compaction services.", "2.1.0"),
   TSERV_COMPACTION_SERVICE_ROOT_PLANNER("tserver.compaction.major.service.root.planner",
       DefaultCompactionPlanner.class.getName(), PropertyType.CLASSNAME,
-<<<<<<< HEAD
-      "Compaction planner for root tablet service", "2.1.0"),
+      "Compaction planner for root tablet service.", "2.1.0"),
   @Deprecated(since = "3.1", forRemoval = true)
-=======
-      "Compaction planner for root tablet service.", "2.1.0"),
->>>>>>> e6cbdb44
   TSERV_COMPACTION_SERVICE_ROOT_RATE_LIMIT("tserver.compaction.major.service.root.rate.limit", "0B",
       PropertyType.BYTES,
       "Maximum number of bytes to read or write per second over all major"
@@ -670,12 +591,8 @@
       "2.1.0"),
   TSERV_COMPACTION_SERVICE_META_PLANNER("tserver.compaction.major.service.meta.planner",
       DefaultCompactionPlanner.class.getName(), PropertyType.CLASSNAME,
-<<<<<<< HEAD
-      "Compaction planner for metadata table", "2.1.0"),
+      "Compaction planner for metadata table.", "2.1.0"),
   @Deprecated(since = "3.1", forRemoval = true)
-=======
-      "Compaction planner for metadata table.", "2.1.0"),
->>>>>>> e6cbdb44
   TSERV_COMPACTION_SERVICE_META_RATE_LIMIT("tserver.compaction.major.service.meta.rate.limit", "0B",
       PropertyType.BYTES,
       "Maximum number of bytes to read or write per second over all major"
@@ -710,34 +627,8 @@
       PropertyType.STRING,
       "See {% jlink -f org.apache.accumulo.core.spi.compaction.DefaultCompactionPlanner %}.",
       "2.1.0"),
-<<<<<<< HEAD
-  TSERV_MINC_MAXCONCURRENT("tserver.compaction.minor.concurrent.max", "4", PropertyType.COUNT,
-      "The maximum number of concurrent minor compactions for a tablet server", "1.3.5"),
-=======
-  @Deprecated(since = "2.1.0", forRemoval = true)
-  @ReplacedBy(property = Property.TSERV_COMPACTION_SERVICE_DEFAULT_MAX_OPEN)
-  TSERV_MAJC_THREAD_MAXOPEN("tserver.compaction.major.thread.files.open.max", "10",
-      PropertyType.COUNT, "Max number of RFiles a major compaction thread can open at once.",
-      "1.4.0"),
-  @Deprecated(since = "2.1.0", forRemoval = true)
-  @ReplacedBy(property = Property.TSERV_COMPACTION_SERVICE_DEFAULT_EXECUTORS)
-  TSERV_MAJC_MAXCONCURRENT("tserver.compaction.major.concurrent.max", "3", PropertyType.COUNT,
-      "The maximum number of concurrent major compactions for a tablet server.", "1.3.5"),
-  @Deprecated(since = "2.1.0", forRemoval = true)
-  @ReplacedBy(property = Property.TSERV_COMPACTION_SERVICE_DEFAULT_RATE_LIMIT)
-  TSERV_MAJC_THROUGHPUT("tserver.compaction.major.throughput", "0B", PropertyType.BYTES,
-      "Maximum number of bytes to read or write per second over all major"
-          + " compactions within each compaction service, or 0B for unlimited.",
-      "1.8.0"),
   TSERV_MINC_MAXCONCURRENT("tserver.compaction.minor.concurrent.max", "4", PropertyType.COUNT,
       "The maximum number of concurrent minor compactions for a tablet server.", "1.3.5"),
-  @Deprecated(since = "2.1.0", forRemoval = true)
-  TSERV_MAJC_TRACE_PERCENT("tserver.compaction.major.trace.percent", "0.1", PropertyType.FRACTION,
-      "The percent of major compactions to trace.", "1.7.0"),
-  @Deprecated(since = "2.1.0", forRemoval = true)
-  TSERV_MINC_TRACE_PERCENT("tserver.compaction.minor.trace.percent", "0.1", PropertyType.FRACTION,
-      "The percent of minor compactions to trace.", "1.7.0"),
->>>>>>> e6cbdb44
   TSERV_COMPACTION_WARN_TIME("tserver.compaction.warn.time", "10m", PropertyType.TIMEDURATION,
       "When a compaction has not made progress for this time period, a warning will be logged.",
       "1.6.0"),
@@ -786,15 +677,7 @@
           + " zero, it will use the HDFS default replication setting.",
       "1.5.0"),
   TSERV_WAL_SORT_MAX_CONCURRENT("tserver.wal.sort.concurrent.max", "2", PropertyType.COUNT,
-<<<<<<< HEAD
-      "The maximum number of threads to use to sort logs during recovery", "2.1.0"),
-=======
       "The maximum number of threads to use to sort logs during recovery.", "2.1.0"),
-  @Deprecated(since = "2.1.0")
-  @ReplacedBy(property = Property.TSERV_WAL_SORT_MAX_CONCURRENT)
-  TSERV_RECOVERY_MAX_CONCURRENT("tserver.recovery.concurrent.max", "2", PropertyType.COUNT,
-      "The maximum number of threads to use to sort logs during recovery.", "1.5.0"),
->>>>>>> e6cbdb44
   TSERV_WAL_SORT_BUFFER_SIZE("tserver.wal.sort.buffer.size", "10%", PropertyType.MEMORY,
       "The amount of memory to use when sorting logs during recovery.", "2.1.0"),
   TSERV_WAL_SORT_FILE_PREFIX("tserver.wal.sort.file.", null, PropertyType.PREFIX,
@@ -816,20 +699,6 @@
           + " warning along with the current stack trace. Meant to help debug stuck"
           + " assignments.",
       "1.6.2"),
-<<<<<<< HEAD
-=======
-  @Deprecated(since = "2.1.0")
-  TSERV_REPLICATION_REPLAYERS("tserver.replication.replayer.", null, PropertyType.PREFIX,
-      "Allows configuration of implementation used to apply replicated data.", "1.7.0"),
-  @Deprecated(since = "2.1.0")
-  TSERV_REPLICATION_DEFAULT_HANDLER("tserver.replication.default.replayer",
-      "org.apache.accumulo.tserver.replication.BatchWriterReplicationReplayer",
-      PropertyType.CLASSNAME, "Default AccumuloReplicationReplayer implementation.", "1.7.0"),
-  @Deprecated(since = "2.1.0")
-  TSERV_REPLICATION_BW_REPLAYER_MEMORY("tserver.replication.batchwriter.replayer.memory", "50M",
-      PropertyType.BYTES, "Memory to provide to batchwriter to replay mutations for replication.",
-      "1.7.0"),
->>>>>>> e6cbdb44
   TSERV_ASSIGNMENT_MAXCONCURRENT("tserver.assignment.concurrent.max", "2", PropertyType.COUNT,
       "The number of threads available to load tablets. Recoveries are still performed serially.",
       "1.7.0"),
@@ -890,15 +759,6 @@
       "GC will remove deletion candidates that are in-use from the metadata location. "
           + "This is expected to increase the speed of subsequent GC runs.",
       "2.1.3"),
-<<<<<<< HEAD
-=======
-  @Deprecated(since = "2.1.1", forRemoval = true)
-  GC_TRASH_IGNORE("gc.trash.ignore", "false", PropertyType.BOOLEAN,
-      "Do not use the Trash, even if it is configured.", "1.5.0"),
-  @Deprecated(since = "2.1.0", forRemoval = true)
-  GC_TRACE_PERCENT("gc.trace.percent", "0.01", PropertyType.FRACTION,
-      "Percent of gc cycles to trace.", "1.7.0"),
->>>>>>> e6cbdb44
   GC_SAFEMODE("gc.safemode", "false", PropertyType.BOOLEAN,
       "Provides listing of files to be deleted but does not delete any files.", "2.1.0"),
   GC_USE_FULL_COMPACTION("gc.post.metadata.action", "flush", PropertyType.GC_POST_ACTION,
@@ -940,13 +800,8 @@
       "A comma-separated list of disallowed SSL Ciphers, see"
           + " monitor.ssl.include.ciphers to allow ciphers.",
       "1.6.1"),
-<<<<<<< HEAD
   MONITOR_SSL_INCLUDE_PROTOCOLS("monitor.ssl.include.protocols", "TLSv1.3", PropertyType.STRING,
-      "A comma-separate list of allowed SSL protocols", "1.5.3"),
-=======
-  MONITOR_SSL_INCLUDE_PROTOCOLS("monitor.ssl.include.protocols", "TLSv1.2", PropertyType.STRING,
       "A comma-separate list of allowed SSL protocols.", "1.5.3"),
->>>>>>> e6cbdb44
   MONITOR_LOCK_CHECK_INTERVAL("monitor.lock.check.interval", "5s", PropertyType.TIMEDURATION,
       "The amount of time to sleep between checking for the Monitor ZooKeeper lock.", "1.5.1"),
   MONITOR_RESOURCES_EXTERNAL("monitor.resources.external", "", PropertyType.STRING,
@@ -958,44 +813,6 @@
           + " The resources that are used by default can be seen in"
           + " `accumulo/server/monitor/src/main/resources/templates/default.ftl`.",
       "2.0.0"),
-<<<<<<< HEAD
-=======
-  @Deprecated(since = "2.1.0")
-  TRACE_PREFIX("trace.", null, PropertyType.PREFIX,
-      "Properties in this category affect the behavior of distributed tracing.", "1.3.5"),
-  @Deprecated(since = "2.1.0")
-  TRACE_SPAN_RECEIVERS("trace.span.receivers", "org.apache.accumulo.tracer.ZooTraceClient",
-      PropertyType.CLASSNAMELIST, "A list of span receiver classes to send trace spans.", "1.7.0"),
-  @Deprecated(since = "2.1.0")
-  TRACE_SPAN_RECEIVER_PREFIX("trace.span.receiver.", null, PropertyType.PREFIX,
-      "Prefix for span receiver configuration properties.", "1.7.0"),
-  @Deprecated(since = "2.1.0")
-  TRACE_ZK_PATH("trace.zookeeper.path", Constants.ZTRACERS, PropertyType.STRING,
-      "The zookeeper node where tracers are registered.", "1.7.0"),
-  @Deprecated(since = "2.1.0")
-  TRACE_PORT("trace.port.client", "12234", PropertyType.PORT,
-      "The listening port for the trace server.", "1.3.5"),
-  @Deprecated(since = "2.1.0")
-  TRACE_TABLE("trace.table", "trace", PropertyType.STRING,
-      "The name of the table to store distributed traces.", "1.3.5"),
-  @Deprecated(since = "2.1.0")
-  TRACE_USER("trace.user", "root", PropertyType.STRING,
-      "The name of the user to store distributed traces.", "1.3.5"),
-  @Sensitive
-  @Deprecated(since = "2.1.0")
-  TRACE_PASSWORD("trace.password", "secret", PropertyType.STRING,
-      "The password for the user used to store distributed traces.", "1.3.5"),
-  @Sensitive
-  @Deprecated(since = "2.1.0")
-  TRACE_TOKEN_PROPERTY_PREFIX("trace.token.property.", null, PropertyType.PREFIX,
-      "The prefix used to create a token for storing distributed traces. For"
-          + " each property required by trace.token.type, place this prefix in front of it.",
-      "1.5.0"),
-  @Deprecated(since = "2.1.0")
-  TRACE_TOKEN_TYPE("trace.token.type", PasswordToken.class.getName(), PropertyType.CLASSNAME,
-      "An AuthenticationToken type supported by the authorizer.", "1.5.0"),
-
->>>>>>> e6cbdb44
   // per table properties
   TABLE_PREFIX("table.", null, PropertyType.PREFIX,
       "Properties in this category affect tablet server treatment of tablets,"
@@ -1027,15 +844,7 @@
   TABLE_SPLIT_THRESHOLD("table.split.threshold", "1G", PropertyType.BYTES,
       "A tablet is split when the combined size of RFiles exceeds this amount.", "1.3.5"),
   TABLE_MAX_END_ROW_SIZE("table.split.endrow.size.max", "10k", PropertyType.BYTES,
-<<<<<<< HEAD
-      "Maximum size of end row", "1.7.0"),
-=======
       "Maximum size of end row.", "1.7.0"),
-  @Deprecated(since = "2.0.0")
-  @ReplacedBy(property = Property.TSERV_WAL_MAX_REFERENCED)
-  TABLE_MINC_LOGS_MAX("table.compaction.minor.logs.threshold", "3", PropertyType.COUNT,
-      "This property is deprecated and replaced.", "1.3.5"),
->>>>>>> e6cbdb44
   TABLE_MINC_COMPACT_IDLETIME("table.compaction.minor.idle", "5m", PropertyType.TIMEDURATION,
       "After a tablet has been idle (no mutations) for this time period it may have its "
           + "in-memory map flushed to disk in a minor compaction. There is no guarantee an idle "
@@ -1065,22 +874,7 @@
       "A plugin that can dynamically configure compaction output files based on input files.",
       "2.1.0"),
   TABLE_COMPACTION_CONFIGURER_OPTS("table.compaction.configurer.opts.", null, PropertyType.PREFIX,
-<<<<<<< HEAD
-      "Options for the table compaction configuror", "2.1.0"),
-
-=======
       "Options for the table compaction configuror.", "2.1.0"),
-  @Deprecated(since = "2.1.0", forRemoval = true)
-  @ReplacedBy(property = TABLE_COMPACTION_SELECTOR)
-  TABLE_COMPACTION_STRATEGY("table.majc.compaction.strategy",
-      "org.apache.accumulo.tserver.compaction.DefaultCompactionStrategy", PropertyType.CLASSNAME,
-      "See {% jlink -f org.apache.accumulo.core.spi.compaction %}.", "1.6.0"),
-  @Deprecated(since = "2.1.0", forRemoval = true)
-  @ReplacedBy(property = TABLE_COMPACTION_SELECTOR_OPTS)
-  TABLE_COMPACTION_STRATEGY_PREFIX("table.majc.compaction.strategy.opts.", null,
-      PropertyType.PREFIX,
-      "Properties in this category are used to configure the compaction strategy.", "1.6.0"),
->>>>>>> e6cbdb44
   // Crypto-related properties
   @Experimental
   TABLE_CRYPTO_PREFIX("table.crypto.opts.", null, PropertyType.PREFIX,
@@ -1244,39 +1038,11 @@
           + " `table.group.<name>.opt.<key>=<value>`.",
       "1.3.5"),
   TABLE_FORMATTER_CLASS("table.formatter", DefaultFormatter.class.getName(), PropertyType.STRING,
-<<<<<<< HEAD
-      "The Formatter class to apply on results in the shell", "1.4.0"),
-=======
       "The Formatter class to apply on results in the shell.", "1.4.0"),
-  @Deprecated(since = "2.1.0")
-  TABLE_INTERPRETER_CLASS("table.interepreter",
-      org.apache.accumulo.core.util.interpret.DefaultScanInterpreter.class.getName(),
-      PropertyType.STRING,
-      "The ScanInterpreter class to apply on scan arguments in the shell. "
-          + "Note that this property is deprecated and will be removed in a future version.",
-      "1.5.0"),
->>>>>>> e6cbdb44
   TABLE_CLASSLOADER_CONTEXT("table.class.loader.context", "", PropertyType.STRING,
       "The context to use for loading per-table resources, such as iterators"
           + " from the configured factory in `general.context.class.loader.factory`.",
       "2.1.0"),
-<<<<<<< HEAD
-=======
-  @Deprecated(since = "2.1.0", forRemoval = true)
-  @ReplacedBy(property = TABLE_CLASSLOADER_CONTEXT)
-  TABLE_CLASSPATH("table.classpath.context", "", PropertyType.STRING,
-      "Per table classpath context.", "1.5.0"),
-  @Deprecated(since = "2.1.0")
-  TABLE_REPLICATION("table.replication", "false", PropertyType.BOOLEAN,
-      "Is replication enabled for the given table.", "1.7.0"),
-  @Deprecated(since = "2.1.0")
-  TABLE_REPLICATION_TARGET("table.replication.target.", null, PropertyType.PREFIX,
-      "Enumerate a mapping of other systems which this table should replicate"
-          + " their data to. The key suffix is the identifying cluster name and the"
-          + " value is an identifier for a location on the target system, e.g. the ID"
-          + " of the table on the target to replicate to.",
-      "1.7.0"),
->>>>>>> e6cbdb44
   TABLE_SAMPLER("table.sampler", "", PropertyType.CLASSNAME,
       "The name of a class that implements org.apache.accumulo.core.Sampler."
           + " Setting this option enables storing a sample of data which can be"
@@ -1317,125 +1083,6 @@
           + "constraint.",
       "2.0.0"),
 
-<<<<<<< HEAD
-=======
-  // VFS ClassLoader properties
-
-  // this property shouldn't be used directly; it exists solely to document the default value
-  // defined by its use in AccumuloVFSClassLoader when generating the property documentation
-  @Deprecated(since = "2.1.0", forRemoval = true)
-  VFS_CLASSLOADER_SYSTEM_CLASSPATH_PROPERTY(
-      org.apache.accumulo.start.classloader.vfs.AccumuloVFSClassLoader.VFS_CLASSLOADER_SYSTEM_CLASSPATH_PROPERTY,
-      "", PropertyType.STRING,
-      "Configuration for a system level vfs classloader. Accumulo jar can be"
-          + " configured here and loaded out of HDFS.",
-      "1.5.0"),
-  @Deprecated(since = "2.1.0", forRemoval = true)
-  VFS_CONTEXT_CLASSPATH_PROPERTY(
-      org.apache.accumulo.start.classloader.vfs.AccumuloVFSClassLoader.VFS_CONTEXT_CLASSPATH_PROPERTY,
-      null, PropertyType.PREFIX,
-      "Properties in this category are define a classpath. These properties"
-          + " start  with the category prefix, followed by a context name. The value is"
-          + " a comma separated list of URIs. Supports full regex on filename alone."
-          + " For example, general.vfs.context.classpath.cx1=hdfs://nn1:9902/mylibdir/*.jar."
-          + " You can enable post delegation for a context, which will load classes from the"
-          + " context first instead of the parent first. Do this by setting"
-          + " `general.vfs.context.classpath.<name>.delegation=post`, where `<name>` is"
-          + " your context name. If delegation is not specified, it defaults to loading"
-          + " from parent classloader first.",
-      "1.5.0"),
-
-  // this property shouldn't be used directly; it exists solely to document the default value
-  // defined by its use in AccumuloVFSClassLoader when generating the property documentation
-  @Deprecated(since = "2.1.0", forRemoval = true)
-  VFS_CLASSLOADER_CACHE_DIR(
-      org.apache.accumulo.start.classloader.vfs.AccumuloVFSClassLoader.VFS_CACHE_DIR,
-      "${java.io.tmpdir}", PropertyType.ABSOLUTEPATH,
-      "The base directory to use for the vfs cache. The actual cached files will be located"
-          + " in a subdirectory, `accumulo-vfs-cache-<jvmProcessName>-${user.name}`, where"
-          + " `<jvmProcessName>` is determined by the JVM's internal management engine."
-          + " The cache will keep a soft reference to all of the classes loaded in the VM."
-          + " This should be on local disk on each node with sufficient space.",
-      "1.5.0"),
-
-  // General properties for configuring replication
-  @Deprecated(since = "2.1.0")
-  REPLICATION_PREFIX("replication.", null, PropertyType.PREFIX,
-      "Properties in this category affect the replication of data to other Accumulo instances.",
-      "1.7.0"),
-  @Deprecated(since = "2.1.0")
-  REPLICATION_PEERS("replication.peer.", null, PropertyType.PREFIX,
-      "Properties in this category control what systems data can be replicated to.", "1.7.0"),
-  @Deprecated(since = "2.1.0")
-  REPLICATION_PEER_USER("replication.peer.user.", null, PropertyType.PREFIX,
-      "The username to provide when authenticating with the given peer.", "1.7.0"),
-  @Sensitive
-  @Deprecated(since = "2.1.0")
-  REPLICATION_PEER_PASSWORD("replication.peer.password.", null, PropertyType.PREFIX,
-      "The password to provide when authenticating with the given peer.", "1.7.0"),
-  @Deprecated(since = "2.1.0")
-  REPLICATION_PEER_KEYTAB("replication.peer.keytab.", null, PropertyType.PREFIX,
-      "The keytab to use when authenticating with the given peer.", "1.7.0"),
-  @Deprecated(since = "2.1.0")
-  REPLICATION_NAME("replication.name", "", PropertyType.STRING,
-      "Name of this cluster with respect to replication. Used to identify this"
-          + " instance from other peers.",
-      "1.7.0"),
-  @Deprecated(since = "2.1.0")
-  REPLICATION_MAX_WORK_QUEUE("replication.max.work.queue", "1000", PropertyType.COUNT,
-      "Upper bound of the number of files queued for replication.", "1.7.0"),
-  @Deprecated(since = "2.1.0")
-  REPLICATION_WORK_ASSIGNMENT_SLEEP("replication.work.assignment.sleep", "30s",
-      PropertyType.TIMEDURATION, "Amount of time to sleep between replication work assignment.",
-      "1.7.0"),
-  @Deprecated(since = "2.1.0")
-  REPLICATION_WORKER_THREADS("replication.worker.threads", "4", PropertyType.COUNT,
-      "Size of the threadpool that each tabletserver devotes to replicating data.", "1.7.0"),
-  @Deprecated(since = "2.1.0")
-  REPLICATION_RECEIPT_SERVICE_PORT("replication.receipt.service.port", "10002", PropertyType.PORT,
-      "Listen port used by thrift service in tserver listening for replication.", "1.7.0"),
-  @Deprecated(since = "2.1.0")
-  REPLICATION_WORK_ATTEMPTS("replication.work.attempts", "10", PropertyType.COUNT,
-      "Number of attempts to try to replicate some data before giving up and"
-          + " letting it naturally be retried later.",
-      "1.7.0"),
-  @Deprecated(since = "2.1.0")
-  REPLICATION_MIN_THREADS("replication.receiver.min.threads", "1", PropertyType.COUNT,
-      "Minimum number of threads for replication.", "1.7.0"),
-  @Deprecated(since = "2.1.0")
-  REPLICATION_THREADCHECK("replication.receiver.threadcheck.time", "30s", PropertyType.TIMEDURATION,
-      "The time between adjustments of the replication thread pool.", "1.7.0"),
-  @Deprecated(since = "2.1.0")
-  REPLICATION_MAX_UNIT_SIZE("replication.max.unit.size", "64M", PropertyType.BYTES,
-      "Maximum size of data to send in a replication message.", "1.7.0"),
-  @Deprecated(since = "2.1.0")
-  REPLICATION_WORK_ASSIGNER("replication.work.assigner",
-      "org.apache.accumulo.manager.replication.UnorderedWorkAssigner", PropertyType.CLASSNAME,
-      "Replication WorkAssigner implementation to use.", "1.7.0"),
-  @Deprecated(since = "2.1.0")
-  REPLICATION_DRIVER_DELAY("replication.driver.delay", "0s", PropertyType.TIMEDURATION,
-      "Amount of time to wait before the replication work loop begins in the manager.", "1.7.0"),
-  @Deprecated(since = "2.1.0")
-  REPLICATION_WORK_PROCESSOR_DELAY("replication.work.processor.delay", "0s",
-      PropertyType.TIMEDURATION,
-      "Amount of time to wait before first checking for replication work, not"
-          + " useful outside of tests.",
-      "1.7.0"),
-  @Deprecated(since = "2.1.0")
-  REPLICATION_WORK_PROCESSOR_PERIOD("replication.work.processor.period", "0s",
-      PropertyType.TIMEDURATION,
-      "Amount of time to wait before re-checking for replication work, not"
-          + " useful outside of tests.",
-      "1.7.0"),
-  @Deprecated(since = "2.1.0", forRemoval = true)
-  REPLICATION_TRACE_PERCENT("replication.trace.percent", "0.1", PropertyType.FRACTION,
-      "The sampling percentage to use for replication traces.", "1.7.0"),
-  @Deprecated(since = "2.1.0")
-  REPLICATION_RPC_TIMEOUT("replication.rpc.timeout", "2m", PropertyType.TIMEDURATION,
-      "Amount of time for a single replication RPC call to last before failing"
-          + " the attempt. See replication.work.attempts.",
-      "1.7.4"),
->>>>>>> e6cbdb44
   // Compactor properties
   @Experimental
   COMPACTOR_PREFIX("compactor.", null, PropertyType.PREFIX,
@@ -1462,7 +1109,7 @@
       "The maximum size of a message that can be sent to a tablet server.", "2.1.0"),
   @Experimental
   COMPACTOR_QUEUE_NAME("compactor.queue", "", PropertyType.STRING,
-      "The queue for which this Compactor will perform compactions", "3.0.0"),
+      "The queue for which this Compactor will perform compactions.", "3.0.0"),
   // CompactionCoordinator properties
   @Experimental
   COMPACTION_COORDINATOR_PREFIX("compaction.coordinator.", null, PropertyType.PREFIX,
@@ -1511,58 +1158,7 @@
   @Experimental
   COMPACTION_COORDINATOR_TSERVER_COMPACTION_CHECK_INTERVAL(
       "compaction.coordinator.tserver.check.interval", "1m", PropertyType.TIMEDURATION,
-<<<<<<< HEAD
       "The interval at which to check the tservers for external compactions.", "2.1.0");
-=======
-      "The interval at which to check the tservers for external compactions.", "2.1.0"),
-  // deprecated properties grouped at the end to reference property that replaces them
-  @Deprecated(since = "1.6.0")
-  @ReplacedBy(property = INSTANCE_VOLUMES)
-  INSTANCE_DFS_URI("instance.dfs.uri", "", PropertyType.URI,
-      "A url accumulo should use to connect to DFS. If this is empty, accumulo"
-          + " will obtain this information from the hadoop configuration. This property"
-          + " will only be used when creating new files if instance.volumes is empty."
-          + " After an upgrade to 1.6.0 Accumulo will start using absolute paths to"
-          + " reference files. Files created before a 1.6.0 upgrade are referenced via"
-          + " relative paths. Relative paths will always be resolved using this config"
-          + " (if empty using the hadoop config).",
-      "1.4.0"),
-  @Deprecated(since = "1.6.0")
-  @ReplacedBy(property = INSTANCE_VOLUMES)
-  INSTANCE_DFS_DIR("instance.dfs.dir", "/accumulo", PropertyType.ABSOLUTEPATH,
-      "HDFS directory in which accumulo instance will run. "
-          + "Do not change after accumulo is initialized.",
-      "1.3.5"),
-  @Deprecated(since = "2.0.0")
-  GENERAL_CLASSPATHS(org.apache.accumulo.start.classloader.AccumuloClassLoader.GENERAL_CLASSPATHS,
-      "", PropertyType.STRING,
-      "The class path should instead be configured"
-          + " by the launch environment (for example, accumulo-env.sh). A list of all"
-          + " of the places to look for a class. Order does matter, as it will look for"
-          + " the jar starting in the first location to the last. Supports full regex"
-          + " on filename alone.",
-      "1.3.5"),
-  @Deprecated(since = "1.7.0")
-  @ReplacedBy(property = TABLE_DURABILITY)
-  TSERV_WAL_SYNC_METHOD("tserver.wal.sync.method", "hsync", PropertyType.STRING,
-      "Use table.durability instead.", "1.5.2"),
-  @Deprecated(since = "1.7.0")
-  @ReplacedBy(property = TABLE_DURABILITY)
-  TABLE_WALOG_ENABLED("table.walog.enabled", "true", PropertyType.BOOLEAN,
-      "Use table.durability=none instead.", "1.3.5"),
-  @Deprecated(since = "2.0.0")
-  @ReplacedBy(property = TSERV_SCAN_EXECUTORS_DEFAULT_THREADS)
-  TSERV_READ_AHEAD_MAXCONCURRENT("tserver.readahead.concurrent.max", "16", PropertyType.COUNT,
-      "The maximum number of concurrent read ahead that will execute. This "
-          + "effectively limits the number of long running scans that can run concurrently "
-          + "per tserver.",
-      "1.3.5"),
-  @Deprecated(since = "2.0.0")
-  @ReplacedBy(property = TSERV_SCAN_EXECUTORS_META_THREADS)
-  TSERV_METADATA_READ_AHEAD_MAXCONCURRENT("tserver.metadata.readahead.concurrent.max", "8",
-      PropertyType.COUNT, "The maximum number of concurrent metadata read ahead that will execute.",
-      "1.3.5");
->>>>>>> e6cbdb44
 
   private final String key;
   private final String defaultValue;
