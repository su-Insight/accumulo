/*
 * Licensed to the Apache Software Foundation (ASF) under one
 * or more contributor license agreements.  See the NOTICE file
 * distributed with this work for additional information
 * regarding copyright ownership.  The ASF licenses this file
 * to you under the Apache License, Version 2.0 (the
 * "License"); you may not use this file except in compliance
 * with the License.  You may obtain a copy of the License at
 *
 *   https://www.apache.org/licenses/LICENSE-2.0
 *
 * Unless required by applicable law or agreed to in writing,
 * software distributed under the License is distributed on an
 * "AS IS" BASIS, WITHOUT WARRANTIES OR CONDITIONS OF ANY
 * KIND, either express or implied.  See the License for the
 * specific language governing permissions and limitations
 * under the License.
 */
package org.apache.accumulo.core.conf;

import static org.apache.accumulo.core.Constants.DEFAULT_COMPACTION_SERVICE_NAME;

import java.lang.annotation.Annotation;
import java.util.Arrays;
import java.util.EnumSet;
import java.util.HashMap;
import java.util.HashSet;
import java.util.Objects;
import java.util.function.Predicate;

import org.apache.accumulo.core.classloader.ClassLoaderUtil;
import org.apache.accumulo.core.data.constraints.NoDeleteConstraint;
import org.apache.accumulo.core.file.blockfile.cache.tinylfu.TinyLfuBlockCacheManager;
import org.apache.accumulo.core.file.rfile.RFile;
import org.apache.accumulo.core.iterators.IteratorUtil.IteratorScope;
import org.apache.accumulo.core.iteratorsImpl.system.DeletingIterator;
import org.apache.accumulo.core.metadata.AccumuloTable;
import org.apache.accumulo.core.spi.compaction.DefaultCompactionPlanner;
import org.apache.accumulo.core.spi.compaction.SimpleCompactionDispatcher;
import org.apache.accumulo.core.spi.fs.RandomVolumeChooser;
import org.apache.accumulo.core.spi.scan.ScanDispatcher;
import org.apache.accumulo.core.spi.scan.ScanPrioritizer;
import org.apache.accumulo.core.spi.scan.ScanServerSelector;
import org.apache.accumulo.core.spi.scan.SimpleScanDispatcher;
import org.apache.accumulo.core.util.format.DefaultFormatter;
import org.slf4j.LoggerFactory;

import com.google.common.base.Preconditions;

public enum Property {
  COMPACTION_PREFIX("compaction.", null, PropertyType.PREFIX,
      "Both major and minor compaction properties can be included under this prefix.", "3.1.0"),
  COMPACTION_SERVICE_PREFIX(COMPACTION_PREFIX + "service.", null, PropertyType.PREFIX,
      "This prefix should be used to define all properties for the compaction services."
          + "See {% jlink -f org.apache.accumulo.core.spi.compaction.DefaultCompactionPlanner %}.\n"
          + "A new external compaction service would be defined like the following:\n"
          + "`compaction.service.newService.planner="
          + "\"org.apache.accumulo.core.spi.compaction.DefaultCompactionPlanner\".`\n"
          + "`compaction.service.newService.opts.queues=\""
          + "[{\"name\": \"small\", \"maxSize\":\"32M\"},"
          + "{ \"name\":\"medium\", \"maxSize\":\"512M\"},{\"name\":\"large\"}]`\n"
          + "`compaction.service.newService.opts.maxOpen=50`.\n"
          + "Additional options can be defined using the `compaction.service.<service>.opts.<option>` property.",
      "3.1.0"),
  COMPACTION_WARN_TIME(COMPACTION_PREFIX + "warn.time", "10m", PropertyType.TIMEDURATION,
      "When a compaction has not made progress for this time period, a warning will be logged.",
      "3.1.0"),
  // SSL properties local to each node (see also instance.ssl.enabled which must be consistent
  // across all nodes in an instance)
  RPC_PREFIX("rpc.", null, PropertyType.PREFIX,
      "Properties in this category related to the configuration of SSL keys for"
          + " RPC. See also `instance.ssl.enabled`.",
      "1.6.0"),
  RPC_MAX_MESSAGE_SIZE("rpc.message.size.max", Integer.toString(Integer.MAX_VALUE),
      PropertyType.BYTES, "The maximum size of a message that can be received by a server.",
      "2.1.3"),
  RPC_BACKLOG("rpc.backlog", "50", PropertyType.COUNT,
      "Configures the TCP backlog for the server side sockets created by Thrift."
          + " This property is not used for SSL type server sockets. A value of zero"
          + " will use the Thrift default value.",
      "2.1.3"),
  RPC_SSL_KEYSTORE_PATH("rpc.javax.net.ssl.keyStore", "", PropertyType.PATH,
      "Path of the keystore file for the server's private SSL key.", "1.6.0"),
  @Sensitive
  RPC_SSL_KEYSTORE_PASSWORD("rpc.javax.net.ssl.keyStorePassword", "", PropertyType.STRING,
      "Password used to encrypt the SSL private keystore. "
          + "Leave blank to use the Accumulo instance secret.",
      "1.6.0"),
  RPC_SSL_KEYSTORE_TYPE("rpc.javax.net.ssl.keyStoreType", "jks", PropertyType.STRING,
      "Type of SSL keystore.", "1.6.0"),
  RPC_SSL_TRUSTSTORE_PATH("rpc.javax.net.ssl.trustStore", "", PropertyType.PATH,
      "Path of the truststore file for the root cert.", "1.6.0"),
  @Sensitive
  RPC_SSL_TRUSTSTORE_PASSWORD("rpc.javax.net.ssl.trustStorePassword", "", PropertyType.STRING,
      "Password used to encrypt the SSL truststore. Leave blank to use no password.", "1.6.0"),
  RPC_SSL_TRUSTSTORE_TYPE("rpc.javax.net.ssl.trustStoreType", "jks", PropertyType.STRING,
      "Type of SSL truststore.", "1.6.0"),
  RPC_USE_JSSE("rpc.useJsse", "false", PropertyType.BOOLEAN,
      "Use JSSE system properties to configure SSL rather than the " + RPC_PREFIX.getKey()
          + "javax.net.ssl.* Accumulo properties.",
      "1.6.0"),
  RPC_SSL_CIPHER_SUITES("rpc.ssl.cipher.suites", "", PropertyType.STRING,
      "Comma separated list of cipher suites that can be used by accepted connections.", "1.6.1"),
  RPC_SSL_ENABLED_PROTOCOLS("rpc.ssl.server.enabled.protocols", "TLSv1.3", PropertyType.STRING,
      "Comma separated list of protocols that can be used to accept connections.", "1.6.2"),
  RPC_SSL_CLIENT_PROTOCOL("rpc.ssl.client.protocol", "TLSv1.3", PropertyType.STRING,
      "The protocol used to connect to a secure server. Must be in the list of enabled protocols "
          + "on the server side `rpc.ssl.server.enabled.protocols`.",
      "1.6.2"),
  RPC_SASL_QOP("rpc.sasl.qop", "auth", PropertyType.STRING,
      "The quality of protection to be used with SASL. Valid values are 'auth', 'auth-int',"
          + " and 'auth-conf'.",
      "1.7.0"),

  // instance properties (must be the same for every node in an instance)
  INSTANCE_PREFIX("instance.", null, PropertyType.PREFIX,
      "Properties in this category must be consistent throughout a cloud. "
          + "This is enforced and servers won't be able to communicate if these differ.",
      "1.3.5"),
  INSTANCE_ZK_HOST("instance.zookeeper.host", "localhost:2181", PropertyType.HOSTLIST,
      "Comma separated list of zookeeper servers.", "1.3.5"),
  INSTANCE_ZK_TIMEOUT("instance.zookeeper.timeout", "30s", PropertyType.TIMEDURATION,
      "Zookeeper session timeout; "
          + "max value when represented as milliseconds should be no larger than "
          + Integer.MAX_VALUE + ".",
      "1.3.5"),
  @Sensitive
  INSTANCE_SECRET("instance.secret", "DEFAULT", PropertyType.STRING,
      "A secret unique to a given instance that all servers must know in order"
          + " to communicate with one another. It should be changed prior to the"
          + " initialization of Accumulo. To change it after Accumulo has been"
          + " initialized, use the ChangeSecret tool and then update accumulo.properties"
          + " everywhere. Before using the ChangeSecret tool, make sure Accumulo is not"
          + " running and you are logged in as the user that controls Accumulo files in"
          + " HDFS. To use the ChangeSecret tool, run the command: `./bin/accumulo"
          + " admin changeSecret`.",
      "1.3.5"),
  INSTANCE_VOLUMES("instance.volumes", "", PropertyType.STRING,
      "A comma separated list of dfs uris to use. Files will be stored across"
          + " these filesystems. In some situations, the first volume in this list"
          + " may be treated differently, such as being preferred for writing out"
          + " temporary files (for example, when creating a pre-split table)."
          + " After adding uris to this list, run 'accumulo init --add-volume' and then"
          + " restart tservers. If entries are removed from this list then tservers"
          + " will need to be restarted. After a uri is removed from the list Accumulo"
          + " will not create new files in that location, however Accumulo can still"
          + " reference files created at that location before the config change. To use"
          + " a comma or other reserved characters in a URI use standard URI hex"
          + " encoding. For example replace commas with %2C.",
      "1.6.0"),
  INSTANCE_VOLUME_CONFIG_PREFIX("instance.volume.config.", null, PropertyType.PREFIX,
      "Properties in this category are used to provide volume specific overrides to "
          + "the general filesystem client configuration. Properties using this prefix "
          + "should be in the form "
          + "'instance.volume.config.<volume-uri>.<property-name>=<property-value>. An "
          + "example: "
          + "'instance.volume.config.hdfs://namespace-a:8020/accumulo.dfs.client.hedged.read.threadpool.size=10'. "
          + "Note that when specifying property names that contain colons in the properties "
          + "files that the colons need to be escaped with a backslash.",
      "2.1.1"),
  INSTANCE_VOLUMES_REPLACEMENTS("instance.volumes.replacements", "", PropertyType.STRING,
      "Since accumulo stores absolute URIs changing the location of a namenode "
          + "could prevent Accumulo from starting. The property helps deal with "
          + "that situation. Provide a comma separated list of uri replacement "
          + "pairs here if a namenode location changes. Each pair should be separated "
          + "with a space. For example, if hdfs://nn1 was replaced with "
          + "hdfs://nnA and hdfs://nn2 was replaced with hdfs://nnB, then set this "
          + "property to 'hdfs://nn1 hdfs://nnA,hdfs://nn2 hdfs://nnB' "
          + "Replacements must be configured for use. To see which volumes are "
          + "currently in use, run 'accumulo admin volumes -l'. To use a comma or "
          + "other reserved characters in a URI use standard URI hex encoding. For "
          + "example replace commas with %2C.",
      "1.6.0"),
  @Experimental // interface uses unstable internal types, use with caution
  INSTANCE_SECURITY_AUTHENTICATOR("instance.security.authenticator",
      "org.apache.accumulo.server.security.handler.ZKAuthenticator", PropertyType.CLASSNAME,
      "The authenticator class that accumulo will use to determine if a user "
          + "has privilege to perform an action.",
      "1.5.0"),
  @Experimental // interface uses unstable internal types, use with caution
  INSTANCE_SECURITY_AUTHORIZOR("instance.security.authorizor",
      "org.apache.accumulo.server.security.handler.ZKAuthorizor", PropertyType.CLASSNAME,
      "The authorizor class that accumulo will use to determine what labels a "
          + "user has privilege to see.",
      "1.5.0"),
  @Experimental // interface uses unstable internal types, use with caution
  INSTANCE_SECURITY_PERMISSION_HANDLER("instance.security.permissionHandler",
      "org.apache.accumulo.server.security.handler.ZKPermHandler", PropertyType.CLASSNAME,
      "The permission handler class that accumulo will use to determine if a "
          + "user has privilege to perform an action.",
      "1.5.0"),
  INSTANCE_RPC_SSL_ENABLED("instance.rpc.ssl.enabled", "false", PropertyType.BOOLEAN,
      "Use SSL for socket connections from clients and among accumulo services. "
          + "Mutually exclusive with SASL RPC configuration.",
      "1.6.0"),
  INSTANCE_RPC_SSL_CLIENT_AUTH("instance.rpc.ssl.clientAuth", "false", PropertyType.BOOLEAN,
      "Require clients to present certs signed by a trusted root.", "1.6.0"),
  INSTANCE_RPC_SASL_ENABLED("instance.rpc.sasl.enabled", "false", PropertyType.BOOLEAN,
      "Configures Thrift RPCs to require SASL with GSSAPI which supports "
          + "Kerberos authentication. Mutually exclusive with SSL RPC configuration.",
      "1.7.0"),
  INSTANCE_RPC_SASL_ALLOWED_USER_IMPERSONATION("instance.rpc.sasl.allowed.user.impersonation", "",
      PropertyType.STRING,
      "One-line configuration property controlling what users are allowed to "
          + "impersonate other users.",
      "1.7.1"),
  INSTANCE_RPC_SASL_ALLOWED_HOST_IMPERSONATION("instance.rpc.sasl.allowed.host.impersonation", "",
      PropertyType.STRING,
      "One-line configuration property controlling the network locations "
          + "(hostnames) that are allowed to impersonate other users.",
      "1.7.1"),
  // Crypto-related properties
  @Experimental
  INSTANCE_CRYPTO_PREFIX("instance.crypto.opts.", null, PropertyType.PREFIX,
      "Properties related to on-disk file encryption.", "2.0.0"),
  @Experimental
  @Sensitive
  INSTANCE_CRYPTO_SENSITIVE_PREFIX("instance.crypto.opts.sensitive.", null, PropertyType.PREFIX,
      "Sensitive properties related to on-disk file encryption.", "2.0.0"),
  @Experimental
  INSTANCE_CRYPTO_FACTORY("instance.crypto.opts.factory",
      "org.apache.accumulo.core.spi.crypto.NoCryptoServiceFactory", PropertyType.CLASSNAME,
      "The class which provides crypto services for on-disk file encryption. The default does nothing. To enable "
          + "encryption, replace this classname with an implementation of the"
          + "org.apache.accumulo.core.spi.crypto.CryptoFactory interface.",
      "2.1.0"),
  // general properties
  GENERAL_PREFIX("general.", null, PropertyType.PREFIX,
      "Properties in this category affect the behavior of accumulo overall, but"
          + " do not have to be consistent throughout a cloud.",
      "1.3.5"),

  GENERAL_CONTEXT_CLASSLOADER_FACTORY("general.context.class.loader.factory", "",
      PropertyType.CLASSNAME,
      "Name of classloader factory to be used to create classloaders for named contexts,"
          + " such as per-table contexts set by `table.class.loader.context`.",
      "2.1.0"),
  GENERAL_FILE_NAME_ALLOCATION_BATCH_SIZE_MIN("general.file.name.allocation.batch.size.min", "100",
      PropertyType.COUNT,
      "The minimum number of filenames that will be allocated from ZooKeeper at a time.", "2.1.3"),
  GENERAL_FILE_NAME_ALLOCATION_BATCH_SIZE_MAX("general.file.name.allocation.batch.size.max", "200",
      PropertyType.COUNT,
      "The maximum number of filenames that will be allocated from ZooKeeper at a time.", "2.1.3"),
  GENERAL_RPC_TIMEOUT("general.rpc.timeout", "120s", PropertyType.TIMEDURATION,
      "Time to wait on I/O for simple, short RPC calls.", "1.3.5"),
  @Experimental
  GENERAL_RPC_SERVER_TYPE("general.rpc.server.type", "", PropertyType.STRING,
      "Type of Thrift server to instantiate, see "
          + "org.apache.accumulo.server.rpc.ThriftServerType for more information. "
          + "Only useful for benchmarking thrift servers.",
      "1.7.0"),
  GENERAL_KERBEROS_KEYTAB("general.kerberos.keytab", "", PropertyType.PATH,
      "Path to the kerberos keytab to use. Leave blank if not using kerberoized hdfs.", "1.4.1"),
  GENERAL_KERBEROS_PRINCIPAL("general.kerberos.principal", "", PropertyType.STRING,
      "Name of the kerberos principal to use. _HOST will automatically be "
          + "replaced by the machines hostname in the hostname portion of the "
          + "principal. Leave blank if not using kerberoized hdfs.",
      "1.4.1"),
  GENERAL_KERBEROS_RENEWAL_PERIOD("general.kerberos.renewal.period", "30s",
      PropertyType.TIMEDURATION,
      "The amount of time between attempts to perform Kerberos ticket renewals."
          + " This does not equate to how often tickets are actually renewed (which is"
          + " performed at 80% of the ticket lifetime).",
      "1.6.5"),
  @Experimental
  GENERAL_OPENTELEMETRY_ENABLED("general.opentelemetry.enabled", "false", PropertyType.BOOLEAN,
      "Enables tracing functionality using OpenTelemetry (assuming OpenTelemetry is configured).",
      "2.1.0"),
  GENERAL_THREADPOOL_SIZE("general.server.threadpool.size", "1", PropertyType.COUNT,
      "The number of threads to use for server-internal scheduled tasks.", "2.1.0"),
  // If you update the default type, be sure to update the default used for initialization failures
  // in VolumeManagerImpl
  @Experimental
  GENERAL_VOLUME_CHOOSER("general.volume.chooser", RandomVolumeChooser.class.getName(),
      PropertyType.CLASSNAME,
      "The class that will be used to select which volume will be used to create new files.",
      "1.6.0"),
  GENERAL_SECURITY_CREDENTIAL_PROVIDER_PATHS("general.security.credential.provider.paths", "",
      PropertyType.STRING, "Comma-separated list of paths to CredentialProviders.", "1.6.1"),
  GENERAL_ARBITRARY_PROP_PREFIX("general.custom.", null, PropertyType.PREFIX,
      "Prefix to be used for user defined system-wide properties. This may be"
          + " particularly useful for system-wide configuration for various"
          + " user-implementations of pluggable Accumulo features, such as the balancer"
          + " or volume chooser.",
      "2.0.0"),
  GENERAL_DELEGATION_TOKEN_LIFETIME("general.delegation.token.lifetime", "7d",
      PropertyType.TIMEDURATION,
      "The length of time that delegation tokens and secret keys are valid.", "1.7.0"),
  GENERAL_DELEGATION_TOKEN_UPDATE_INTERVAL("general.delegation.token.update.interval", "1d",
      PropertyType.TIMEDURATION, "The length of time between generation of new secret keys.",
      "1.7.0"),
  GENERAL_IDLE_PROCESS_INTERVAL("general.metrics.process.idle", "5m", PropertyType.TIMEDURATION,
      "Amount of time a process must be idle before it is considered to be idle by the metrics system.",
      "2.1.3"),
  GENERAL_LOW_MEM_DETECTOR_INTERVAL("general.low.mem.detector.interval", "5s",
      PropertyType.TIMEDURATION, "The time interval between low memory checks.", "3.0.0"),
  GENERAL_LOW_MEM_DETECTOR_THRESHOLD("general.low.mem.detector.threshold", "0.05",
      PropertyType.FRACTION,
      "The LowMemoryDetector will report when free memory drops below this percentage of total memory.",
      "3.0.0"),
  GENERAL_LOW_MEM_SCAN_PROTECTION("general.low.mem.protection.scan", "false", PropertyType.BOOLEAN,
      "Scans may be paused or return results early when the server "
          + "is low on memory and this property is set to true. Enabling this property will incur a slight "
          + "scan performance penalty when the server is not low on memory.",
      "3.0.0"),
  GENERAL_LOW_MEM_MINC_PROTECTION("general.low.mem.protection.compaction.minc", "false",
      PropertyType.BOOLEAN,
      "Minor compactions may be paused when the server "
          + "is low on memory and this property is set to true. Enabling this property will incur a slight "
          + "compaction performance penalty when the server is not low on memory.",
      "3.0.0"),
  GENERAL_LOW_MEM_MAJC_PROTECTION("general.low.mem.protection.compaction.majc", "false",
      PropertyType.BOOLEAN,
      "Major compactions may be paused when the server "
          + "is low on memory and this property is set to true. Enabling this property will incur a slight "
          + "compaction performance penalty when the server is not low on memory.",
      "3.0.0"),
  GENERAL_MAX_SCANNER_RETRY_PERIOD("general.max.scanner.retry.period", "5s",
      PropertyType.TIMEDURATION,
      "The maximum amount of time that a Scanner should wait before retrying a failed RPC.",
      "1.7.3"),
  GENERAL_MICROMETER_ENABLED("general.micrometer.enabled", "false", PropertyType.BOOLEAN,
      "Enables metrics collection and reporting functionality using Micrometer.", "2.1.0"),
  GENERAL_MICROMETER_JVM_METRICS_ENABLED("general.micrometer.jvm.metrics.enabled", "false",
      PropertyType.BOOLEAN,
      "Enables additional JVM metrics collection and reporting using Micrometer. Requires "
          + "property 'general.micrometer.enabled' to be set to 'true' to take effect.",
      "2.1.0"),
  GENERAL_MICROMETER_LOG_METRICS("general.micrometer.log.metrics", "none", PropertyType.STRING,
      "Enables additional log metrics collection and reporting using Micrometer. Requires "
          + "property 'general.micrometer.enabled' to be set to 'true' to take effect. Micrometer "
          + "natively instruments Log4j2 and Logback. Valid values for this property are 'none',"
          + "'log4j2' or 'logback'.",
      "2.1.4"),
  GENERAL_MICROMETER_FACTORY("general.micrometer.factory",
      "org.apache.accumulo.core.spi.metrics.LoggingMeterRegistryFactory",
      PropertyType.CLASSNAMELIST,
      "A comma separated list of one or more class names that implements"
          + " org.apache.accumulo.core.spi.metrics.MeterRegistryFactory. Prior to"
          + " 2.1.3 this was a single value and the default was an empty string.  In 2.1.3 the default"
          + " was changed and it now can accept multiple class names. The metrics spi was introduced in 2.1.3,"
          + " the deprecated factory is org.apache.accumulo.core.metrics.MeterRegistryFactory.",
      "2.1.0"),
  GENERAL_PROCESS_BIND_ADDRESS("general.process.bind.addr", "0.0.0.0", PropertyType.STRING,
      "The local IP address to which this server should bind for sending and receiving network traffic.",
      "3.0.0"),
  // properties that are specific to manager server behavior
  MANAGER_PREFIX("manager.", null, PropertyType.PREFIX,
      "Properties in this category affect the behavior of the manager server.", "2.1.0"),
  MANAGER_CLIENTPORT("manager.port.client", "9999", PropertyType.PORT,
      "The port used for handling client connections on the manager.", "1.3.5"),
  MANAGER_TABLET_BALANCER("manager.tablet.balancer",
      "org.apache.accumulo.core.spi.balancer.TableLoadBalancer", PropertyType.CLASSNAME,
      "The balancer class that accumulo will use to make tablet assignment and "
          + "migration decisions.",
      "1.3.5"),
  MANAGER_TABLET_GROUP_WATCHER_INTERVAL("manager.tablet.watcher.interval", "60s",
      PropertyType.TIMEDURATION,
      "Time to wait between scanning tablet states to identify tablets that need to be assigned, un-assigned, migrated, etc.",
      "2.1.2"),
  MANAGER_BULK_TIMEOUT("manager.bulk.timeout", "5m", PropertyType.TIMEDURATION,
      "The time to wait for a tablet server to process a bulk import request.", "1.4.3"),
  MANAGER_RENAME_THREADS("manager.rename.threadpool.size", "20", PropertyType.COUNT,
      "The number of threads to use when renaming user files during table import or bulk ingest.",
      "2.1.0"),
  MANAGER_MINTHREADS("manager.server.threads.minimum", "20", PropertyType.COUNT,
      "The minimum number of threads to use to handle incoming requests.", "1.4.0"),
  MANAGER_MINTHREADS_TIMEOUT("manager.server.threads.timeout", "0s", PropertyType.TIMEDURATION,
      "The time after which incoming request threads terminate with no work available.  Zero (0) will keep the threads alive indefinitely.",
      "2.1.0"),
  MANAGER_THREADCHECK("manager.server.threadcheck.time", "1s", PropertyType.TIMEDURATION,
      "The time between adjustments of the server thread pool.", "1.4.0"),
  MANAGER_RECOVERY_DELAY("manager.recovery.delay", "10s", PropertyType.TIMEDURATION,
      "When a tablet server's lock is deleted, it takes time for it to "
          + "completely quit. This delay gives it time before log recoveries begin.",
      "1.5.0"),
  MANAGER_RECOVERY_WAL_EXISTENCE_CACHE_TIME("manager.recovery.wal.cache.time", "15s",
      PropertyType.TIMEDURATION,
      "Amount of time that the existence of recovery write-ahead logs is cached.", "2.1.2"),
  MANAGER_LEASE_RECOVERY_WAITING_PERIOD("manager.lease.recovery.interval", "5s",
      PropertyType.TIMEDURATION,
      "The amount of time to wait after requesting a write-ahead log to be recovered.", "1.5.0"),
  MANAGER_WAL_CLOSER_IMPLEMENTATION("manager.wal.closer.implementation",
      "org.apache.accumulo.server.manager.recovery.HadoopLogCloser", PropertyType.CLASSNAME,
      "A class that implements a mechanism to steal write access to a write-ahead log.", "2.1.0"),
  MANAGER_FATE_METRICS_MIN_UPDATE_INTERVAL("manager.fate.metrics.min.update.interval", "60s",
      PropertyType.TIMEDURATION, "Limit calls from metric sinks to zookeeper to update interval.",
      "1.9.3"),
  MANAGER_FATE_THREADPOOL_SIZE("manager.fate.threadpool.size", "4", PropertyType.COUNT,
      "The number of threads used to run fault-tolerant executions (FATE)."
          + " These are primarily table operations like merge.",
      "1.4.3"),
  MANAGER_STATUS_THREAD_POOL_SIZE("manager.status.threadpool.size", "0", PropertyType.COUNT,
      "The number of threads to use when fetching the tablet server status for balancing.  Zero "
          + "indicates an unlimited number of threads will be used.",
      "1.8.0"),
  MANAGER_METADATA_SUSPENDABLE("manager.metadata.suspendable", "false", PropertyType.BOOLEAN,
      "Allow tablets for the " + AccumuloTable.METADATA.tableName()
          + " table to be suspended via table.suspend.duration.",
      "1.8.0"),
  MANAGER_STARTUP_TSERVER_AVAIL_MIN_COUNT("manager.startup.tserver.avail.min.count", "0",
      PropertyType.COUNT,
      "Minimum number of tservers that need to be registered before manager will "
          + "start tablet assignment - checked at manager initialization, when manager gets lock. "
          + " When set to 0 or less, no blocking occurs. Default is 0 (disabled) to keep original "
          + " behaviour.",
      "1.10.0"),
  MANAGER_STARTUP_TSERVER_AVAIL_MAX_WAIT("manager.startup.tserver.avail.max.wait", "0",
      PropertyType.TIMEDURATION,
      "Maximum time manager will wait for tserver available threshold "
          + "to be reached before continuing. When set to 0 or less, will block "
          + "indefinitely. Default is 0 to block indefinitely. Only valid when tserver available "
          + "threshold is set greater than 0.",
      "1.10.0"),
  SPLIT_PREFIX("split.", null, PropertyType.PREFIX,
      "System wide properties related to splitting tablets.", "3.1.0"),
  SPLIT_MAXOPEN("split.files.max", "300", PropertyType.COUNT,
      "To find a tablets split points, all RFiles are opened and their indexes"
          + " are read. This setting determines how many RFiles can be opened at once."
          + " When there are more RFiles than this setting multiple passes must be"
          + " made, which is slower. However opening too many RFiles at once can cause"
          + " problems.",
      "3.1.0"),
  // properties that are specific to scan server behavior
  @Experimental
  SSERV_PREFIX("sserver.", null, PropertyType.PREFIX,
      "Properties in this category affect the behavior of the scan servers.", "2.1.0"),
  @Experimental
  SSERV_DATACACHE_SIZE("sserver.cache.data.size", "10%", PropertyType.MEMORY,
      "Specifies the size of the cache for RFile data blocks on each scan server.", "2.1.0"),
  @Experimental
  SSERV_INDEXCACHE_SIZE("sserver.cache.index.size", "25%", PropertyType.MEMORY,
      "Specifies the size of the cache for RFile index blocks on each scan server.", "2.1.0"),
  @Experimental
  SSERV_SUMMARYCACHE_SIZE("sserver.cache.summary.size", "10%", PropertyType.MEMORY,
      "Specifies the size of the cache for summary data on each scan server.", "2.1.0"),
  @Experimental
  SSERV_DEFAULT_BLOCKSIZE("sserver.default.blocksize", "1M", PropertyType.BYTES,
      "Specifies a default blocksize for the scan server caches.", "2.1.0"),
  @Experimental
  SSERV_GROUP_NAME("sserver.group", ScanServerSelector.DEFAULT_SCAN_SERVER_GROUP_NAME,
      PropertyType.STRING,
      "Optional group name that will be made available to the "
          + "ScanServerSelector client plugin. Groups support at least two use cases:"
          + " dedicating resources to scans and/or using different hardware for scans.",
      "3.0.0"),
  @Experimental
  SSERV_CACHED_TABLET_METADATA_EXPIRATION("sserver.cache.metadata.expiration", "5m",
      PropertyType.TIMEDURATION,
      "The time after which cached tablet metadata will be expired if not previously refreshed.",
      "2.1.0"),
  @Experimental
  SSERV_CACHED_TABLET_METADATA_REFRESH_PERCENT("sserver.cache.metadata.refresh.percent", ".75",
      PropertyType.FRACTION,
      "The time after which cached tablet metadata will be refreshed, expressed as a "
          + "percentage of the expiration time. Cache hits after this time, but before the "
          + "expiration time, will trigger a background refresh for future hits. "
          + "Value must be less than 100%. Set to 0 will disable refresh.",
      "2.1.3"),
  @Experimental
  SSERV_PORTSEARCH("sserver.port.search", "true", PropertyType.BOOLEAN,
      "if the ports above are in use, search higher ports until one is available.", "2.1.0"),
  @Experimental
  SSERV_CLIENTPORT("sserver.port.client", "9996", PropertyType.PORT,
      "The port used for handling client connections on the tablet servers.", "2.1.0"),
  @Experimental
  SSERV_MINTHREADS("sserver.server.threads.minimum", "2", PropertyType.COUNT,
      "The minimum number of threads to use to handle incoming requests.", "2.1.0"),
  @Experimental
  SSERV_MINTHREADS_TIMEOUT("sserver.server.threads.timeout", "0s", PropertyType.TIMEDURATION,
      "The time after which incoming request threads terminate with no work available.  Zero (0) will keep the threads alive indefinitely.",
      "2.1.0"),
  @Experimental
  SSERV_SCAN_EXECUTORS_PREFIX("sserver.scan.executors.", null, PropertyType.PREFIX,
      "Prefix for defining executors to service scans. See "
          + "[scan executors]({% durl administration/scan-executors %}) for an overview of why and"
          + " how to use this property. For each executor the number of threads, thread priority, "
          + "and an optional prioritizer can be configured. To configure a new executor, set "
          + "`sserver.scan.executors.<name>.threads=<number>`.  Optionally, can also set "
          + "`sserver.scan.executors.<name>.priority=<number 1 to 10>`, "
          + "`sserver.scan.executors.<name>.prioritizer=<class name>`, and "
          + "`sserver.scan.executors.<name>.prioritizer.opts.<key>=<value>`.",
      "2.1.0"),
  @Experimental
  SSERV_SCAN_EXECUTORS_DEFAULT_THREADS("sserver.scan.executors.default.threads", "16",
      PropertyType.COUNT, "The number of threads for the scan executor that tables use by default.",
      "2.1.0"),
  SSERV_SCAN_EXECUTORS_DEFAULT_PRIORITIZER("sserver.scan.executors.default.prioritizer", "",
      PropertyType.STRING,
      "Prioritizer for the default scan executor.  Defaults to none which "
          + "results in FIFO priority.  Set to a class that implements "
          + ScanPrioritizer.class.getName() + " to configure one.",
      "2.1.0"),
  @Experimental
  SSERV_SCAN_EXECUTORS_META_THREADS("sserver.scan.executors.meta.threads", "8", PropertyType.COUNT,
      "The number of threads for the metadata table scan executor.", "2.1.0"),
  @Experimental
  SSERV_SCAN_REFERENCE_EXPIRATION_TIME("sserver.scan.reference.expiration", "5m",
      PropertyType.TIMEDURATION,
      "The amount of time a scan reference is unused before its deleted from metadata table.",
      "2.1.0"),
  @Experimental
  SSERV_THREADCHECK("sserver.server.threadcheck.time", "1s", PropertyType.TIMEDURATION,
      "The time between adjustments of the thrift server thread pool.", "2.1.0"),
  // properties that are specific to tablet server behavior
  TSERV_PREFIX("tserver.", null, PropertyType.PREFIX,
      "Properties in this category affect the behavior of the tablet servers.", "1.3.5"),
  TSERV_CLIENT_TIMEOUT("tserver.client.timeout", "3s", PropertyType.TIMEDURATION,
      "Time to wait for clients to continue scans before closing a session.", "1.3.5"),
  TSERV_DEFAULT_BLOCKSIZE("tserver.default.blocksize", "1M", PropertyType.BYTES,
      "Specifies a default blocksize for the tserver caches.", "1.3.5"),
  TSERV_CACHE_MANAGER_IMPL("tserver.cache.manager.class", TinyLfuBlockCacheManager.class.getName(),
      PropertyType.STRING, "Specifies the class name of the block cache factory implementation.",
      "2.0.0"),
  TSERV_DATACACHE_SIZE("tserver.cache.data.size", "10%", PropertyType.MEMORY,
      "Specifies the size of the cache for RFile data blocks.", "1.3.5"),
  TSERV_INDEXCACHE_SIZE("tserver.cache.index.size", "25%", PropertyType.MEMORY,
      "Specifies the size of the cache for RFile index blocks.", "1.3.5"),
  TSERV_SUMMARYCACHE_SIZE("tserver.cache.summary.size", "10%", PropertyType.MEMORY,
      "Specifies the size of the cache for summary data on each tablet server.", "2.0.0"),
  TSERV_PORTSEARCH("tserver.port.search", "false", PropertyType.BOOLEAN,
      "if the ports above are in use, search higher ports until one is available.", "1.3.5"),
  TSERV_CLIENTPORT("tserver.port.client", "9997", PropertyType.PORT,
      "The port used for handling client connections on the tablet servers.", "1.3.5"),
  TSERV_TOTAL_MUTATION_QUEUE_MAX("tserver.total.mutation.queue.max", "5%", PropertyType.MEMORY,
      "The amount of memory used to store write-ahead-log mutations before flushing them.",
      "1.7.0"),
  @ReplacedBy(property = SPLIT_MAXOPEN)
  @Deprecated(since = "3.1.0")
  TSERV_TABLET_SPLIT_FINDMIDPOINT_MAXOPEN("tserver.tablet.split.midpoint.files.max", "300",
      PropertyType.COUNT,
      "To find a tablets split points, all RFiles are opened and their indexes"
          + " are read. This setting determines how many RFiles can be opened at once."
          + " When there are more RFiles than this setting multiple passes must be"
          + " made, which is slower. However opening too many RFiles at once can cause"
          + " problems.",
      "1.3.5"),
  TSERV_WAL_MAX_REFERENCED("tserver.wal.max.referenced", "3", PropertyType.COUNT,
      "When a tablet server has more than this many write ahead logs, any tablet referencing older "
          + "logs over this threshold is minor compacted.  Also any tablet referencing this many "
          + "logs or more will be compacted.",
      "2.1.0"),
  TSERV_WAL_MAX_SIZE("tserver.wal.max.size", "1G", PropertyType.BYTES,
      "The maximum size for each write-ahead log. See comment for property"
          + " `tserver.memory.maps.max`.",
      "2.1.0"),
  TSERV_WAL_MAX_AGE("tserver.wal.max.age", "24h", PropertyType.TIMEDURATION,
      "The maximum age for each write-ahead log.", "2.1.0"),
  TSERV_WAL_TOLERATED_CREATION_FAILURES("tserver.wal.tolerated.creation.failures", "50",
      PropertyType.COUNT,
      "The maximum number of failures tolerated when creating a new write-ahead"
          + " log. Negative values will allow unlimited creation failures. Exceeding this"
          + " number of failures consecutively trying to create a new write-ahead log"
          + " causes the TabletServer to exit.",
      "2.1.0"),
  TSERV_WAL_TOLERATED_WAIT_INCREMENT("tserver.wal.tolerated.wait.increment", "1000ms",
      PropertyType.TIMEDURATION,
      "The amount of time to wait between failures to create or write a write-ahead log.", "2.1.0"),
  // Never wait longer than 5 mins for a retry
  TSERV_WAL_TOLERATED_MAXIMUM_WAIT_DURATION("tserver.wal.maximum.wait.duration", "5m",
      PropertyType.TIMEDURATION,
      "The maximum amount of time to wait after a failure to create or write a write-ahead log.",
      "2.1.0"),
  TSERV_SCAN_MAX_OPENFILES("tserver.scan.files.open.max", "100", PropertyType.COUNT,
      "Maximum total RFiles that all tablets in a tablet server can open for scans.", "1.4.0"),
  TSERV_MAX_IDLE("tserver.files.open.idle", "1m", PropertyType.TIMEDURATION,
      "Tablet servers leave previously used RFiles open for future queries."
          + " This setting determines how much time an unused RFile should be kept open"
          + " until it is closed.",
      "1.3.5"),
  TSERV_NATIVEMAP_ENABLED("tserver.memory.maps.native.enabled", "true", PropertyType.BOOLEAN,
      "An off-heap in-memory data store for accumulo implemented in c++ that increases"
          + " the amount of data accumulo can hold in memory and avoids Java GC pauses.",
      "1.3.5"),
  TSERV_MAXMEM("tserver.memory.maps.max", "33%", PropertyType.MEMORY,
      "Maximum amount of memory that can be used to buffer data written to a"
          + " tablet server. There are two other properties that can effectively limit"
          + " memory usage `table.compaction.minor.logs.threshold` and"
          + " `tserver.wal.max.size`. Ensure that `table.compaction.minor.logs.threshold`"
          + " * `tserver.wal.max.size` >= this property. This map is created in off-heap"
          + " memory when " + TSERV_NATIVEMAP_ENABLED.name() + " is enabled.",
      "1.3.5"),
  TSERV_SESSION_MAXIDLE("tserver.session.idle.max", "1m", PropertyType.TIMEDURATION,
      "When a tablet server's SimpleTimer thread triggers to check idle"
          + " sessions, this configurable option will be used to evaluate scan sessions"
          + " to determine if they can be closed due to inactivity.",
      "1.3.5"),
  TSERV_UPDATE_SESSION_MAXIDLE("tserver.session.update.idle.max", "1m", PropertyType.TIMEDURATION,
      "When a tablet server's SimpleTimer thread triggers to check idle"
          + " sessions, this configurable option will be used to evaluate update"
          + " sessions to determine if they can be closed due to inactivity.",
      "1.6.5"),
  TSERV_SCAN_EXECUTORS_PREFIX("tserver.scan.executors.", null, PropertyType.PREFIX,
      "Prefix for defining executors to service scans. See "
          + "[scan executors]({% durl administration/scan-executors %}) for an overview of why and"
          + " how to use this property. For each executor the number of threads, thread priority, "
          + "and an optional prioritizer can be configured. To configure a new executor, set "
          + "`tserver.scan.executors.<name>.threads=<number>`.  Optionally, can also set "
          + "`tserver.scan.executors.<name>.priority=<number 1 to 10>`, "
          + "`tserver.scan.executors.<name>.prioritizer=<class name>`, and "
          + "`tserver.scan.executors.<name>.prioritizer.opts.<key>=<value>`.",
      "2.0.0"),
  TSERV_SCAN_EXECUTORS_DEFAULT_THREADS("tserver.scan.executors.default.threads", "16",
      PropertyType.COUNT, "The number of threads for the scan executor that tables use by default.",
      "2.0.0"),
  TSERV_SCAN_EXECUTORS_DEFAULT_PRIORITIZER("tserver.scan.executors.default.prioritizer", "",
      PropertyType.STRING,
      "Prioritizer for the default scan executor.  Defaults to none which "
          + "results in FIFO priority.  Set to a class that implements "
          + ScanPrioritizer.class.getName() + " to configure one.",
      "2.0.0"),
  TSERV_SCAN_EXECUTORS_META_THREADS("tserver.scan.executors.meta.threads", "8", PropertyType.COUNT,
      "The number of threads for the metadata table scan executor.", "2.0.0"),
  TSERV_SCAN_RESULTS_MAX_TIMEOUT("tserver.scan.results.max.timeout", "1s",
      PropertyType.TIMEDURATION,
      "Max time for the thrift client handler to wait for scan results before timing out.",
      "2.1.0"),
  TSERV_MIGRATE_MAXCONCURRENT("tserver.migrations.concurrent.max", "1", PropertyType.COUNT,
      "The maximum number of concurrent tablet migrations for a tablet server.", "1.3.5"),
  TSERV_MAJC_DELAY("tserver.compaction.major.delay", "30s", PropertyType.TIMEDURATION,
      "Time a tablet server will sleep between checking which tablets need compaction.", "1.3.5"),
  @Deprecated(since = "3.1.0")
  @ReplacedBy(property = COMPACTION_SERVICE_PREFIX)
  TSERV_COMPACTION_SERVICE_PREFIX("tserver.compaction.major.service.", null, PropertyType.PREFIX,
      "Prefix for compaction services.", "2.1.0"),
  @Deprecated(since = "3.1.0")
  TSERV_COMPACTION_SERVICE_ROOT_PLANNER("tserver.compaction.major.service.root.planner",
      DefaultCompactionPlanner.class.getName(), PropertyType.CLASSNAME,
      "Compaction planner for root tablet service.", "2.1.0"),
  @Deprecated(since = "3.1.0")
  TSERV_COMPACTION_SERVICE_ROOT_RATE_LIMIT("tserver.compaction.major.service.root.rate.limit", "0B",
      PropertyType.BYTES,
      "Maximum number of bytes to read or write per second over all major"
          + " compactions in this compaction service, or 0B for unlimited.  This property has"
          + " been deprecated in anticipation of it being removed in a future release that"
          + " removes the rate limiting feature.",
      "2.1.0"),
  @Deprecated(since = "3.1.0")
  TSERV_COMPACTION_SERVICE_ROOT_MAX_OPEN(
      "tserver.compaction.major.service.root.planner.opts.maxOpen", "30", PropertyType.COUNT,
      "The maximum number of files a compaction will open.", "2.1.0"),
  @Deprecated(since = "3.1.0")
  TSERV_COMPACTION_SERVICE_ROOT_EXECUTORS(
      "tserver.compaction.major.service.root.planner.opts.executors",
      "[{'name':'small','type':'internal','maxSize':'32M','numThreads':1},{'name':'huge','type':'internal','numThreads':1}]"
          .replaceAll("'", "\""),
      PropertyType.STRING,
      "See {% jlink -f org.apache.accumulo.core.spi.compaction.DefaultCompactionPlanner %}.",
      "2.1.0"),
  @Deprecated(since = "3.1.0")
  TSERV_COMPACTION_SERVICE_META_PLANNER("tserver.compaction.major.service.meta.planner",
      DefaultCompactionPlanner.class.getName(), PropertyType.CLASSNAME,
      "Compaction planner for metadata table.", "2.1.0"),
  @Deprecated(since = "3.1.0")
  TSERV_COMPACTION_SERVICE_META_RATE_LIMIT("tserver.compaction.major.service.meta.rate.limit", "0B",
      PropertyType.BYTES,
      "Maximum number of bytes to read or write per second over all major"
          + " compactions in this compaction service, or 0B for unlimited. This property has"
          + " been deprecated in anticipation of it being removed in a future release that"
          + " removes the rate limiting feature.",
      "2.1.0"),
  @Deprecated(since = "3.1.0")
  TSERV_COMPACTION_SERVICE_META_MAX_OPEN(
      "tserver.compaction.major.service.meta.planner.opts.maxOpen", "30", PropertyType.COUNT,
      "The maximum number of files a compaction will open.", "2.1.0"),
  @Deprecated(since = "3.1.0")
  TSERV_COMPACTION_SERVICE_META_EXECUTORS(
      "tserver.compaction.major.service.meta.planner.opts.executors",
      "[{'name':'small','type':'internal','maxSize':'32M','numThreads':2},{'name':'huge','type':'internal','numThreads':2}]"
          .replaceAll("'", "\""),
      PropertyType.JSON,
      "See {% jlink -f org.apache.accumulo.core.spi.compaction.DefaultCompactionPlanner %}.",
      "2.1.0"),
  @Deprecated(since = "3.1.0")
  TSERV_COMPACTION_SERVICE_DEFAULT_PLANNER(
      "tserver.compaction.major.service." + DEFAULT_COMPACTION_SERVICE_NAME + ".planner",
      DefaultCompactionPlanner.class.getName(), PropertyType.CLASSNAME,
      "Planner for default compaction service.", "2.1.0"),
  @Deprecated(since = "3.1.0")
  TSERV_COMPACTION_SERVICE_DEFAULT_RATE_LIMIT(
      "tserver.compaction.major.service." + DEFAULT_COMPACTION_SERVICE_NAME + ".rate.limit", "0B",
      PropertyType.BYTES,
      "Maximum number of bytes to read or write per second over all major"
          + " compactions in this compaction service, or 0B for unlimited. This property has"
          + " been deprecated in anticipation of it being removed in a future release that"
          + " removes the rate limiting feature.",
      "2.1.0"),
  @Deprecated(since = "3.1.0")
  TSERV_COMPACTION_SERVICE_DEFAULT_MAX_OPEN(
      "tserver.compaction.major.service." + DEFAULT_COMPACTION_SERVICE_NAME
          + ".planner.opts.maxOpen",
      "10", PropertyType.COUNT, "The maximum number of files a compaction will open.", "2.1.0"),
  @Deprecated(since = "3.1.0")
  TSERV_COMPACTION_SERVICE_DEFAULT_EXECUTORS(
      "tserver.compaction.major.service." + DEFAULT_COMPACTION_SERVICE_NAME
          + ".planner.opts.executors",
      "[{'name':'small','type':'internal','maxSize':'32M','numThreads':2},{'name':'medium','type':'internal','maxSize':'128M','numThreads':2},{'name':'large','type':'internal','numThreads':2}]"
          .replaceAll("'", "\""),
      PropertyType.STRING,
      "See {% jlink -f org.apache.accumulo.core.spi.compaction.DefaultCompactionPlanner %}.",
      "2.1.0"),
  TSERV_MINC_MAXCONCURRENT("tserver.compaction.minor.concurrent.max", "4", PropertyType.COUNT,
      "The maximum number of concurrent minor compactions for a tablet server.", "1.3.5"),
  @Deprecated(since = "3.1.0")
  @ReplacedBy(property = COMPACTION_WARN_TIME)
  TSERV_COMPACTION_WARN_TIME("tserver.compaction.warn.time", "10m", PropertyType.TIMEDURATION,
      "When a compaction has not made progress for this time period, a warning will be logged.",
      "1.6.0"),
  TSERV_BLOOM_LOAD_MAXCONCURRENT("tserver.bloom.load.concurrent.max", "4", PropertyType.COUNT,
      "The number of concurrent threads that will load bloom filters in the background. "
          + "Setting this to zero will make bloom filters load in the foreground.",
      "1.3.5"),
  TSERV_MEMDUMP_DIR("tserver.dir.memdump", "/tmp", PropertyType.PATH,
      "A long running scan could possibly hold memory that has been minor"
          + " compacted. To prevent this, the in memory map is dumped to a local file"
          + " and the scan is switched to that local file. We can not switch to the"
          + " minor compacted file because it may have been modified by iterators. The"
          + " file dumped to the local dir is an exact copy of what was in memory.",
      "1.3.5"),
  TSERV_HEALTH_CHECK_FREQ("tserver.health.check.interval", "30m", PropertyType.TIMEDURATION,
      "The time between tablet server health checks.", "2.1.0"),
  TSERV_MINTHREADS("tserver.server.threads.minimum", "20", PropertyType.COUNT,
      "The minimum number of threads to use to handle incoming requests.", "1.4.0"),
  TSERV_MINTHREADS_TIMEOUT("tserver.server.threads.timeout", "0s", PropertyType.TIMEDURATION,
      "The time after which incoming request threads terminate with no work available.  Zero (0) will keep the threads alive indefinitely.",
      "2.1.0"),
  TSERV_THREADCHECK("tserver.server.threadcheck.time", "1s", PropertyType.TIMEDURATION,
      "The time between adjustments of the server thread pool.", "1.4.0"),
  TSERV_LOG_BUSY_TABLETS_COUNT("tserver.log.busy.tablets.count", "0", PropertyType.COUNT,
      "Number of busiest tablets to log. Logged at interval controlled by "
          + "tserver.log.busy.tablets.interval. If <= 0, logging of busy tablets is disabled.",
      "1.10.0"),
  TSERV_LOG_BUSY_TABLETS_INTERVAL("tserver.log.busy.tablets.interval", "1h",
      PropertyType.TIMEDURATION, "Time interval between logging out busy tablets information.",
      "1.10.0"),
  TSERV_HOLD_TIME_SUICIDE("tserver.hold.time.max", "5m", PropertyType.TIMEDURATION,
      "The maximum time for a tablet server to be in the \"memory full\" state."
          + " If the tablet server cannot write out memory in this much time, it will"
          + " assume there is some failure local to its node, and quit. A value of zero"
          + " is equivalent to forever.",
      "1.4.0"),
  TSERV_WAL_BLOCKSIZE("tserver.wal.blocksize", "0", PropertyType.BYTES,
      "The size of the HDFS blocks used to write to the Write-Ahead log. If"
          + " zero, it will be 110% of `tserver.wal.max.size` (that is, try to use just"
          + " one block).",
      "1.5.0"),
  TSERV_WAL_REPLICATION("tserver.wal.replication", "0", PropertyType.COUNT,
      "The replication to use when writing the Write-Ahead log to HDFS. If"
          + " zero, it will use the HDFS default replication setting.",
      "1.5.0"),
  TSERV_WAL_SORT_MAX_CONCURRENT("tserver.wal.sort.concurrent.max", "2", PropertyType.COUNT,
      "The maximum number of threads to use to sort logs during recovery.", "2.1.0"),
  TSERV_WAL_SORT_BUFFER_SIZE("tserver.wal.sort.buffer.size", "10%", PropertyType.MEMORY,
      "The amount of memory to use when sorting logs during recovery.", "2.1.0"),
  TSERV_WAL_SORT_FILE_PREFIX("tserver.wal.sort.file.", null, PropertyType.PREFIX,
      "The rfile properties to use when sorting logs during recovery. Most of the properties"
          + " that begin with 'table.file' can be used here. For example, to set the compression"
          + " of the sorted recovery files to snappy use 'tserver.wal.sort.file.compress.type=snappy'.",
      "2.1.0"),
  TSERV_WAL_SYNC("tserver.wal.sync", "true", PropertyType.BOOLEAN,
      "Use the SYNC_BLOCK create flag to sync WAL writes to disk. Prevents"
          + " problems recovering from sudden system resets.",
      "1.5.0"),
  TSERV_ASSIGNMENT_DURATION_WARNING("tserver.assignment.duration.warning", "10m",
      PropertyType.TIMEDURATION,
      "The amount of time an assignment can run before the server will print a"
          + " warning along with the current stack trace. Meant to help debug stuck"
          + " assignments.",
      "1.6.2"),
  TSERV_ASSIGNMENT_MAXCONCURRENT("tserver.assignment.concurrent.max", "2", PropertyType.COUNT,
      "The number of threads available to load tablets. Recoveries are still performed serially.",
      "1.7.0"),
  TSERV_SLOW_FLUSH_MILLIS("tserver.slow.flush.time", "100ms", PropertyType.TIMEDURATION,
      "If a flush to the write-ahead log takes longer than this period of time,"
          + " debugging information will written, and may result in a log rollover.",
      "1.8.0"),
  TSERV_SLOW_FILEPERMIT_MILLIS("tserver.slow.filepermit.time", "100ms", PropertyType.TIMEDURATION,
      "If a thread blocks more than this period of time waiting to get file permits,"
          + " debugging information will be written.",
      "1.9.3"),
  TSERV_SUMMARY_PARTITION_THREADS("tserver.summary.partition.threads", "10", PropertyType.COUNT,
      "Summary data must be retrieved from RFiles. For a large number of"
          + " RFiles, the files are broken into partitions of 100k files. This setting"
          + " determines how many of these groups of 100k RFiles will be processed"
          + " concurrently.",
      "2.0.0"),
  TSERV_SUMMARY_REMOTE_THREADS("tserver.summary.remote.threads", "128", PropertyType.COUNT,
      "For a partitioned group of 100k RFiles, those files are grouped by"
          + " tablet server. Then a remote tablet server is asked to gather summary"
          + " data. This setting determines how many concurrent request are made per"
          + " partition.",
      "2.0.0"),
  TSERV_SUMMARY_RETRIEVAL_THREADS("tserver.summary.retrieval.threads", "10", PropertyType.COUNT,
      "The number of threads on each tablet server available to retrieve"
          + " summary data, that is not currently in cache, from RFiles.",
      "2.0.0"),
  @Deprecated(since = "3.1.0")
  TSERV_LAST_LOCATION_MODE("tserver.last.location.mode", "compaction",
      PropertyType.LAST_LOCATION_MODE,
      "Describes how the system will record the 'last' location for tablets, which can be used for"
          + " assigning them when a cluster restarts. If 'compaction' is the mode, then the system"
          + " will record the location where the tablet's most recent compaction occurred. If"
          + " 'assignment' is the mode, then the most recently assigned location will be recorded."
          + " The manager.startup.tserver properties might also need to be set to ensure the"
          + " tserver is available before tablets are initially assigned if the 'last' location is"
          + " to be used. This property has been deprecated in anticipation of it being removed in"
          + " a future release that removes major compactions from the TabletServer, rendering this"
          + " feature moot.",
      "2.1.1"),
  // accumulo garbage collector properties
  GC_PREFIX("gc.", null, PropertyType.PREFIX,
      "Properties in this category affect the behavior of the accumulo garbage collector.",
      "1.3.5"),
  GC_CANDIDATE_BATCH_SIZE("gc.candidate.batch.size", "50%", PropertyType.MEMORY,
      "The amount of memory used as the batch size for garbage collection.", "2.1.0"),
  GC_CYCLE_START("gc.cycle.start", "30s", PropertyType.TIMEDURATION,
      "Time to wait before attempting to garbage collect any old RFiles or write-ahead logs.",
      "1.3.5"),
  GC_CYCLE_DELAY("gc.cycle.delay", "5m", PropertyType.TIMEDURATION,
      "Time between garbage collection cycles. In each cycle, old RFiles or write-ahead logs "
          + "no longer in use are removed from the filesystem.",
      "1.3.5"),
  GC_PORT("gc.port.client", "9998", PropertyType.PORT,
      "The listening port for the garbage collector's monitor service.", "1.3.5"),
  GC_DELETE_THREADS("gc.threads.delete", "16", PropertyType.COUNT,
      "The number of threads used to delete RFiles and write-ahead logs.", "1.3.5"),
  GC_SAFEMODE("gc.safemode", "false", PropertyType.BOOLEAN,
      "Provides listing of files to be deleted but does not delete any files.", "2.1.0"),
  GC_USE_FULL_COMPACTION("gc.post.metadata.action", "flush", PropertyType.GC_POST_ACTION,
      "When the gc runs it can make a lot of changes to the metadata, on completion, "
          + " to force the changes to be written to disk, the metadata and root tables can be flushed"
          + " and possibly compacted. Legal values are: compact - which both flushes and compacts the"
          + " metadata; flush - which flushes only (compactions may be triggered if required); or none.",
      "1.10.0"),

  // properties that are specific to the monitor server behavior
  MONITOR_PREFIX("monitor.", null, PropertyType.PREFIX,
      "Properties in this category affect the behavior of the monitor web server.", "1.3.5"),
  MONITOR_PORT("monitor.port.client", "9995", PropertyType.PORT,
      "The listening port for the monitor's http service.", "1.3.5"),
  MONITOR_SSL_KEYSTORE("monitor.ssl.keyStore", "", PropertyType.PATH,
      "The keystore for enabling monitor SSL.", "1.5.0"),
  @Sensitive
  MONITOR_SSL_KEYSTOREPASS("monitor.ssl.keyStorePassword", "", PropertyType.STRING,
      "The keystore password for enabling monitor SSL.", "1.5.0"),
  MONITOR_SSL_KEYSTORETYPE("monitor.ssl.keyStoreType", "jks", PropertyType.STRING,
      "Type of SSL keystore.", "1.7.0"),
  @Sensitive
  MONITOR_SSL_KEYPASS("monitor.ssl.keyPassword", "", PropertyType.STRING,
      "Optional: the password for the private key in the keyStore. When not provided, this "
          + "defaults to the keystore password.",
      "1.9.3"),
  MONITOR_SSL_TRUSTSTORE("monitor.ssl.trustStore", "", PropertyType.PATH,
      "The truststore for enabling monitor SSL.", "1.5.0"),
  @Sensitive
  MONITOR_SSL_TRUSTSTOREPASS("monitor.ssl.trustStorePassword", "", PropertyType.STRING,
      "The truststore password for enabling monitor SSL.", "1.5.0"),
  MONITOR_SSL_TRUSTSTORETYPE("monitor.ssl.trustStoreType", "jks", PropertyType.STRING,
      "Type of SSL truststore.", "1.7.0"),
  MONITOR_SSL_INCLUDE_CIPHERS("monitor.ssl.include.ciphers", "", PropertyType.STRING,
      "A comma-separated list of allows SSL Ciphers, see"
          + " monitor.ssl.exclude.ciphers to disallow ciphers.",
      "1.6.1"),
  MONITOR_SSL_EXCLUDE_CIPHERS("monitor.ssl.exclude.ciphers", "", PropertyType.STRING,
      "A comma-separated list of disallowed SSL Ciphers, see"
          + " monitor.ssl.include.ciphers to allow ciphers.",
      "1.6.1"),
  MONITOR_SSL_INCLUDE_PROTOCOLS("monitor.ssl.include.protocols", "TLSv1.3", PropertyType.STRING,
      "A comma-separate list of allowed SSL protocols.", "1.5.3"),
  MONITOR_LOCK_CHECK_INTERVAL("monitor.lock.check.interval", "5s", PropertyType.TIMEDURATION,
      "The amount of time to sleep between checking for the Monitor ZooKeeper lock.", "1.5.1"),
  MONITOR_RESOURCES_EXTERNAL("monitor.resources.external", "", PropertyType.JSON,
      "A JSON Map of Strings. Each String should be an HTML tag of an external"
          + " resource (JS or CSS) to be imported by the Monitor. Be sure to wrap"
          + " with CDATA tags. If this value is set, all of the external resources"
          + " in the `<head>` tag of the Monitor will be replaced with the tags set here."
          + " Be sure the jquery tag is first since other scripts will depend on it."
          + " The resources that are used by default can be seen in"
          + " `accumulo/server/monitor/src/main/resources/templates/default.ftl`.",
      "2.0.0"),
<<<<<<< HEAD
  MONITOR_OBFUSCATE_EXTENTS("monitor.extents.obfuscate", "true", PropertyType.BOOLEAN,
      "Obfuscates the table extent information displayed in the Monitor if true. Setting"
          + " this to false will expose data in the row of the keys where tablets split. It"
          + " is not recommended to set this to false if the Monitor is exposed to entities"
          + " that should not see this information. The Monitor process reads this property"
          + " from the accumulo.properties file only, not ZooKeeper, so it cannot be"
          + " changed at runtime.",
      "2.1.4"),
=======
  @Deprecated(since = "2.1.0")
  TRACE_PREFIX("trace.", null, PropertyType.PREFIX,
      "Properties in this category affect the behavior of distributed tracing.", "1.3.5"),
  @Deprecated(since = "2.1.0")
  TRACE_SPAN_RECEIVERS("trace.span.receivers", "org.apache.accumulo.tracer.ZooTraceClient",
      PropertyType.CLASSNAMELIST, "A list of span receiver classes to send trace spans.", "1.7.0"),
  @Deprecated(since = "2.1.0")
  TRACE_SPAN_RECEIVER_PREFIX("trace.span.receiver.", null, PropertyType.PREFIX,
      "Prefix for span receiver configuration properties.", "1.7.0"),
  @Deprecated(since = "2.1.0")
  TRACE_ZK_PATH("trace.zookeeper.path", Constants.ZTRACERS, PropertyType.STRING,
      "The zookeeper node where tracers are registered.", "1.7.0"),
  @Deprecated(since = "2.1.0")
  TRACE_PORT("trace.port.client", "12234", PropertyType.PORT,
      "The listening port for the trace server.", "1.3.5"),
  @Deprecated(since = "2.1.0")
  TRACE_TABLE("trace.table", "trace", PropertyType.STRING,
      "The name of the table to store distributed traces.", "1.3.5"),
  @Deprecated(since = "2.1.0")
  TRACE_USER("trace.user", "root", PropertyType.STRING,
      "The name of the user to store distributed traces.", "1.3.5"),
  @Sensitive
  @Deprecated(since = "2.1.0")
  TRACE_PASSWORD("trace.password", "secret", PropertyType.STRING,
      "The password for the user used to store distributed traces.", "1.3.5"),
  @Sensitive
  @Deprecated(since = "2.1.0")
  TRACE_TOKEN_PROPERTY_PREFIX("trace.token.property.", null, PropertyType.PREFIX,
      "The prefix used to create a token for storing distributed traces. For"
          + " each property required by trace.token.type, place this prefix in front of it.",
      "1.5.0"),
  @Deprecated(since = "2.1.0")
  TRACE_TOKEN_TYPE("trace.token.type", PasswordToken.class.getName(), PropertyType.CLASSNAME,
      "An AuthenticationToken type supported by the authorizer.", "1.5.0"),

>>>>>>> fa3de844
  // per table properties
  TABLE_PREFIX("table.", null, PropertyType.PREFIX,
      "Properties in this category affect tablet server treatment of tablets,"
          + " but can be configured on a per-table basis. Setting these properties in"
          + " accumulo.properties will override the default globally for all tables and not"
          + " any specific table. However, both the default and the global setting can"
          + " be overridden per table using the table operations API or in the shell,"
          + " which sets the overridden value in zookeeper. Restarting accumulo tablet"
          + " servers after setting these properties in accumulo.properties will cause the"
          + " global setting to take effect. However, you must use the API or the shell"
          + " to change properties in zookeeper that are set on a table.",
      "1.3.5"),
  TABLE_ARBITRARY_PROP_PREFIX("table.custom.", null, PropertyType.PREFIX,
      "Prefix to be used for user defined arbitrary properties.", "1.7.0"),
  TABLE_MINC_OUTPUT_DROP_CACHE("table.compaction.minor.output.drop.cache", "false",
      PropertyType.BOOLEAN,
      "Setting this property to true will call"
          + "FSDataOutputStream.setDropBehind(true) on the minor compaction output stream.",
      "2.1.1"),
  TABLE_MAJC_OUTPUT_DROP_CACHE("table.compaction.major.output.drop.cache", "false",
      PropertyType.BOOLEAN,
      "Setting this property to true will call"
          + "FSDataOutputStream.setDropBehind(true) on the major compaction output stream.",
      "2.1.1"),
  TABLE_MAJC_RATIO("table.compaction.major.ratio", "3", PropertyType.FRACTION,
      "Minimum ratio of total input size to maximum input RFile size for"
          + " running a major compaction.",
      "1.3.5"),
  TABLE_SPLIT_THRESHOLD("table.split.threshold", "1G", PropertyType.BYTES,
      "A tablet is split when the combined size of RFiles exceeds this amount.", "1.3.5"),
  TABLE_MAX_END_ROW_SIZE("table.split.endrow.size.max", "10k", PropertyType.BYTES,
      "Maximum size of end row.", "1.7.0"),
  TABLE_MINC_COMPACT_MAXAGE("table.compaction.minor.age", "10m", PropertyType.TIMEDURATION,
      "Key values written to a tablet are temporarily stored in a per tablet in memory map.  When "
          + "the age of the oldest key value in a tablets in memory map exceeds this configuration, then  "
          + "a minor compaction may be initiated. This determines the maximum amount of time new data can "
          + "be buffered in memory before being flushed to a file.  This is useful when using scan servers "
          + "in conjunction with the property " + SSERV_CACHED_TABLET_METADATA_EXPIRATION.getKey()
          + ". These two properties together can be used to control that amount of time it takes for a scan "
          + "server to see a write to a tablet server. The default value of this property is set to such a "
          + "high value that is should never cause a minor compaction.",
      "3.1.0"),
  @Deprecated(since = "3.1.0")
  @ReplacedBy(property = TABLE_MINC_COMPACT_MAXAGE)
  TABLE_MINC_COMPACT_IDLETIME("table.compaction.minor.idle", "5m", PropertyType.TIMEDURATION,
      "When the age of the youngest key value in a tablets in memory map exceeds this configuration, then"
          + " a minor compaction may be initiated. There is no guarantee an idle tablet will be compacted."
          + "This property was deprecated because the new property table.compaction.minor.age can offer the "
          + " same functionality although it may cause more minor compactions than this property would have.",
      "1.3.5"),
  TABLE_COMPACTION_DISPATCHER("table.compaction.dispatcher",
      SimpleCompactionDispatcher.class.getName(), PropertyType.CLASSNAME,
      "A configurable dispatcher that decides what compaction service a table should use.",
      "2.1.0"),
  TABLE_COMPACTION_DISPATCHER_OPTS("table.compaction.dispatcher.opts.", null, PropertyType.PREFIX,
      "Options for the table compaction dispatcher.", "2.1.0"),
  TABLE_COMPACTION_SELECTION_EXPIRATION("table.compaction.selection.expiration.ms", "2m",
      PropertyType.TIMEDURATION,
      "User compactions select files and are then queued for compaction, preventing these files "
          + "from being used in system compactions.  This timeout allows system compactions to cancel "
          + "the hold queued user compactions have on files, when its queued for more than the "
          + "specified time.  If a system compaction cancels a hold and runs, then the user compaction"
          + " can reselect and hold files after the system compaction runs.",
      "2.1.0"),
  @Deprecated(since = "3.1.0")
  TABLE_COMPACTION_SELECTOR("table.compaction.selector", "", PropertyType.CLASSNAME,
      "A configurable selector for a table that can periodically select file for mandatory "
          + "compaction, even if the files do not meet the compaction ratio. This option was deprecated in "
          + "3.1, see the CompactionKind.SELECTOR enum javadoc for details.",
      "2.1.0"),
  @Deprecated(since = "3.1.0")
  TABLE_COMPACTION_SELECTOR_OPTS("table.compaction.selector.opts.", null, PropertyType.PREFIX,
      "Options for the table compaction dispatcher.", "2.1.0"),
  TABLE_COMPACTION_CONFIGURER("table.compaction.configurer", "", PropertyType.CLASSNAME,
      "A plugin that can dynamically configure compaction output files based on input files.",
      "2.1.0"),
  TABLE_COMPACTION_CONFIGURER_OPTS("table.compaction.configurer.opts.", null, PropertyType.PREFIX,
      "Options for the table compaction configuror.", "2.1.0"),
  // Crypto-related properties
  @Experimental
  TABLE_CRYPTO_PREFIX("table.crypto.opts.", null, PropertyType.PREFIX,
      "Properties related to on-disk file encryption.", "2.1.0"),
  @Experimental
  @Sensitive
  TABLE_CRYPTO_SENSITIVE_PREFIX("table.crypto.opts.sensitive.", null, PropertyType.PREFIX,
      "Sensitive properties related to on-disk file encryption.", "2.1.0"),
  TABLE_SCAN_DISPATCHER("table.scan.dispatcher", SimpleScanDispatcher.class.getName(),
      PropertyType.CLASSNAME,
      "This class is used to dynamically dispatch scans to configured scan executors.  Configured "
          + "classes must implement {% jlink " + ScanDispatcher.class.getName() + " %}. See "
          + "[scan executors]({% durl administration/scan-executors %}) for an overview of why"
          + " and how to use this property. This property is ignored for the root and metadata"
          + " table.  The metadata table always dispatches to a scan executor named `meta`.",
      "2.0.0"),
  TABLE_SCAN_DISPATCHER_OPTS("table.scan.dispatcher.opts.", null, PropertyType.PREFIX,
      "Options for the table scan dispatcher.", "2.0.0"),
  TABLE_SCAN_MAXMEM("table.scan.max.memory", "512k", PropertyType.BYTES,
      "The maximum amount of memory that will be used to cache results of a client query/scan. "
          + "Once this limit is reached, the buffered data is sent to the client.",
      "1.3.5"),
  TABLE_FILE_TYPE("table.file.type", RFile.EXTENSION, PropertyType.FILENAME_EXT,
      "Change the type of file a table writes.", "1.3.5"),
  TABLE_LOAD_BALANCER("table.balancer", "org.apache.accumulo.core.spi.balancer.SimpleLoadBalancer",
      PropertyType.STRING,
      "This property can be set to allow the LoadBalanceByTable load balancer"
          + " to change the called Load Balancer for this table.",
      "1.3.5"),
  TABLE_FILE_COMPRESSION_TYPE("table.file.compress.type", "gz", PropertyType.STRING,
      "Compression algorithm used on index and data blocks before they are"
          + " written. Possible values: zstd, gz, snappy, bzip2, lzo, lz4, none.",
      "1.3.5"),
  TABLE_FILE_COMPRESSED_BLOCK_SIZE("table.file.compress.blocksize", "100k", PropertyType.BYTES,
      "The maximum size of data blocks in RFiles before they are compressed and written.", "1.3.5"),
  TABLE_FILE_COMPRESSED_BLOCK_SIZE_INDEX("table.file.compress.blocksize.index", "128k",
      PropertyType.BYTES,
      "The maximum size of index blocks in RFiles before they are compressed and written.",
      "1.4.0"),
  TABLE_FILE_BLOCK_SIZE("table.file.blocksize", "0B", PropertyType.BYTES,
      "The HDFS block size used when writing RFiles. When set to 0B, the"
          + " value/defaults of HDFS property 'dfs.block.size' will be used.",
      "1.3.5"),
  TABLE_FILE_REPLICATION("table.file.replication", "0", PropertyType.COUNT,
      "The number of replicas for a table's RFiles in HDFS. When set to 0, HDFS"
          + " defaults are used.",
      "1.3.5"),
  TABLE_FILE_MAX("table.file.max", "15", PropertyType.COUNT,
      "The maximum number of RFiles each tablet in a table can have. When"
          + " adjusting this property you may want to consider adjusting"
          + " table.compaction.major.ratio also. Setting this property to 0 will make"
          + " it default to tserver.scan.files.open.max-1, this will prevent a tablet"
          + " from having more RFiles than can be opened. Prior to 2.1.0 this property"
          + " was used to trigger merging minor compactions, but merging minor compactions"
          + " were removed in 2.1.0. Now this property is only used by the"
          + " DefaultCompactionStrategy and the DefaultCompactionPlanner."
          + " The DefaultCompactionPlanner started using this property in 2.1.3, before"
          + " that it did not use the property.",
      "1.4.0"),
  TABLE_FILE_SUMMARY_MAX_SIZE("table.file.summary.maxSize", "256k", PropertyType.BYTES,
      "The maximum size summary that will be stored. The number of RFiles that"
          + " had summary data exceeding this threshold is reported by"
          + " Summary.getFileStatistics().getLarge(). When adjusting this consider the"
          + " expected number RFiles with summaries on each tablet server and the"
          + " summary cache size.",
      "2.0.0"),
  TABLE_BLOOM_ENABLED("table.bloom.enabled", "false", PropertyType.BOOLEAN,
      "Use bloom filters on this table.", "1.3.5"),
  TABLE_BLOOM_LOAD_THRESHOLD("table.bloom.load.threshold", "1", PropertyType.COUNT,
      "This number of seeks that would actually use a bloom filter must occur"
          + " before a RFile's bloom filter is loaded. Set this to zero to initiate"
          + " loading of bloom filters when a RFile is opened.",
      "1.3.5"),
  TABLE_BLOOM_SIZE("table.bloom.size", "1048576", PropertyType.COUNT,
      "Bloom filter size, as number of keys.", "1.3.5"),
  TABLE_BLOOM_ERRORRATE("table.bloom.error.rate", "0.5%", PropertyType.FRACTION,
      "Bloom filter error rate.", "1.3.5"),
  TABLE_BLOOM_KEY_FUNCTOR("table.bloom.key.functor",
      "org.apache.accumulo.core.file.keyfunctor.RowFunctor", PropertyType.CLASSNAME,
      "A function that can transform the key prior to insertion and check of"
          + " bloom filter. org.apache.accumulo.core.file.keyfunctor.RowFunctor,"
          + " org.apache.accumulo.core.file.keyfunctor.ColumnFamilyFunctor, and"
          + " org.apache.accumulo.core.file.keyfunctor.ColumnQualifierFunctor are"
          + " allowable values. One can extend any of the above mentioned classes to"
          + " perform specialized parsing of the key.",
      "1.3.5"),
  TABLE_BLOOM_HASHTYPE("table.bloom.hash.type", "murmur", PropertyType.STRING,
      "The bloom filter hash type.", "1.3.5"),
  TABLE_BULK_MAX_TABLETS("table.bulk.max.tablets", "0", PropertyType.COUNT,
      "The maximum number of tablets allowed for one bulk import file. Value of 0 is Unlimited. "
          + "This property is only enforced in the new bulk import API.",
      "2.1.0"),
  TABLE_DURABILITY("table.durability", "sync", PropertyType.DURABILITY,
      "The durability used to write to the write-ahead log. Legal values are:"
          + " none, which skips the write-ahead log; log, which sends the data to the"
          + " write-ahead log, but does nothing to make it durable; flush, which pushes"
          + " data to the file system; and sync, which ensures the data is written to disk.",
      "1.7.0"),

  TABLE_FAILURES_IGNORE("table.failures.ignore", "false", PropertyType.BOOLEAN,
      "If you want queries for your table to hang or fail when data is missing"
          + " from the system, then set this to false. When this set to true missing"
          + " data will be reported but queries will still run possibly returning a"
          + " subset of the data.",
      "1.3.5"),
  TABLE_DEFAULT_SCANTIME_VISIBILITY("table.security.scan.visibility.default", "",
      PropertyType.STRING,
      "The security label that will be assumed at scan time if an entry does"
          + " not have a visibility expression.\n"
          + "Note: An empty security label is displayed as []. The scan results"
          + " will show an empty visibility even if the visibility from this"
          + " setting is applied to the entry.\n"
          + "CAUTION: If a particular key has an empty security label AND its"
          + " table's default visibility is also empty, access will ALWAYS be"
          + " granted for users with permission to that table. Additionally, if this"
          + " field is changed, all existing data with an empty visibility label"
          + " will be interpreted with the new label on the next scan.",
      "1.3.5"),
  TABLE_LOCALITY_GROUPS("table.groups.enabled", "", PropertyType.STRING,
      "A comma separated list of locality group names to enable for this table.", "1.3.5"),
  TABLE_CONSTRAINT_PREFIX("table.constraint.", null, PropertyType.PREFIX,
      "Properties in this category are per-table properties that add"
          + " constraints to a table. These properties start with the category"
          + " prefix, followed by a number, and their values correspond to a fully"
          + " qualified Java class that implements the Constraint interface.\nFor example:\n"
          + "table.constraint.1 = org.apache.accumulo.core.constraints.MyCustomConstraint\n"
          + "and:\n table.constraint.2 = my.package.constraints.MySecondConstraint.",
      "1.3.5"),
  TABLE_INDEXCACHE_ENABLED("table.cache.index.enable", "true", PropertyType.BOOLEAN,
      "Determines whether index block cache is enabled for a table.", "1.3.5"),
  TABLE_BLOCKCACHE_ENABLED("table.cache.block.enable", "false", PropertyType.BOOLEAN,
      "Determines whether data block cache is enabled for a table.", "1.3.5"),
  TABLE_ITERATOR_PREFIX("table.iterator.", null, PropertyType.PREFIX,
      "Properties in this category specify iterators that are applied at"
          + " various stages (scopes) of interaction with a table. These properties"
          + " start with the category prefix, followed by a scope (minc, majc, scan,"
          + " etc.), followed by a period, followed by a name, as in"
          + " table.iterator.scan.vers, or table.iterator.scan.custom. The values for"
          + " these properties are a number indicating the ordering in which it is"
          + " applied, and a class name such as:\n"
          + "table.iterator.scan.vers = 10,org.apache.accumulo.core.iterators.VersioningIterator\n"
          + "These iterators can take options if additional properties are set that"
          + " look like this property, but are suffixed with a period, followed by 'opt'"
          + " followed by another period, and a property name.\n"
          + "For example, table.iterator.minc.vers.opt.maxVersions = 3.",
      "1.3.5"),
  TABLE_ITERATOR_SCAN_PREFIX(TABLE_ITERATOR_PREFIX.getKey() + IteratorScope.scan.name() + ".", null,
      PropertyType.PREFIX, "Convenience prefix to find options for the scan iterator scope.",
      "1.5.2"),
  TABLE_ITERATOR_MINC_PREFIX(TABLE_ITERATOR_PREFIX.getKey() + IteratorScope.minc.name() + ".", null,
      PropertyType.PREFIX, "Convenience prefix to find options for the minc iterator scope.",
      "1.5.2"),
  TABLE_ITERATOR_MAJC_PREFIX(TABLE_ITERATOR_PREFIX.getKey() + IteratorScope.majc.name() + ".", null,
      PropertyType.PREFIX, "Convenience prefix to find options for the majc iterator scope.",
      "1.5.2"),
  TABLE_LOCALITY_GROUP_PREFIX("table.group.", null, PropertyType.PREFIX,
      "Properties in this category are per-table properties that define"
          + " locality groups in a table. These properties start with the category"
          + " prefix, followed by a name, followed by a period, and followed by a"
          + " property for that group.\n"
          + "For example table.group.group1=x,y,z sets the column families for a"
          + " group called group1. Once configured, group1 can be enabled by adding"
          + " it to the list of groups in the " + TABLE_LOCALITY_GROUPS.getKey() + " property.\n"
          + "Additional group options may be specified for a named group by setting"
          + " `table.group.<name>.opt.<key>=<value>`.",
      "1.3.5"),
  TABLE_FORMATTER_CLASS("table.formatter", DefaultFormatter.class.getName(), PropertyType.STRING,
      "The Formatter class to apply on results in the shell.", "1.4.0"),
  TABLE_CLASSLOADER_CONTEXT("table.class.loader.context", "", PropertyType.STRING,
      "The context to use for loading per-table resources, such as iterators"
          + " from the configured factory in `general.context.class.loader.factory`.",
      "2.1.0"),
  TABLE_SAMPLER("table.sampler", "", PropertyType.CLASSNAME,
      "The name of a class that implements org.apache.accumulo.core.Sampler."
          + " Setting this option enables storing a sample of data which can be"
          + " scanned. Always having a current sample can useful for query optimization"
          + " and data comprehension. After enabling sampling for an existing table,"
          + " a compaction is needed to compute the sample for existing data. The"
          + " compact command in the shell has an option to only compact RFiles without"
          + " sample data.",
      "1.8.0"),
  TABLE_SAMPLER_OPTS("table.sampler.opt.", null, PropertyType.PREFIX,
      "The property is used to set options for a sampler. If a sample had two"
          + " options like hasher and modulous, then the two properties"
          + " table.sampler.opt.hasher=${hash algorithm} and"
          + " table.sampler.opt.modulous=${mod} would be set.",
      "1.8.0"),
  TABLE_SUSPEND_DURATION("table.suspend.duration", "0s", PropertyType.TIMEDURATION,
      "For tablets belonging to this table: When a tablet server dies, allow"
          + " the tablet server this duration to revive before reassigning its tablets"
          + " to other tablet servers.",
      "1.8.0"),
  TABLE_SUMMARIZER_PREFIX("table.summarizer.", null, PropertyType.PREFIX,
      "Prefix for configuring summarizers for a table. Using this prefix"
          + " multiple summarizers can be configured with options for each one. Each"
          + " summarizer configured should have a unique id, this id can be anything."
          + " To add a summarizer set "
          + "`table.summarizer.<unique id>=<summarizer class name>.` If the summarizer has options"
          + ", then for each option set `table.summarizer.<unique id>.opt.<key>=<value>`.",
      "2.0.0"),
  @Experimental
  TABLE_DELETE_BEHAVIOR("table.delete.behavior",
      DeletingIterator.Behavior.PROCESS.name().toLowerCase(), PropertyType.STRING,
      "This determines what action to take when a delete marker is seen."
          + " Valid values are `process` and `fail` with `process` being the default.  When set to "
          + "`process`, deletes will suppress data.  When set to `fail`, any deletes seen will cause"
          + " an exception. The purpose of `fail` is to support tables that never delete data and"
          + " need fast seeks within the timestamp range of a column. When setting this to fail, "
          + "also consider configuring the `" + NoDeleteConstraint.class.getName() + "` "
          + "constraint.",
      "2.0.0"),

  // Compactor properties
  @Experimental
  COMPACTOR_PREFIX("compactor.", null, PropertyType.PREFIX,
      "Properties in this category affect the behavior of the accumulo compactor server.", "2.1.0"),
  COMPACTOR_CANCEL_CHECK_INTERVAL("compactor.cancel.check.interval", "5m",
      PropertyType.TIMEDURATION,
      "Interval at which Compactors will check to see if the currently executing compaction"
          + " should be cancelled. This checks for situations like was the tablet deleted (split "
          + " and merge do this), was the table deleted, was a user compaction canceled, etc.",
      "2.1.4"),
  @Experimental
  COMPACTOR_MIN_JOB_WAIT_TIME("compactor.wait.time.job.min", "1s", PropertyType.TIMEDURATION,
      "The minimum amount of time to wait between checks for the next compaction job, backing off"
          + "exponentially until COMPACTOR_MAX_JOB_WAIT_TIME is reached.",
      "2.1.3"),
  @Experimental
  COMPACTOR_MAX_JOB_WAIT_TIME("compactor.wait.time.job.max", "5m", PropertyType.TIMEDURATION,
      "Compactors do exponential backoff when their request for work repeatedly come back empty. "
          + "This is the maximum amount of time to wait between checks for the next compaction job.",
      "2.1.3"),
  @Experimental
  COMPACTOR_PORTSEARCH("compactor.port.search", "false", PropertyType.BOOLEAN,
      "If the compactor.port.client is in use, search higher ports until one is available.",
      "2.1.0"),
  @Experimental
  COMPACTOR_CLIENTPORT("compactor.port.client", "9133", PropertyType.PORT,
      "The port used for handling client connections on the compactor servers.", "2.1.0"),
  @Experimental
  COMPACTOR_MINTHREADS("compactor.threads.minimum", "1", PropertyType.COUNT,
      "The minimum number of threads to use to handle incoming requests.", "2.1.0"),
  @Experimental
  COMPACTOR_MINTHREADS_TIMEOUT("compactor.threads.timeout", "0s", PropertyType.TIMEDURATION,
      "The time after which incoming request threads terminate with no work available.  Zero (0) will keep the threads alive indefinitely.",
      "2.1.0"),
  @Experimental
  COMPACTOR_THREADCHECK("compactor.threadcheck.time", "1s", PropertyType.TIMEDURATION,
      "The time between adjustments of the server thread pool.", "2.1.0"),
  @Experimental
  COMPACTOR_QUEUE_NAME("compactor.queue", "", PropertyType.STRING,
      "The queue for which this Compactor will perform compactions.", "3.0.0"),
  // CompactionCoordinator properties
  @Experimental
  COMPACTION_COORDINATOR_PREFIX("compaction.coordinator.", null, PropertyType.PREFIX,
      "Properties in this category affect the behavior of the accumulo compaction coordinator server.",
      "2.1.0"),
  @Experimental
  COMPACTION_COORDINATOR_THRIFTCLIENT_PORTSEARCH("compaction.coordinator.port.search", "false",
      PropertyType.BOOLEAN,
      "If the ports above are in use, search higher ports until one is available.", "2.1.0"),
  @Experimental
  COMPACTION_COORDINATOR_CLIENTPORT("compaction.coordinator.port.client", "9132", PropertyType.PORT,
      "The port used for handling Thrift client connections on the compaction coordinator server.",
      "2.1.0"),
  @Experimental
  COMPACTION_COORDINATOR_MINTHREADS("compaction.coordinator.threads.minimum", "1",
      PropertyType.COUNT, "The minimum number of threads to use to handle incoming requests.",
      "2.1.0"),
  @Experimental
  COMPACTION_COORDINATOR_MINTHREADS_TIMEOUT("compaction.coordinator.threads.timeout", "0s",
      PropertyType.TIMEDURATION,
      "The time after which incoming request threads terminate with no work available.  Zero (0) will keep the threads alive indefinitely.",
      "2.1.0"),
  @Experimental
  COMPACTION_COORDINATOR_THREADCHECK("compaction.coordinator.threadcheck.time", "1s",
      PropertyType.TIMEDURATION, "The time between adjustments of the server thread pool.",
      "2.1.0"),
  @Experimental
  COMPACTION_COORDINATOR_DEAD_COMPACTOR_CHECK_INTERVAL(
      "compaction.coordinator.compactor.dead.check.interval", "5m", PropertyType.TIMEDURATION,
      "The interval at which to check for dead compactors.", "2.1.0"),
  @Experimental
  COMPACTION_COORDINATOR_FINALIZER_TSERVER_NOTIFIER_MAXTHREADS(
      "compaction.coordinator.compaction.finalizer.threads.maximum", "5", PropertyType.COUNT,
      "The maximum number of threads to use for notifying tablet servers that an external compaction has completed.",
      "2.1.0"),
  @Experimental
  COMPACTION_COORDINATOR_FINALIZER_COMPLETION_CHECK_INTERVAL(
      "compaction.coordinator.compaction.finalizer.check.interval", "60s",
      PropertyType.TIMEDURATION,
      "The interval at which to check for external compaction final state markers in the metadata table.",
      "2.1.0"),
  @Experimental
  COMPACTION_COORDINATOR_TSERVER_COMPACTION_CHECK_INTERVAL(
      "compaction.coordinator.tserver.check.interval", "1m", PropertyType.TIMEDURATION,
      "The interval at which to check the tservers for external compactions.", "2.1.0");

  private final String key;
  private final String defaultValue;
  private final String description;
  private String deprecatedSince;
  private final String availableSince;
  private boolean annotationsComputed = false;
  private boolean isSensitive;
  private boolean isDeprecated;
  private boolean isExperimental;
  private boolean isReplaced;
  private Property replacedBy = null;
  private final PropertyType type;

  Property(String name, String defaultValue, PropertyType type, String description,
      String availableSince) {
    this.key = name;
    this.defaultValue = defaultValue;
    this.description = description;
    this.availableSince = availableSince;
    this.type = type;
  }

  @Override
  public String toString() {
    return this.key;
  }

  /**
   * Gets the key (string) for this property.
   *
   * @return key
   */
  public String getKey() {
    return this.key;
  }

  /**
   * Gets the default value for this property. System properties are interpolated into the value if
   * necessary.
   *
   * @return default value
   */
  public String getDefaultValue() {
    return this.defaultValue;
  }

  /**
   * Gets the type of this property.
   *
   * @return property type
   */
  public PropertyType getType() {
    return this.type;
  }

  /**
   * Gets the description of this property.
   *
   * @return description
   */
  public String getDescription() {
    return this.description;
  }

  /**
   * Checks if this property is experimental.
   *
   * @return true if this property is experimental
   */
  public boolean isExperimental() {
    Preconditions.checkState(annotationsComputed,
        "precomputeAnnotations() must be called before calling this method");
    return isExperimental;
  }

  /**
   * Checks if this property is deprecated.
   *
   * @return true if this property is deprecated
   */
  public boolean isDeprecated() {
    Preconditions.checkState(annotationsComputed,
        "precomputeAnnotations() must be called before calling this method");
    return isDeprecated;
  }

  /**
   * Gets the version in which the property was deprecated.
   *
   * @return Accumulo Version
   */
  public String deprecatedSince() {
    Preconditions.checkState(annotationsComputed,
        "precomputeAnnotations() must be called before calling this method");
    return deprecatedSince;
  }

  /**
   * Gets the version in which the property was introduced.
   *
   * @return Accumulo Version
   */
  public String availableSince() {
    return this.availableSince;
  }

  /**
   * Checks if this property is sensitive.
   *
   * @return true if this property is sensitive
   */
  public boolean isSensitive() {
    Preconditions.checkState(annotationsComputed,
        "precomputeAnnotations() must be called before calling this method");
    return isSensitive;
  }

  /**
   * Checks if this property is replaced.
   *
   * @return true if this property is replaced
   */
  public boolean isReplaced() {
    Preconditions.checkState(annotationsComputed,
        "precomputeAnnotations() must be called before calling this method");
    return isReplaced;
  }

  /**
   * Gets the property in which the tagged property is replaced by.
   *
   * @return replacedBy
   */
  public Property replacedBy() {
    Preconditions.checkState(annotationsComputed,
        "precomputeAnnotations() must be called before calling this method");
    return replacedBy;
  }

  private void precomputeAnnotations() {
    isSensitive =
        hasAnnotation(Sensitive.class) || hasPrefixWithAnnotation(getKey(), Sensitive.class);
    isDeprecated =
        hasAnnotation(Deprecated.class) || hasPrefixWithAnnotation(getKey(), Deprecated.class);
    Deprecated dep = getAnnotation(Deprecated.class);
    if (dep != null) {
      deprecatedSince = dep.since();
    }
    isExperimental =
        hasAnnotation(Experimental.class) || hasPrefixWithAnnotation(getKey(), Experimental.class);
    isReplaced =
        hasAnnotation(ReplacedBy.class) || hasPrefixWithAnnotation(getKey(), ReplacedBy.class);
    ReplacedBy rb = getAnnotation(ReplacedBy.class);
    if (rb != null) {
      replacedBy = rb.property();
    } else {
      isReplaced = false;
    }
    annotationsComputed = true;
  }

  /**
   * Checks if a property with the given key is sensitive. The key must be for a valid property, and
   * must either itself be annotated as sensitive or have a prefix annotated as sensitive.
   *
   * @param key property key
   * @return true if property is sensitive
   */
  public static boolean isSensitive(String key) {
    Property prop = propertiesByKey.get(key);
    if (prop != null) {
      return prop.isSensitive();
    }
    return validPrefixes.stream().filter(key::startsWith).map(propertiesByKey::get)
        .anyMatch(Property::isSensitive);
  }

  private <T extends Annotation> boolean hasAnnotation(Class<T> annotationType) {
    return getAnnotation(annotationType) != null;
  }

  private <T extends Annotation> T getAnnotation(Class<T> annotationType) {
    try {
      return getClass().getField(name()).getAnnotation(annotationType);
    } catch (SecurityException | NoSuchFieldException e) {
      LoggerFactory.getLogger(getClass()).error("{}", e.getMessage(), e);
    }
    return null;
  }

  private static <T extends Annotation> boolean hasPrefixWithAnnotation(String key,
      Class<T> annotationType) {
    Predicate<Property> hasIt = prop -> prop.hasAnnotation(annotationType);
    return validPrefixes.stream().filter(key::startsWith).map(propertiesByKey::get).anyMatch(hasIt);
  }

  private static final HashSet<String> validTableProperties = new HashSet<>();
  private static final HashSet<String> validProperties = new HashSet<>();
  private static final HashSet<String> validPrefixes = new HashSet<>();
  private static final HashMap<String,Property> propertiesByKey = new HashMap<>();

  /**
   * Checks if the given property and value are valid. A property is valid if the property key is
   * valid see {@link #isValidPropertyKey} and that the value is a valid format for the type see
   * {@link PropertyType#isValidFormat}.
   *
   * @param key property key
   * @param value property value
   * @return true if key is valid (recognized, or has a recognized prefix)
   */
  public static boolean isValidProperty(final String key, final String value) {
    Property p = getPropertyByKey(key);
    if (p == null) {
      // If a key doesn't exist yet, then check if it follows a valid prefix
      return validPrefixes.stream().anyMatch(key::startsWith);
    }
    return (isValidPropertyKey(key) && p.getType().isValidFormat(value));
  }

  /**
   * Checks if the given property key is valid. A valid property key is either equal to the key of
   * some defined property or has a prefix matching some prefix defined in this class.
   *
   * @param key property key
   * @return true if key is valid (recognized, or has a recognized prefix)
   */
  public static boolean isValidPropertyKey(String key) {
    return validProperties.contains(key) || validPrefixes.stream().anyMatch(key::startsWith);

  }

  /**
   * Checks if the given property key is a valid property and is of type boolean.
   *
   * @param key property key
   * @return true if key is valid and is of type boolean, false otherwise
   */
  public static boolean isValidBooleanPropertyKey(String key) {
    return validProperties.contains(key) && getPropertyByKey(key).getType() == PropertyType.BOOLEAN;
  }

  /**
   * Checks if the given property key is for a valid table property. A valid table property key is
   * either equal to the key of some defined table property (which each start with
   * {@link #TABLE_PREFIX}) or has a prefix matching {@link #TABLE_CONSTRAINT_PREFIX},
   * {@link #TABLE_ITERATOR_PREFIX}, or {@link #TABLE_LOCALITY_GROUP_PREFIX}.
   *
   * @param key property key
   * @return true if key is valid for a table property (recognized, or has a recognized prefix)
   */
  public static boolean isValidTablePropertyKey(String key) {
    return validTableProperties.contains(key) || (key.startsWith(Property.TABLE_PREFIX.getKey())
        && (key.startsWith(Property.TABLE_CONSTRAINT_PREFIX.getKey())
            || key.startsWith(Property.TABLE_ITERATOR_PREFIX.getKey())
            || key.startsWith(Property.TABLE_LOCALITY_GROUP_PREFIX.getKey())
            || key.startsWith(Property.TABLE_ARBITRARY_PROP_PREFIX.getKey())
            || key.startsWith(TABLE_SAMPLER_OPTS.getKey())
            || key.startsWith(TABLE_SUMMARIZER_PREFIX.getKey())
            || key.startsWith(TABLE_SCAN_DISPATCHER_OPTS.getKey())
            || key.startsWith(TABLE_COMPACTION_DISPATCHER_OPTS.getKey())
            || key.startsWith(TABLE_COMPACTION_CONFIGURER_OPTS.getKey())
            || key.startsWith(TABLE_COMPACTION_SELECTOR_OPTS.getKey()))
        || key.startsWith(TABLE_CRYPTO_PREFIX.getKey()));
  }

  // these properties are fixed to a specific value at startup and require a restart for changes to
  // take effect; these are always system-level properties, and not namespace or table properties
  public static final EnumSet<Property> fixedProperties = EnumSet.of(
      // port options
      GC_PORT, MANAGER_CLIENTPORT, TSERV_CLIENTPORT, SSERV_CLIENTPORT, SSERV_PORTSEARCH,
      COMPACTOR_PORTSEARCH, TSERV_PORTSEARCH,

      // max message options
      RPC_MAX_MESSAGE_SIZE,

      // block cache options
      TSERV_CACHE_MANAGER_IMPL, TSERV_DATACACHE_SIZE, TSERV_INDEXCACHE_SIZE,
      TSERV_SUMMARYCACHE_SIZE, SSERV_DATACACHE_SIZE, SSERV_INDEXCACHE_SIZE, SSERV_SUMMARYCACHE_SIZE,

      // blocksize options
      TSERV_DEFAULT_BLOCKSIZE, SSERV_DEFAULT_BLOCKSIZE,

      // sserver specific options
      SSERV_SCAN_REFERENCE_EXPIRATION_TIME, SSERV_CACHED_TABLET_METADATA_EXPIRATION,

      // thread options
      TSERV_MINTHREADS, TSERV_MINTHREADS_TIMEOUT, SSERV_MINTHREADS, SSERV_MINTHREADS_TIMEOUT,
      COMPACTION_COORDINATOR_MINTHREADS, COMPACTION_COORDINATOR_MINTHREADS_TIMEOUT,
      MANAGER_MINTHREADS, MANAGER_MINTHREADS_TIMEOUT, COMPACTOR_MINTHREADS,
      COMPACTOR_MINTHREADS_TIMEOUT,

      // others
      TSERV_NATIVEMAP_ENABLED, TSERV_SCAN_MAX_OPENFILES, MANAGER_RECOVERY_WAL_EXISTENCE_CACHE_TIME,
      TSERV_SESSION_MAXIDLE, TSERV_UPDATE_SESSION_MAXIDLE);

  /**
   * Checks if the given property may be changed via Zookeeper, but not recognized until the restart
   * of some relevant daemon.
   *
   * @param key property key
   * @return true if property may be changed via Zookeeper but only heeded upon some restart
   */
  public static boolean isFixedZooPropertyKey(Property key) {
    return fixedProperties.contains(key);
  }

  /**
   * Checks if the given property key is valid for a property that may be changed via Zookeeper.
   *
   * @param key property key
   * @return true if key's property may be changed via Zookeeper
   */
  public static boolean isValidZooPropertyKey(String key) {
    // white list prefixes
    return key.startsWith(Property.TABLE_PREFIX.getKey())
        || key.startsWith(Property.TSERV_PREFIX.getKey())
        || key.startsWith(Property.COMPACTION_SERVICE_PREFIX.getKey())
        || key.startsWith(Property.SSERV_PREFIX.getKey())
        || key.startsWith(Property.MANAGER_PREFIX.getKey())
        || key.startsWith(Property.GC_PREFIX.getKey())
        || key.startsWith(Property.GENERAL_ARBITRARY_PROP_PREFIX.getKey())
        || key.equals(Property.COMPACTION_WARN_TIME.getKey())
        || key.equals(Property.GENERAL_FILE_NAME_ALLOCATION_BATCH_SIZE_MIN.getKey())
        || key.equals(Property.GENERAL_FILE_NAME_ALLOCATION_BATCH_SIZE_MAX.getKey());
  }

  /**
   * Gets a {@link Property} instance with the given key.
   *
   * @param key property key
   * @return property, or null if not found
   */
  public static Property getPropertyByKey(String key) {
    return propertiesByKey.get(key);
  }

  /**
   * Checks if this property is expected to have a Java class as a value.
   *
   * @return true if this is property is a class property
   */
  public static boolean isClassProperty(String key) {
    return (key.startsWith(Property.TABLE_CONSTRAINT_PREFIX.getKey())
        && key.substring(Property.TABLE_CONSTRAINT_PREFIX.getKey().length()).split("\\.").length
            == 1)
        || (key.startsWith(Property.TABLE_ITERATOR_PREFIX.getKey())
            && key.substring(Property.TABLE_ITERATOR_PREFIX.getKey().length()).split("\\.").length
                == 2)
        || key.equals(Property.TABLE_LOAD_BALANCER.getKey());
  }

  /**
   * Creates a new instance of a class specified in a configuration property. The table classpath
   * context is used if set.
   *
   * @param conf configuration containing property
   * @param property property specifying class name
   * @param base base class of type
   * @param defaultInstance instance to use if creation fails
   * @return new class instance, or default instance if creation failed
   */
  public static <T> T createTableInstanceFromPropertyName(AccumuloConfiguration conf,
      Property property, Class<T> base, T defaultInstance) {
    Objects.requireNonNull(conf, "configuration cannot be null");
    Objects.requireNonNull(property, "property cannot be null");
    Objects.requireNonNull(base, "base class cannot be null");
    String clazzName = conf.get(property);
    String context = ClassLoaderUtil.tableContext(conf);
    return ConfigurationTypeHelper.getClassInstance(context, clazzName, base, defaultInstance);
  }

  /**
   * Creates a new instance of a class specified in a configuration property.
   *
   * @param conf configuration containing property
   * @param property property specifying class name
   * @param base base class of type
   * @param defaultInstance instance to use if creation fails
   * @return new class instance, or default instance if creation failed
   */
  public static <T> T createInstanceFromPropertyName(AccumuloConfiguration conf, Property property,
      Class<T> base, T defaultInstance) {
    String clazzName = conf.get(property);
    return ConfigurationTypeHelper.getClassInstance(null, clazzName, base, defaultInstance);
  }

  static {
    // Precomputing information here avoids :
    // * Computing it each time a method is called
    // * Using synch to compute the first time a method is called
    Predicate<Property> isPrefix = p -> p.getType() == PropertyType.PREFIX;
    Arrays.stream(Property.values())
        // record all properties by key
        .peek(p -> propertiesByKey.put(p.getKey(), p))
        // save all the prefix properties
        .peek(p -> {
          if (isPrefix.test(p)) {
            validPrefixes.add(p.getKey());
          }
        })
        // only use the keys for the non-prefix properties from here on
        .filter(isPrefix.negate()).map(Property::getKey)
        // everything left is a valid property
        .peek(validProperties::add)
        // but some are also valid table properties
        .filter(k -> k.startsWith(Property.TABLE_PREFIX.getKey()))
        .forEach(validTableProperties::add);

    // order is very important here the following code relies on the maps and sets populated above
    Arrays.stream(Property.values()).forEach(Property::precomputeAnnotations);
  }
}<|MERGE_RESOLUTION|>--- conflicted
+++ resolved
@@ -878,52 +878,6 @@
           + " The resources that are used by default can be seen in"
           + " `accumulo/server/monitor/src/main/resources/templates/default.ftl`.",
       "2.0.0"),
-<<<<<<< HEAD
-  MONITOR_OBFUSCATE_EXTENTS("monitor.extents.obfuscate", "true", PropertyType.BOOLEAN,
-      "Obfuscates the table extent information displayed in the Monitor if true. Setting"
-          + " this to false will expose data in the row of the keys where tablets split. It"
-          + " is not recommended to set this to false if the Monitor is exposed to entities"
-          + " that should not see this information. The Monitor process reads this property"
-          + " from the accumulo.properties file only, not ZooKeeper, so it cannot be"
-          + " changed at runtime.",
-      "2.1.4"),
-=======
-  @Deprecated(since = "2.1.0")
-  TRACE_PREFIX("trace.", null, PropertyType.PREFIX,
-      "Properties in this category affect the behavior of distributed tracing.", "1.3.5"),
-  @Deprecated(since = "2.1.0")
-  TRACE_SPAN_RECEIVERS("trace.span.receivers", "org.apache.accumulo.tracer.ZooTraceClient",
-      PropertyType.CLASSNAMELIST, "A list of span receiver classes to send trace spans.", "1.7.0"),
-  @Deprecated(since = "2.1.0")
-  TRACE_SPAN_RECEIVER_PREFIX("trace.span.receiver.", null, PropertyType.PREFIX,
-      "Prefix for span receiver configuration properties.", "1.7.0"),
-  @Deprecated(since = "2.1.0")
-  TRACE_ZK_PATH("trace.zookeeper.path", Constants.ZTRACERS, PropertyType.STRING,
-      "The zookeeper node where tracers are registered.", "1.7.0"),
-  @Deprecated(since = "2.1.0")
-  TRACE_PORT("trace.port.client", "12234", PropertyType.PORT,
-      "The listening port for the trace server.", "1.3.5"),
-  @Deprecated(since = "2.1.0")
-  TRACE_TABLE("trace.table", "trace", PropertyType.STRING,
-      "The name of the table to store distributed traces.", "1.3.5"),
-  @Deprecated(since = "2.1.0")
-  TRACE_USER("trace.user", "root", PropertyType.STRING,
-      "The name of the user to store distributed traces.", "1.3.5"),
-  @Sensitive
-  @Deprecated(since = "2.1.0")
-  TRACE_PASSWORD("trace.password", "secret", PropertyType.STRING,
-      "The password for the user used to store distributed traces.", "1.3.5"),
-  @Sensitive
-  @Deprecated(since = "2.1.0")
-  TRACE_TOKEN_PROPERTY_PREFIX("trace.token.property.", null, PropertyType.PREFIX,
-      "The prefix used to create a token for storing distributed traces. For"
-          + " each property required by trace.token.type, place this prefix in front of it.",
-      "1.5.0"),
-  @Deprecated(since = "2.1.0")
-  TRACE_TOKEN_TYPE("trace.token.type", PasswordToken.class.getName(), PropertyType.CLASSNAME,
-      "An AuthenticationToken type supported by the authorizer.", "1.5.0"),
-
->>>>>>> fa3de844
   // per table properties
   TABLE_PREFIX("table.", null, PropertyType.PREFIX,
       "Properties in this category affect tablet server treatment of tablets,"
