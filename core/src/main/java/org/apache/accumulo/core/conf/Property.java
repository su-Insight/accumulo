--- conflicted
+++ resolved
@@ -331,12 +331,9 @@
           + " was changed and it now can accept multiple class names. The metrics spi was introduced in 2.1.3,"
           + " the deprecated factory is org.apache.accumulo.core.metrics.MeterRegistryFactory.",
       "2.1.0"),
-<<<<<<< HEAD
   GENERAL_PROCESS_BIND_ADDRESS("general.process.bind.addr", "0.0.0.0", PropertyType.STRING,
       "The local IP address to which this server should bind for sending and receiving network traffic.",
       "3.0.0"),
-=======
->>>>>>> 6d0b4768
   // properties that are specific to manager server behavior
   MANAGER_PREFIX("manager.", null, PropertyType.PREFIX,
       "Properties in this category affect the behavior of the manager server.", "2.1.0"),
@@ -1553,11 +1550,8 @@
     // white list prefixes
     return key.startsWith(Property.TABLE_PREFIX.getKey())
         || key.startsWith(Property.TSERV_PREFIX.getKey())
-<<<<<<< HEAD
         || key.startsWith(Property.COMPACTION_SERVICE_PREFIX.getKey())
-=======
         || key.startsWith(Property.SSERV_PREFIX.getKey())
->>>>>>> 6d0b4768
         || key.startsWith(Property.MANAGER_PREFIX.getKey())
         || key.startsWith(Property.GC_PREFIX.getKey())
         || key.startsWith(Property.GENERAL_ARBITRARY_PROP_PREFIX.getKey())
