--- conflicted
+++ resolved
@@ -284,11 +284,8 @@
           + " or volume chooser.",
       "2.0.0"),
   GENERAL_CACHE_MANAGER_IMPL("general.block.cache.manager.class",
-      "org.apache.accumulo.core.file.blockfile.cache.lru.LruBlockCacheManager", PropertyType.STRING,
-      "Specifies the class name of the block cache factory implementation."
-          + " Alternative implementation is"
-          + " org.apache.accumulo.core.file.blockfile.cache.tinylfu.TinyLfuBlockCacheManager.",
-      "2.1.4"),
+      TinyLfuBlockCacheManager.class.getName(), PropertyType.STRING,
+      "Specifies the class name of the block cache factory implementation.", "2.1.4"),
   GENERAL_DELEGATION_TOKEN_LIFETIME("general.delegation.token.lifetime", "7d",
       PropertyType.TIMEDURATION,
       "The length of time that delegation tokens and secret keys are valid.", "1.7.0"),
@@ -520,18 +517,10 @@
       "Time to wait for clients to continue scans before closing a session.", "1.3.5"),
   TSERV_DEFAULT_BLOCKSIZE("tserver.default.blocksize", "1M", PropertyType.BYTES,
       "Specifies a default blocksize for the tserver caches.", "1.3.5"),
-<<<<<<< HEAD
+  @Deprecated(since = "2.1.4")
+  @ReplacedBy(property = Property.GENERAL_CACHE_MANAGER_IMPL)
   TSERV_CACHE_MANAGER_IMPL("tserver.cache.manager.class", TinyLfuBlockCacheManager.class.getName(),
       PropertyType.STRING, "Specifies the class name of the block cache factory implementation.",
-=======
-  @Deprecated(since = "2.1.4")
-  @ReplacedBy(property = Property.GENERAL_CACHE_MANAGER_IMPL)
-  TSERV_CACHE_MANAGER_IMPL("general.cache.manager.class",
-      "org.apache.accumulo.core.file.blockfile.cache.lru.LruBlockCacheManager", PropertyType.STRING,
-      "Specifies the class name of the block cache factory implementation."
-          + " Alternative implementation is"
-          + " org.apache.accumulo.core.file.blockfile.cache.tinylfu.TinyLfuBlockCacheManager.",
->>>>>>> 9e40a1e0
       "2.0.0"),
   TSERV_DATACACHE_SIZE("tserver.cache.data.size", "10%", PropertyType.MEMORY,
       "Specifies the size of the cache for RFile data blocks.", "1.3.5"),
