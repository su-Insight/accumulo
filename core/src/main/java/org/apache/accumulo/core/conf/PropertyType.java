/*
 * Licensed to the Apache Software Foundation (ASF) under one or more
 * contributor license agreements.  See the NOTICE file distributed with
 * this work for additional information regarding copyright ownership.
 * The ASF licenses this file to You under the Apache License, Version 2.0
 * (the "License"); you may not use this file except in compliance with
 * the License.  You may obtain a copy of the License at
 *
 *     http://www.apache.org/licenses/LICENSE-2.0
 *
 * Unless required by applicable law or agreed to in writing, software
 * distributed under the License is distributed on an "AS IS" BASIS,
 * WITHOUT WARRANTIES OR CONDITIONS OF ANY KIND, either express or implied.
 * See the License for the specific language governing permissions and
 * limitations under the License.
 */
package org.apache.accumulo.core.conf;

import static java.util.Objects.requireNonNull;

import java.util.Arrays;
import java.util.Objects;
import java.util.function.Function;
import java.util.function.Predicate;
import java.util.regex.Matcher;
import java.util.regex.Pattern;

import org.apache.accumulo.core.Constants;
import org.apache.accumulo.core.util.Pair;
import org.apache.commons.lang.math.IntRange;
import org.apache.hadoop.fs.Path;

import com.google.common.base.Preconditions;

/**
 * Types of {@link Property} values. Each type has a short name, a description, and a regex which
 * valid values match. All of these fields are optional.
 */
public enum PropertyType {
  PREFIX(null, x -> false, null),

  TIMEDURATION("duration", boundedUnits(0, Long.MAX_VALUE, true, "", "ms", "s", "m", "h", "d"),
      "A non-negative integer optionally followed by a unit of time (whitespace"
          + " disallowed), as in 30s.\n"
          + "If no unit of time is specified, seconds are assumed. Valid units"
          + " are 'ms', 's', 'm', 'h' for milliseconds, seconds," + " minutes, and" + " hours.\n"
          + "Examples of valid durations are '600', '30s', '45m', '30000ms'," + " '3d', and '1h'.\n"
          + "Examples of invalid durations are '1w', '1h30m', '1s 200ms', 'ms', '',"
          + " and 'a'.\nUnless otherwise stated, the max value for the duration"
          + " represented in milliseconds is " + Long.MAX_VALUE),

<<<<<<< HEAD
  BYTES("bytes", boundedUnits(0, Long.MAX_VALUE, false, "", "B", "K", "M", "G"),
      "A positive integer optionally followed by a unit of memory (whitespace disallowed).\n"
          + "If no unit is specified, bytes are assumed. Valid units are 'B', 'K', 'M' or 'G' for bytes, kilobytes, megabytes, gigabytes.\n"
          + "Examples of valid memories are '1024', '20B', '100K', '1500M', '2G', '20%'.\n"
          + "Examples of invalid memories are '1M500K', '1M 2K', '1MB', '1.5G', '1,024K', '', and 'a'.\n"
          + "Unless otherwise stated, the max value for the memory represented in bytes is "
          + Long.MAX_VALUE),

  MEMORY("memory", boundedUnits(0, Long.MAX_VALUE, false, "", "B", "K", "M", "G", "%"),
      "A positive integer optionally followed by a unit of memory or a percentage (whitespace disallowed).\n"
          + "If a percentage is specified, memory will be a percentage of the max memory allocated to a Java process (set by the JVM option -Xmx).\n"
          + "If no unit is specified, bytes are assumed. Valid units are 'B', 'K', 'M', 'G', '%' for bytes, kilobytes, megabytes, gigabytes, and percentage.\n"
          + "Examples of valid memories are '1024', '20B', '100K', '1500M', '2G', '20%'.\n"
          + "Examples of invalid memories are '1M500K', '1M 2K', '1MB', '1.5G', '1,024K', '', and 'a'.\n"
          + "Unless otherwise stated, the max value for the memory represented in bytes is "
=======
  MEMORY("memory", boundedUnits(0, Long.MAX_VALUE, false, "", "B", "K", "M", "G"),
      "A positive integer optionally followed by a unit of memory (whitespace"
          + " disallowed), as in 2G.\n"
          + "If no unit is specified, bytes are assumed. Valid units are 'B', 'K',"
          + " 'M', 'G', for bytes, kilobytes, megabytes, and gigabytes.\n"
          + "Examples of valid memories are '1024', '20B', '100K', '1500M', '2G'.\n"
          + "Examples of invalid memories are '1M500K', '1M 2K', '1MB', '1.5G',"
          + " '1,024K', '', and 'a'.\n"
          + "Unless otherwise stated, the max value for the memory represented in" + " bytes is "
>>>>>>> b8c19f83
          + Long.MAX_VALUE),

  HOSTLIST("host list",
      new Matches(
          "[\\w-]+(?:\\.[\\w-]+)*(?:\\:\\d{1,5})?(?:,[\\w-]+(?:\\.[\\w-]+)*(?:\\:\\d{1,5})?)*"),
      "A comma-separated list of hostnames or ip addresses, with optional port numbers.\n"
          + "Examples of valid host lists are"
          + " 'localhost:2000,www.example.com,10.10.1.1:500' and 'localhost'.\n"
          + "Examples of invalid host lists are '', ':1000', and 'localhost:80000'"),

  @SuppressWarnings("unchecked")
<<<<<<< HEAD
  PORT("port", or(new Bounds(1024, 65535), in(true, "0"), new PortRange("\\d{4,5}-\\d{4,5}")),
      "An positive integer in the range 1024-65535 (not already in use or specified elsewhere in the configuration),\n"
          + "zero to indicate any open ephemeral port, or a range of positive integers specified as M-N"),
=======
  PORT("port",
      Predicates.or(new Bounds(1024, 65535), in(true, "0"), new PortRange("\\d{4,5}-\\d{4,5}")),
      "An positive integer in the range 1024-65535 (not already in use or"
          + " specified elsewhere in the configuration),\n"
          + "zero to indicate any open ephemeral port, or a range of positive"
          + " integers specified as M-N"),
>>>>>>> b8c19f83

  COUNT("count", new Bounds(0, Integer.MAX_VALUE),
      "A non-negative integer in the range of 0-" + Integer.MAX_VALUE),

  FRACTION("fraction/percentage", new FractionPredicate(),
      "A floating point number that represents either a fraction or, if"
          + " suffixed with the '%' character, a percentage.\n"
          + "Examples of valid fractions/percentages are '10', '1000%', '0.05',"
          + " '5%', '0.2%', '0.0005'.\n"
          + "Examples of invalid fractions/percentages are '', '10 percent'," + " 'Hulk Hogan'"),

<<<<<<< HEAD
  PATH("path", x -> true,
      "A string that represents a filesystem path, which can be either relative or absolute to some directory. The filesystem depends on the property. The "
          + "following environment variables will be substituted: "
          + Constants.PATH_PROPERTY_ENV_VARS),

  ABSOLUTEPATH("absolute path",
      x -> x == null || x.trim().isEmpty() || new Path(x.trim()).isAbsolute(),
      "An absolute filesystem path. The filesystem depends on the property. This is the same as path, but enforces that its root is explicitly specified."),
=======
  PATH("path", Predicates.<String> alwaysTrue(),
      "A string that represents a filesystem path, which can be either relative"
          + " or absolute to some directory. The filesystem depends on the property."
          + " The following environment variables will be substituted: "
          + Constants.PATH_PROPERTY_ENV_VARS),

  ABSOLUTEPATH("absolute path", new Predicate<String>() {
    @Override
    public boolean apply(final String input) {
      return input == null || input.trim().isEmpty() || new Path(input.trim()).isAbsolute();
    }
  }, "An absolute filesystem path. The filesystem depends on the property."
      + " This is the same as path, but enforces that its root is explicitly" + " specified."),
>>>>>>> b8c19f83

  CLASSNAME("java class", new Matches("[\\w$.]*"),
      "A fully qualified java class name representing a class on the classpath.\n"
          + "An example is 'java.lang.String', rather than 'String'"),

  CLASSNAMELIST("java class list", new Matches("[\\w$.,]*"),
      "A list of fully qualified java class names representing classes on the classpath.\n"
          + "An example is 'java.lang.String', rather than 'String'"),

  DURABILITY("durability", in(true, null, "none", "log", "flush", "sync"),
      "One of 'none', 'log', 'flush' or 'sync'."),

<<<<<<< HEAD
  STRING("string", x -> true,
      "An arbitrary string of characters whose format is unspecified and interpreted based on the context of the property to which it applies."),
=======
  STRING("string", Predicates.<String> alwaysTrue(),
      "An arbitrary string of characters whose format is unspecified and"
          + " interpreted based on the context of the property to which it applies."),
>>>>>>> b8c19f83

  BOOLEAN("boolean", in(false, null, "true", "false"),
      "Has a value of either 'true' or 'false' (case-insensitive)"),

  URI("uri", x -> true, "A valid URI");

  private String shortname, format;
  // made this transient because findbugs was complaining
  private transient Predicate<String> predicate;

  private PropertyType(String shortname, Predicate<String> predicate, String formatDescription) {
    this.shortname = shortname;
    this.predicate = Objects.requireNonNull(predicate);
    this.format = formatDescription;
  }

  @Override
  public String toString() {
    return shortname;
  }

  /**
   * Gets the description of this type.
   *
   * @return description
   */
  String getFormatDescription() {
    return format;
  }

  /**
   * Checks if the given value is valid for this type.
   *
   * @return true if value is valid or null, or if this type has no regex
   */
  public boolean isValidFormat(String value) {
    Preconditions.checkState(predicate != null,
        "Predicate was null, maybe this enum was serialized????");
    return predicate.test(value);
  }

  @SuppressWarnings("unchecked")
  private static Predicate<String> or(final Predicate<String>... others) {
    return (x) -> Arrays.stream(others).anyMatch(y -> y.test(x));
  }

  private static Predicate<String> in(final boolean caseSensitive, final String... allowedSet) {
    if (caseSensitive) {
      return x -> Arrays.stream(allowedSet)
          .anyMatch(y -> (x == null && y == null) || (x != null && x.equals(y)));
    } else {
      Function<String,String> toLower = x -> x == null ? null : x.toLowerCase();
      return x -> Arrays.stream(allowedSet).map(toLower)
          .anyMatch(y -> (x == null && y == null) || (x != null && toLower.apply(x).equals(y)));
    }
  }

  private static Predicate<String> boundedUnits(final long lowerBound, final long upperBound,
      final boolean caseSensitive, final String... suffixes) {
    Predicate<String> suffixCheck = new HasSuffix(caseSensitive, suffixes);
    return x -> x == null
        || (suffixCheck.test(x) && new Bounds(lowerBound, upperBound).test(stripUnits.apply(x)));
  }

  private static final Pattern SUFFIX_REGEX = Pattern.compile("[^\\d]*$");
  private static final Function<String,String> stripUnits = x -> x == null ? null
      : SUFFIX_REGEX.matcher(x.trim()).replaceAll("");

  private static class HasSuffix implements Predicate<String> {

    private final Predicate<String> p;

    public HasSuffix(final boolean caseSensitive, final String... suffixes) {
      p = in(caseSensitive, suffixes);
    }

    @Override
    public boolean test(final String input) {
      requireNonNull(input);
      Matcher m = SUFFIX_REGEX.matcher(input);
      if (m.find()) {
        if (m.groupCount() != 0) {
          throw new AssertionError(m.groupCount());
        }
        return p.test(m.group());
      } else {
        return true;
      }
    }
  }

  private static class FractionPredicate implements Predicate<String> {
    @Override
    public boolean test(final String input) {
      if (input == null) {
        return true;
      }
      try {
        double d;
        if (input.length() > 0 && input.charAt(input.length() - 1) == '%') {
          d = Double.parseDouble(input.substring(0, input.length() - 1));
        } else {
          d = Double.parseDouble(input);
        }
        return d >= 0;
      } catch (NumberFormatException e) {
        return false;
      }
    }
  }

  private static class Bounds implements Predicate<String> {

    private final long lowerBound, upperBound;
    private final boolean lowerInclusive, upperInclusive;

    public Bounds(final long lowerBound, final long upperBound) {
      this(lowerBound, true, upperBound, true);
    }

    public Bounds(final long lowerBound, final boolean lowerInclusive, final long upperBound,
        final boolean upperInclusive) {
      this.lowerBound = lowerBound;
      this.lowerInclusive = lowerInclusive;
      this.upperBound = upperBound;
      this.upperInclusive = upperInclusive;
    }

    @Override
    public boolean test(final String input) {
      if (input == null) {
        return true;
      }
      long number;
      try {
        number = Long.parseLong(input);
      } catch (NumberFormatException e) {
        return false;
      }
      if (number < lowerBound || (!lowerInclusive && number == lowerBound)) {
        return false;
      }
      if (number > upperBound || (!upperInclusive && number == upperBound)) {
        return false;
      }
      return true;
    }

  }

  private static class Matches implements Predicate<String> {

    protected final Pattern pattern;

    public Matches(final String pattern) {
      this(pattern, Pattern.DOTALL);
    }

    public Matches(final String pattern, int flags) {
      this(Pattern.compile(requireNonNull(pattern), flags));
    }

    public Matches(final Pattern pattern) {
      requireNonNull(pattern);
      this.pattern = pattern;
    }

    @Override
    public boolean test(final String input) {
      // TODO when the input is null, it just means that the property wasn't set
      // we can add checks for not null for required properties with
      // Predicates.and(Predicates.notNull(), ...),
      // or we can stop assuming that null is always okay for a Matches predicate, and do that
      // explicitly with Predicates.or(Predicates.isNull(), ...)
      return input == null || pattern.matcher(input).matches();
    }

  }

  public static class PortRange extends Matches {

    private static final IntRange VALID_RANGE = new IntRange(1024, 65535);

    public PortRange(final String pattern) {
      super(pattern);
    }

    @Override
    public boolean test(final String input) {
      if (super.test(input)) {
        try {
          PortRange.parse(input);
          return true;
        } catch (IllegalArgumentException e) {
          return false;
        }
      } else {
        return false;
      }
    }

    public static Pair<Integer,Integer> parse(String portRange) {
      int idx = portRange.indexOf('-');
      if (idx != -1) {
        int low = Integer.parseInt(portRange.substring(0, idx));
        int high = Integer.parseInt(portRange.substring(idx + 1));
        if (!VALID_RANGE.containsInteger(low) || !VALID_RANGE.containsInteger(high)
            || !(low <= high)) {
          throw new IllegalArgumentException(
              "Invalid port range specified, only 1024 to 65535 supported.");
        }
        return new Pair<>(low, high);
      }
      throw new IllegalArgumentException(
          "Invalid port range specification, must use M-N notation.");
    }

  }

}<|MERGE_RESOLUTION|>--- conflicted
+++ resolved
@@ -49,7 +49,6 @@
           + " and 'a'.\nUnless otherwise stated, the max value for the duration"
           + " represented in milliseconds is " + Long.MAX_VALUE),
 
-<<<<<<< HEAD
   BYTES("bytes", boundedUnits(0, Long.MAX_VALUE, false, "", "B", "K", "M", "G"),
       "A positive integer optionally followed by a unit of memory (whitespace disallowed).\n"
           + "If no unit is specified, bytes are assumed. Valid units are 'B', 'K', 'M' or 'G' for bytes, kilobytes, megabytes, gigabytes.\n"
@@ -65,17 +64,6 @@
           + "Examples of valid memories are '1024', '20B', '100K', '1500M', '2G', '20%'.\n"
           + "Examples of invalid memories are '1M500K', '1M 2K', '1MB', '1.5G', '1,024K', '', and 'a'.\n"
           + "Unless otherwise stated, the max value for the memory represented in bytes is "
-=======
-  MEMORY("memory", boundedUnits(0, Long.MAX_VALUE, false, "", "B", "K", "M", "G"),
-      "A positive integer optionally followed by a unit of memory (whitespace"
-          + " disallowed), as in 2G.\n"
-          + "If no unit is specified, bytes are assumed. Valid units are 'B', 'K',"
-          + " 'M', 'G', for bytes, kilobytes, megabytes, and gigabytes.\n"
-          + "Examples of valid memories are '1024', '20B', '100K', '1500M', '2G'.\n"
-          + "Examples of invalid memories are '1M500K', '1M 2K', '1MB', '1.5G',"
-          + " '1,024K', '', and 'a'.\n"
-          + "Unless otherwise stated, the max value for the memory represented in" + " bytes is "
->>>>>>> b8c19f83
           + Long.MAX_VALUE),
 
   HOSTLIST("host list",
@@ -87,18 +75,9 @@
           + "Examples of invalid host lists are '', ':1000', and 'localhost:80000'"),
 
   @SuppressWarnings("unchecked")
-<<<<<<< HEAD
   PORT("port", or(new Bounds(1024, 65535), in(true, "0"), new PortRange("\\d{4,5}-\\d{4,5}")),
       "An positive integer in the range 1024-65535 (not already in use or specified elsewhere in the configuration),\n"
           + "zero to indicate any open ephemeral port, or a range of positive integers specified as M-N"),
-=======
-  PORT("port",
-      Predicates.or(new Bounds(1024, 65535), in(true, "0"), new PortRange("\\d{4,5}-\\d{4,5}")),
-      "An positive integer in the range 1024-65535 (not already in use or"
-          + " specified elsewhere in the configuration),\n"
-          + "zero to indicate any open ephemeral port, or a range of positive"
-          + " integers specified as M-N"),
->>>>>>> b8c19f83
 
   COUNT("count", new Bounds(0, Integer.MAX_VALUE),
       "A non-negative integer in the range of 0-" + Integer.MAX_VALUE),
@@ -110,7 +89,6 @@
           + " '5%', '0.2%', '0.0005'.\n"
           + "Examples of invalid fractions/percentages are '', '10 percent'," + " 'Hulk Hogan'"),
 
-<<<<<<< HEAD
   PATH("path", x -> true,
       "A string that represents a filesystem path, which can be either relative or absolute to some directory. The filesystem depends on the property. The "
           + "following environment variables will be substituted: "
@@ -119,21 +97,6 @@
   ABSOLUTEPATH("absolute path",
       x -> x == null || x.trim().isEmpty() || new Path(x.trim()).isAbsolute(),
       "An absolute filesystem path. The filesystem depends on the property. This is the same as path, but enforces that its root is explicitly specified."),
-=======
-  PATH("path", Predicates.<String> alwaysTrue(),
-      "A string that represents a filesystem path, which can be either relative"
-          + " or absolute to some directory. The filesystem depends on the property."
-          + " The following environment variables will be substituted: "
-          + Constants.PATH_PROPERTY_ENV_VARS),
-
-  ABSOLUTEPATH("absolute path", new Predicate<String>() {
-    @Override
-    public boolean apply(final String input) {
-      return input == null || input.trim().isEmpty() || new Path(input.trim()).isAbsolute();
-    }
-  }, "An absolute filesystem path. The filesystem depends on the property."
-      + " This is the same as path, but enforces that its root is explicitly" + " specified."),
->>>>>>> b8c19f83
 
   CLASSNAME("java class", new Matches("[\\w$.]*"),
       "A fully qualified java class name representing a class on the classpath.\n"
@@ -146,14 +109,8 @@
   DURABILITY("durability", in(true, null, "none", "log", "flush", "sync"),
       "One of 'none', 'log', 'flush' or 'sync'."),
 
-<<<<<<< HEAD
   STRING("string", x -> true,
       "An arbitrary string of characters whose format is unspecified and interpreted based on the context of the property to which it applies."),
-=======
-  STRING("string", Predicates.<String> alwaysTrue(),
-      "An arbitrary string of characters whose format is unspecified and"
-          + " interpreted based on the context of the property to which it applies."),
->>>>>>> b8c19f83
 
   BOOLEAN("boolean", in(false, null, "true", "false"),
       "Has a value of either 'true' or 'false' (case-insensitive)"),
