--- conflicted
+++ resolved
@@ -95,9 +95,7 @@
   5:string description
 }
 
-exception ThriftNotActiveServiceException {
-
-}
+exception ThriftNotActiveServiceException {}
 
 struct TDiskUsage {
   1:list<string> tables
@@ -111,10 +109,7 @@
   string getInstanceId()
   string getZooKeepers()
 
-<<<<<<< HEAD
   // deprecated for new bulkImport
-  list<string> bulkImportFiles(1:trace.TInfo tinfo, 8:security.TCredentials credentials, 3:i64 tid, 4:string tableId, 5:list<string> files, 6:string errorDir, 7:bool setTime) throws (1:ThriftSecurityException sec, 2:ThriftTableOperationException tope);
-=======
   list<string> bulkImportFiles(
     1:trace.TInfo tinfo
     8:security.TCredentials credentials
@@ -127,7 +122,6 @@
     1:ThriftSecurityException sec
     2:ThriftTableOperationException tope
   )
->>>>>>> d7fa411c
 
   // ensures that nobody is working on the transaction id above
   bool isActive(
@@ -218,22 +212,11 @@
   )
 
   // permissions-related methods
-<<<<<<< HEAD
-  bool hasSystemPermission(4:trace.TInfo tinfo, 5:security.TCredentials credentials, 2:string principal, 3:i8 sysPerm) throws (1:ThriftSecurityException sec)
-  bool hasTablePermission(5:trace.TInfo tinfo, 6:security.TCredentials credentials, 2:string principal, 3:string tableName, 4:i8 tblPerm) throws (1:ThriftSecurityException sec, 2:ThriftTableOperationException tope)
-  bool hasNamespacePermission(1:trace.TInfo tinfo, 2:security.TCredentials credentials, 3:string principal, 4:string ns, 5:i8 tblNspcPerm) throws (1:ThriftSecurityException sec, 2:ThriftTableOperationException tope)
-  void grantSystemPermission(4:trace.TInfo tinfo, 5:security.TCredentials credentials, 2:string principal, 3:i8 permission) throws (1:ThriftSecurityException sec)
-  void revokeSystemPermission(4:trace.TInfo tinfo, 5:security.TCredentials credentials, 2:string principal, 3:i8 permission) throws (1:ThriftSecurityException sec)
-  void grantTablePermission(5:trace.TInfo tinfo, 6:security.TCredentials credentials, 2:string principal, 3:string tableName, 4:i8 permission) throws (1:ThriftSecurityException sec, 2:ThriftTableOperationException tope)
-  void revokeTablePermission(5:trace.TInfo tinfo, 6:security.TCredentials credentials, 2:string principal, 3:string tableName, 4:i8 permission) throws (1:ThriftSecurityException sec, 2:ThriftTableOperationException tope)
-  void grantNamespacePermission(1:trace.TInfo tinfo, 2:security.TCredentials credentials, 3:string principal, 4:string ns, 5:i8 permission) throws (1:ThriftSecurityException sec, 2:ThriftTableOperationException tope)
-  void revokeNamespacePermission(1:trace.TInfo tinfo, 2:security.TCredentials credentials, 3:string principal, 4:string ns, 5:i8 permission) throws (1:ThriftSecurityException sec, 2:ThriftTableOperationException tope)
-=======
   bool hasSystemPermission(
     4:trace.TInfo tinfo
     5:security.TCredentials credentials
     2:string principal
-    3:byte sysPerm
+    3:i8 sysPerm
   ) throws (
     1:ThriftSecurityException sec
   )
@@ -243,7 +226,7 @@
     6:security.TCredentials credentials
     2:string principal
     3:string tableName
-    4:byte tblPerm
+    4:i8 tblPerm
   ) throws (
     1:ThriftSecurityException sec
     2:ThriftTableOperationException tope
@@ -254,7 +237,7 @@
     2:security.TCredentials credentials
     3:string principal
     4:string ns
-    5:byte tblNspcPerm
+    5:i8 tblNspcPerm
   ) throws (
     1:ThriftSecurityException sec
     2:ThriftTableOperationException tope
@@ -264,7 +247,7 @@
     4:trace.TInfo tinfo
     5:security.TCredentials credentials
     2:string principal
-    3:byte permission
+    3:i8 permission
   ) throws (
     1:ThriftSecurityException sec
   )
@@ -273,7 +256,7 @@
     4:trace.TInfo tinfo
     5:security.TCredentials credentials
     2:string principal
-    3:byte permission
+    3:i8 permission
   ) throws (
     1:ThriftSecurityException sec
   )
@@ -283,7 +266,7 @@
     6:security.TCredentials credentials
     2:string principal
     3:string tableName
-    4:byte permission
+    4:i8 permission
   ) throws (
     1:ThriftSecurityException sec
     2:ThriftTableOperationException tope
@@ -294,7 +277,7 @@
     6:security.TCredentials credentials
     2:string principal
     3:string tableName
-    4:byte permission
+    4:i8 permission
   ) throws (
     1:ThriftSecurityException sec
     2:ThriftTableOperationException tope
@@ -305,7 +288,7 @@
     2:security.TCredentials credentials
     3:string principal
     4:string ns
-    5:byte permission
+    5:i8 permission
   ) throws (
     1:ThriftSecurityException sec
     2:ThriftTableOperationException tope
@@ -316,12 +299,11 @@
     2:security.TCredentials credentials
     3:string principal
     4:string ns
-    5:byte permission
-  ) throws (
-    1:ThriftSecurityException sec
-    2:ThriftTableOperationException tope
-  )
->>>>>>> d7fa411c
+    5:i8 permission
+  ) throws (
+    1:ThriftSecurityException sec
+    2:ThriftTableOperationException tope
+  )
 
   // configuration methods
   map<string, string> getConfiguration(
