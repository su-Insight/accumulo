/*
* Licensed to the Apache Software Foundation (ASF) under one or more
* contributor license agreements.  See the NOTICE file distributed with
* this work for additional information regarding copyright ownership.
* The ASF licenses this file to You under the Apache License, Version 2.0
* (the "License"); you may not use this file except in compliance with
* the License.  You may obtain a copy of the License at
*
*     http://www.apache.org/licenses/LICENSE-2.0
*
* Unless required by applicable law or agreed to in writing, software
* distributed under the License is distributed on an "AS IS" BASIS,
* WITHOUT WARRANTIES OR CONDITIONS OF ANY KIND, either express or implied.
* See the License for the specific language governing permissions and
* limitations under the License.
*/
namespace java org.apache.accumulo.core.dataImpl.thrift
namespace cpp org.apache.accumulo.core.dataImpl.thrift

include "security.thrift"
include "client.thrift"

typedef i64 ScanID
typedef i64 UpdateID

struct TKey {
  1:binary row
  2:binary colFamily
  3:binary colQualifier
  4:binary colVisibility
  5:i64 timestamp
}

struct TColumn {
  1:binary columnFamily
  2:binary columnQualifier
  3:binary columnVisibility
}

struct TMutation {
  1:binary row
  2:binary data
  3:list<binary> values
  4:i32 entries
  5:optional list<string> sources
}

struct TKeyExtent {
  1:binary table
  2:binary endRow
  3:binary prevEndRow
}

struct TKeyValue {
  1:TKey key
  2:binary value
}

struct ScanResult {
  1:list<TKeyValue> results
  2:bool more
}

struct TRange {
  1:TKey start
  2:TKey stop
  3:bool startKeyInclusive
  4:bool stopKeyInclusive
  5:bool infiniteStartKey
  6:bool infiniteStopKey
}

typedef map<TKeyExtent, list<TRange>> ScanBatch

struct MultiScanResult {
  1:list<TKeyValue> results
  2:ScanBatch failures
  3:list<TKeyExtent> fullScans
  4:TKeyExtent partScan
  5:TKey partNextKey
  6:bool partNextKeyInclusive
  7:bool more
}

struct InitialScan {
  1:ScanID scanID
  2:ScanResult result
}

struct InitialMultiScan {
  1:ScanID scanID
  2:MultiScanResult result
}

struct IterInfo {
  1:i32 priority
  2:string className
  3:string iterName
}

struct TConstraintViolationSummary {
  1:string constrainClass
  2:i16 violationCode
  3:string violationDescription
  4:i64 numberOfViolatingMutations
}

struct UpdateErrors {
  1:map<TKeyExtent, i64> failedExtents
  2:list<TConstraintViolationSummary> violationSummaries
  3:map<TKeyExtent, client.SecurityErrorCode> authorizationFailures
}

enum TCMStatus {
  ACCEPTED
  REJECTED
  VIOLATED
  IGNORED
}

struct TCMResult {
  1:i64 cmid
  2:TCMStatus status
}

struct MapFileInfo {
  1:i64 estimatedSize
}

struct TCondition {
  1:binary cf
  2:binary cq
  3:binary cv
  4:i64 ts
  5:bool hasTimestamp
  6:binary val
  7:binary iterators
}

struct TConditionalMutation {
  1:list<TCondition> conditions
  2:TMutation mutation
  3:i64 id
}

struct TConditionalSession {
  1:i64 sessionId
  2:string tserverLock
  3:i64 ttl
}

<<<<<<< HEAD
struct TSummarizerConfiguration {
  1:string classname
  2:map<string, string> options
  3:string configId
}

struct TSummary {
   1:map<string, i64> summary
   2:TSummarizerConfiguration config
   3:i64 filesContaining
   4:i64 filesExceeding
   5:i64 filesLarge
}

struct TSummaries {
   1:bool finished
   2:i64 sessionId
   3:i64 totalFiles
   4:i64 deletedFiles
   5:list<TSummary> summaries
}

struct TRowRange {
  1:binary startRow
  2:binary endRow
}

struct TSummaryRequest {
  1:string tableId
  2:TRowRange bounds
  3:list<TSummarizerConfiguration> summarizers
  4:string summarizerPattern
}

typedef map<TKeyExtent,list<TConditionalMutation>> CMBatch
=======
typedef map<TKeyExtent, list<TConditionalMutation>> CMBatch
>>>>>>> d7fa411c

typedef map<TKeyExtent, list<TMutation>> UpdateBatch

typedef map<TKeyExtent, map<string, MapFileInfo>> TabletFiles<|MERGE_RESOLUTION|>--- conflicted
+++ resolved
@@ -149,7 +149,6 @@
   3:i64 ttl
 }
 
-<<<<<<< HEAD
 struct TSummarizerConfiguration {
   1:string classname
   2:map<string, string> options
@@ -157,19 +156,19 @@
 }
 
 struct TSummary {
-   1:map<string, i64> summary
-   2:TSummarizerConfiguration config
-   3:i64 filesContaining
-   4:i64 filesExceeding
-   5:i64 filesLarge
+  1:map<string, i64> summary
+  2:TSummarizerConfiguration config
+  3:i64 filesContaining
+  4:i64 filesExceeding
+  5:i64 filesLarge
 }
 
 struct TSummaries {
-   1:bool finished
-   2:i64 sessionId
-   3:i64 totalFiles
-   4:i64 deletedFiles
-   5:list<TSummary> summaries
+  1:bool finished
+  2:i64 sessionId
+  3:i64 totalFiles
+  4:i64 deletedFiles
+  5:list<TSummary> summaries
 }
 
 struct TRowRange {
@@ -184,10 +183,7 @@
   4:string summarizerPattern
 }
 
-typedef map<TKeyExtent,list<TConditionalMutation>> CMBatch
-=======
 typedef map<TKeyExtent, list<TConditionalMutation>> CMBatch
->>>>>>> d7fa411c
 
 typedef map<TKeyExtent, list<TMutation>> UpdateBatch
 
