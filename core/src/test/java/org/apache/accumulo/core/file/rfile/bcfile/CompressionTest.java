--- conflicted
+++ resolved
@@ -85,13 +85,8 @@
     for (final Algorithm al : Algorithm.values()) {
       if (isSupported.get(al) != null && isSupported.get(al)) {
 
-<<<<<<< HEAD
-        // first call to isSupported should be true
-        Assert.assertTrue(al + " is not supported, but should be", al.isSupported());
-=======
-        // first call to issupported should be true
-        assertTrue(al + " is not supported, but should be", al.isSupported());
->>>>>>> 851c2d13
+        // first call to isSupported should be true
+        assertTrue(al + " is not supported, but should be", al.isSupported());
 
         assertNotNull(al + " should have a non-null codec", al.getCodec());
 
@@ -125,13 +120,8 @@
     for (final Algorithm al : Algorithm.values()) {
       if (isSupported.get(al) != null && isSupported.get(al)) {
 
-<<<<<<< HEAD
-        // first call to isSupported should be true
-        Assert.assertTrue(al + " is not supported, but should be", al.isSupported());
-=======
-        // first call to issupported should be true
-        assertTrue(al + " is not supported, but should be", al.isSupported());
->>>>>>> 851c2d13
+        // first call to isSupported should be true
+        assertTrue(al + " is not supported, but should be", al.isSupported());
 
         final CompressionCodec codec = al.getCodec();
 
@@ -142,20 +132,9 @@
         ArrayList<Future<Boolean>> results = new ArrayList<>();
 
         for (int i = 0; i < 30; i++) {
-<<<<<<< HEAD
           results.add(service.submit(() -> {
-            Assert.assertNotNull(al + " should not be null", al.getCodec());
+            assertNotNull(al + " should not be null", al.getCodec());
             return true;
-=======
-          results.add(service.submit(new Callable<Boolean>() {
-
-            @Override
-            public Boolean call() throws Exception {
-              assertNotNull(al + " should not be null", al.getCodec());
-              return true;
-            }
-
->>>>>>> 851c2d13
           }));
         }
 
@@ -184,13 +163,8 @@
     for (final Algorithm al : Algorithm.values()) {
       if (isSupported.get(al) != null && isSupported.get(al)) {
 
-<<<<<<< HEAD
-        // first call to isSupported should be true
-        Assert.assertTrue(al + " is not supported, but should be", al.isSupported());
-=======
-        // first call to issupported should be true
-        assertTrue(al + " is not supported, but should be", al.isSupported());
->>>>>>> 851c2d13
+        // first call to isSupported should be true
+        assertTrue(al + " is not supported, but should be", al.isSupported());
 
         ExecutorService service = Executors.newFixedThreadPool(10);
 
@@ -198,20 +172,9 @@
 
         for (int i = 0; i < 30; i++) {
 
-<<<<<<< HEAD
           results.add(service.submit(() -> {
-            Assert.assertNotNull(al + " should have a non-null codec", al.getCodec());
+            assertNotNull(al + " should have a non-null codec", al.getCodec());
             return true;
-=======
-          results.add(service.submit(new Callable<Boolean>() {
-
-            @Override
-            public Boolean call() throws Exception {
-              assertNotNull(al + " should have a non-null codec", al.getCodec());
-              return true;
-            }
-
->>>>>>> 851c2d13
           }));
         }
 
@@ -236,13 +199,8 @@
     for (final Algorithm al : Algorithm.values()) {
       if (isSupported.get(al) != null && isSupported.get(al)) {
 
-<<<<<<< HEAD
-        // first call to isSupported should be true
-        Assert.assertTrue(al + " is not supported, but should be", al.isSupported());
-=======
-        // first call to issupported should be true
-        assertTrue(al + " is not supported, but should be", al.isSupported());
->>>>>>> 851c2d13
+        // first call to isSupported should be true
+        assertTrue(al + " is not supported, but should be", al.isSupported());
 
         ExecutorService service = Executors.newFixedThreadPool(20);
 
@@ -254,26 +212,12 @@
         final HashSet<Integer> testSet = new HashSet<>();
 
         for (int i = 0; i < 40; i++) {
-<<<<<<< HEAD
           list.add(() -> {
             CompressionCodec codec = al.getCodec();
-            Assert.assertNotNull(al + " resulted in a non-null codec", codec);
+            assertNotNull(al + " resulted in a non-null codec", codec);
             // add the identity hashcode to the set.
             synchronized (testSet) {
               testSet.add(System.identityHashCode(codec));
-=======
-          list.add(new Callable<Boolean>() {
-
-            @Override
-            public Boolean call() throws Exception {
-              CompressionCodec codec = al.getCodec();
-              assertNotNull(al + " resulted in a non-null codec", codec);
-              // add the identity hashcode to the set.
-              synchronized (testSet) {
-                testSet.add(System.identityHashCode(codec));
-              }
-              return true;
->>>>>>> 851c2d13
             }
             return true;
           });
