/*
 * Licensed to the Apache Software Foundation (ASF) under one or more
 * contributor license agreements.  See the NOTICE file distributed with
 * this work for additional information regarding copyright ownership.
 * The ASF licenses this file to You under the Apache License, Version 2.0
 * (the "License"); you may not use this file except in compliance with
 * the License.  You may obtain a copy of the License at
 *
 *     http://www.apache.org/licenses/LICENSE-2.0
 *
 * Unless required by applicable law or agreed to in writing, software
 * distributed under the License is distributed on an "AS IS" BASIS,
 * WITHOUT WARRANTIES OR CONDITIONS OF ANY KIND, either express or implied.
 * See the License for the specific language governing permissions and
 * limitations under the License.
 */
package org.apache.accumulo.core.iterators;

import static org.junit.Assert.assertEquals;
import static org.junit.Assert.assertTrue;

import java.io.IOException;
import java.util.TreeMap;

import org.apache.accumulo.core.client.IteratorSetting;
import org.apache.accumulo.core.data.Key;
import org.apache.accumulo.core.data.PartialKey;
import org.apache.accumulo.core.data.Range;
import org.apache.accumulo.core.data.Value;
import org.apache.accumulo.core.iterators.system.CountingIterator;
import org.apache.accumulo.core.util.LocalityGroupUtil;
import org.junit.Test;

public class FirstEntryInRowIteratorTest {

  private static long process(TreeMap<Key,Value> sourceMap, TreeMap<Key,Value> resultMap,
      Range range, IteratorSetting iteratorSetting) throws IOException {
    org.apache.accumulo.core.iterators.SortedMapIterator source = new SortedMapIterator(sourceMap);
    CountingIterator counter = new CountingIterator(source);
    FirstEntryInRowIterator feiri = new FirstEntryInRowIterator();
    IteratorEnvironment env = new DefaultIteratorEnvironment();

    feiri.init(counter, iteratorSetting.getOptions(), env);

<<<<<<< HEAD
    feiri.seek(range, LocalityGroupUtil.EMPTY_CF_SET, false);
=======
    feiri.seek(range, Collections.<ByteSequence>emptySet(), false);
>>>>>>> 0a9837f3
    while (feiri.hasTop()) {
      resultMap.put(feiri.getTopKey(), feiri.getTopValue());
      feiri.next();
    }
    return counter.getCount();
  }

  @Test
  public void test() throws IOException {
    TreeMap<Key,Value> sourceMap = new TreeMap<>();
    Value emptyValue = new Value("".getBytes());
    IteratorSetting iteratorSetting = new IteratorSetting(1, FirstEntryInRowIterator.class);
    FirstEntryInRowIterator.setNumScansBeforeSeek(iteratorSetting, 10);
    assertTrue(
        iteratorSetting.getOptions().containsKey(FirstEntryInRowIterator.NUM_SCANS_STRING_NAME));
    sourceMap.put(new Key("r1", "cf", "cq"), emptyValue);
    sourceMap.put(new Key("r2", "cf", "cq"), emptyValue);
    sourceMap.put(new Key("r3", "cf", "cq"), emptyValue);
    TreeMap<Key,Value> resultMap = new TreeMap<>();
    long numSourceEntries = sourceMap.size();
    long numNexts = process(sourceMap, resultMap, new Range(), iteratorSetting);
    assertEquals(numNexts, numSourceEntries);
    assertEquals(sourceMap.size(), resultMap.size());

    for (int i = 0; i < 20; i++) {
      sourceMap.put(new Key("r2", "cf", "cq" + i), emptyValue);
    }
    resultMap.clear();

    numNexts = process(sourceMap, resultMap,
        new Range(new Key("r1"), (new Key("r2")).followingKey(PartialKey.ROW)), iteratorSetting);
    assertEquals(numNexts, resultMap.size() + 10);
    assertEquals(resultMap.size(), 2);

    resultMap.clear();
    numNexts = process(sourceMap, resultMap, new Range(new Key("r1"), new Key("r2", "cf2")),
        iteratorSetting);
    assertEquals(numNexts, resultMap.size() + 10);
    assertEquals(resultMap.size(), 2);

    resultMap.clear();
    numNexts = process(sourceMap, resultMap, new Range(new Key("r1"), new Key("r4")),
        iteratorSetting);
    assertEquals(numNexts, resultMap.size() + 10);
    assertEquals(resultMap.size(), 3);
  }

}<|MERGE_RESOLUTION|>--- conflicted
+++ resolved
@@ -42,11 +42,7 @@
 
     feiri.init(counter, iteratorSetting.getOptions(), env);
 
-<<<<<<< HEAD
     feiri.seek(range, LocalityGroupUtil.EMPTY_CF_SET, false);
-=======
-    feiri.seek(range, Collections.<ByteSequence>emptySet(), false);
->>>>>>> 0a9837f3
     while (feiri.hasTop()) {
       resultMap.put(feiri.getTopKey(), feiri.getTopValue());
       feiri.next();
@@ -88,8 +84,8 @@
     assertEquals(resultMap.size(), 2);
 
     resultMap.clear();
-    numNexts = process(sourceMap, resultMap, new Range(new Key("r1"), new Key("r4")),
-        iteratorSetting);
+    numNexts =
+        process(sourceMap, resultMap, new Range(new Key("r1"), new Key("r4")), iteratorSetting);
     assertEquals(numNexts, resultMap.size() + 10);
     assertEquals(resultMap.size(), 3);
   }
