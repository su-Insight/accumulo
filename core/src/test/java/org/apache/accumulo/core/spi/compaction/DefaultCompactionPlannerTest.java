/*
 * Licensed to the Apache Software Foundation (ASF) under one
 * or more contributor license agreements.  See the NOTICE file
 * distributed with this work for additional information
 * regarding copyright ownership.  The ASF licenses this file
 * to you under the Apache License, Version 2.0 (the
 * "License"); you may not use this file except in compliance
 * with the License.  You may obtain a copy of the License at
 *
 *   https://www.apache.org/licenses/LICENSE-2.0
 *
 * Unless required by applicable law or agreed to in writing,
 * software distributed under the License is distributed on an
 * "AS IS" BASIS, WITHOUT WARRANTIES OR CONDITIONS OF ANY
 * KIND, either express or implied.  See the License for the
 * specific language governing permissions and limitations
 * under the License.
 */
package org.apache.accumulo.core.spi.compaction;

import static com.google.common.collect.MoreCollectors.onlyElement;
import static java.util.stream.Collectors.toSet;
import static org.junit.jupiter.api.Assertions.assertEquals;
import static org.junit.jupiter.api.Assertions.assertNotNull;
import static org.junit.jupiter.api.Assertions.assertThrows;
import static org.junit.jupiter.api.Assertions.assertTrue;

import java.net.URI;
import java.net.URISyntaxException;
import java.util.Collection;
import java.util.Collections;
import java.util.HashMap;
import java.util.HashSet;
import java.util.List;
import java.util.Map;
import java.util.Set;
import java.util.stream.IntStream;

import org.apache.accumulo.core.client.admin.compaction.CompactableFile;
import org.apache.accumulo.core.conf.ConfigurationCopy;
import org.apache.accumulo.core.conf.ConfigurationTypeHelper;
import org.apache.accumulo.core.conf.DefaultConfiguration;
import org.apache.accumulo.core.conf.Property;
import org.apache.accumulo.core.data.TableId;
import org.apache.accumulo.core.spi.common.ServiceEnvironment;
import org.apache.accumulo.core.spi.common.ServiceEnvironment.Configuration;
import org.apache.accumulo.core.spi.compaction.CompactionPlan.Builder;
import org.apache.accumulo.core.spi.compaction.CompactionPlanner.InitParameters;
<<<<<<< HEAD
import org.apache.accumulo.core.util.compaction.CompactionGroupIdImpl;
=======
import org.apache.accumulo.core.util.ConfigurationImpl;
import org.apache.accumulo.core.util.compaction.CompactionExecutorIdImpl;
>>>>>>> fe8db50b
import org.apache.accumulo.core.util.compaction.CompactionPlanImpl;
import org.apache.accumulo.core.util.compaction.CompactionPlannerInitParams;
import org.easymock.EasyMock;
import org.junit.jupiter.api.Test;

import com.google.gson.JsonParseException;

public class DefaultCompactionPlannerTest {

  private static <T> T getOnlyElement(Collection<T> c) {
    return c.stream().collect(onlyElement());
  }

  private static final Configuration defaultConf =
      new ConfigurationImpl(DefaultConfiguration.getInstance());
  private static final CompactionServiceId csid = CompactionServiceId.of("cs1");
  private static final String prefix = Property.COMPACTION_SERVICE_PREFIX.getKey();

  @Test
  public void testFindFilesToCompact() {

    testFFtC(createCFs("F4", "1M", "F5", "1M", "F6", "1M"),
        createCFs("F1", "100M", "F2", "100M", "F3", "100M", "F4", "1M", "F5", "1M", "F6", "1M"),
        2.0);

    testFFtC(createCFs("F1", "100M", "F2", "100M", "F3", "100M", "F4", "1M"), 2.0);

    testFFtC(
        createCFs("F1", "100M", "F2", "99M", "F3", "33M", "F4", "33M", "F5", "33M", "F6", "33M"),
        2.0);
    testFFtC(
        createCFs("F1", "100M", "F2", "99M", "F3", "33M", "F4", "33M", "F5", "33M", "F6", "33M"),
        3.0);

    testFFtC(createCFs("F3", "10M", "F4", "10M", "F5", "10M", "F6", "10M"),
        createCFs("F1", "50M", "F2", "49M", "F3", "10M", "F4", "10M", "F5", "10M", "F6", "10M"),
        2.0);

    testFFtC(createCFs("F3", "10M", "F4", "10M", "F5", "10M", "F6", "10M"),
        createCFs("F1", "50M", "F2", "49M", "F3", "10M", "F4", "10M", "F5", "10M", "F6", "10M"),
        3.0);

    testFFtC(createCFs("S1", "1M", "S2", "1M", "S3", "1M", "S4", "1M"),
        createCFs("B1", "100M", "B2", "100M", "B3", "100M", "B4", "100M", "M1", "10M", "M2", "10M",
            "M3", "10M", "M4", "10M", "S1", "1M", "S2", "1M", "S3", "1M", "S4", "1M"),
        3.0);
    testFFtC(createCFs("M1", "10M", "M2", "10M", "M3", "10M", "M4", "10M", "C1", "4M"),
        createCFs("B1", "100M", "B2", "100M", "B3", "100M", "B4", "100M", "M1", "10M", "M2", "10M",
            "M3", "10M", "M4", "10M", "C1", "4M"),
        3.0);
    testFFtC(createCFs("B1", "100M", "B2", "100M", "B3", "100M", "B4", "100M", "C2", "44M"),
        createCFs("B1", "100M", "B2", "100M", "B3", "100M", "B4", "100M", "C2", "44M"), 3.0);
    testFFtC(createCFs(), createCFs("C3", "444M"), 3.0);

    testFFtC(createCFs(), createCFs("A1", "17M", "S1", "11M", "S2", "11M", "S3", "11M"), 3.0);
    testFFtC(createCFs("A1", "16M", "S1", "11M", "S2", "11M", "S3", "11M"), 3.0);

    testFFtC(
        createCFs("A1", "1M", "A2", "1M", "A3", "1M", "A4", "1M", "A5", "3M", "A6", "3M", "A7",
            "5M", "A8", "5M"),
        createCFs("A1", "1M", "A2", "1M", "A3", "1M", "A4", "1M", "A5", "3M", "A6", "3M", "A7",
            "5M", "A8", "5M", "A9", "100M", "A10", "100M", "A11", "100M", "A12", "500M"),
        3.0);

    testFFtC(
        createCFs("F1", "100M", "F2", "99M", "F3", "33M", "F4", "33M", "F5", "33M", "F6", "33M"),
        3.0);

    testFFtC(createCFs("F3", "10M", "F4", "9M", "F5", "8M", "F6", "7M"),
        createCFs("F1", "12M", "F2", "11M", "F3", "10M", "F4", "9M", "F5", "8M", "F6", "7M"), 3.0,
        4);

    testFFtC(createCFs("F3", "4M", "F4", "8M", "F5", "9M", "F6", "10M"),
        createCFs("F1", "1M", "F2", "2M", "F3", "4M", "F4", "8M", "F5", "9M", "F6", "10M"), 3.0, 4);

    testFFtC(createCFs(),
        createCFs("F1", "1M", "F2", "2M", "F3", "4M", "F4", "8M", "F5", "16M", "F6", "32M"), 3.0,
        4);

    testFFtC(createCFs(), createCFs("F1", "200M", "F2", "200M", "F3", "200M", "F4", "200M", "F5",
        "200M", "F6", "200M"), 3.0, 4, 100_000_000L);

    testFFtC(createCFs("F2", "2M", "F3", "30M", "F4", "30M", "F5", "30M"),
        createCFs("F1", "1M", "F2", "2M", "F3", "30M", "F4", "30M", "F5", "30M", "F6", "30M"), 3.0,
        4, 100_000_000L);

    testFFtC(createCFs("F1", "1M", "F2", "2M", "F3", "30M", "F4", "30M", "F5", "30M"),
        createCFs("F1", "1M", "F2", "2M", "F3", "30M", "F4", "30M", "F5", "30M", "F6", "30M"), 3.0,
        8, 100_000_000L);

    testFFtC(createCFs("F1", "1M", "F2", "2M", "F3", "30M", "F4", "30M", "F5", "30M", "F6", "30M"),
        createCFs("F1", "1M", "F2", "2M", "F3", "30M", "F4", "30M", "F5", "30M", "F6", "30M"), 3.0,
        8, 200_000_000L);

  }

  @Test
  public void testRunningCompaction() throws Exception {
    String executors = "[{'name':'small','type': 'internal','maxSize':'32M','numThreads':1},"
        + "{'name':'medium','type': 'internal','maxSize':'128M','numThreads':2},"
        + "{'name':'large','type': 'internal','maxSize':'512M','numThreads':3},"
        + "{'name':'huge','type': 'internal','numThreads':4}]";

    var planner = createPlanner(defaultConf, executors);

    var all = createCFs("F1", "3M", "F2", "3M", "F3", "11M", "F4", "12M", "F5", "13M");
    var candidates = createCFs("F3", "11M", "F4", "12M", "F5", "13M");
    var compacting =
        Set.of(createJob(CompactionKind.SYSTEM, all, createCFs("F1", "3M", "F2", "3M")));
    var params = createPlanningParams(all, candidates, compacting, 2, CompactionKind.SYSTEM);
    var plan = planner.makePlan(params);

    // The result of the running compaction could be included in a future compaction, so the planner
    // should wait.
    assertTrue(plan.getJobs().isEmpty());

    all = createCFs("F1", "30M", "F2", "30M", "F3", "11M", "F4", "12M", "F5", "13M");
    candidates = createCFs("F3", "11M", "F4", "12M", "F5", "13M");
    compacting = Set.of(createJob(CompactionKind.SYSTEM, all, createCFs("F1", "30M", "F2", "30M")));
    params = createPlanningParams(all, candidates, compacting, 2, CompactionKind.SYSTEM);
    plan = planner.makePlan(params);

    // The result of the running compaction would not be included in future compactions, so the
    // planner should compact.
    var job = getOnlyElement(plan.getJobs());
    assertEquals(candidates, job.getFiles());
<<<<<<< HEAD
    assertEquals(CompactionGroupIdImpl.groupId("medium"), job.getGroup());
=======
    assertEquals(CompactionExecutorIdImpl.internalId(csid, "medium"), job.getExecutor());
>>>>>>> fe8db50b
  }

  @Test
  public void testUserCompaction() throws Exception {
    ConfigurationCopy aconf = new ConfigurationCopy(DefaultConfiguration.getInstance());
    aconf.set(prefix + "cs1.planner.opts.maxOpen", "15");
    ConfigurationImpl config = new ConfigurationImpl(aconf);

    String executors = "[{'name':'small','type': 'internal','maxSize':'32M','numThreads':1},"
        + "{'name':'medium','type': 'internal','maxSize':'128M','numThreads':2},"
        + "{'name':'large','type': 'internal','maxSize':'512M','numThreads':3},"
        + "{'name':'huge','type': 'internal','numThreads':4}]";

    var planner = createPlanner(config, executors);
    var all = createCFs("F1", "3M", "F2", "3M", "F3", "11M", "F4", "12M", "F5", "13M");
    var candidates = createCFs("F3", "11M", "F4", "12M", "F5", "13M");
    var compacting =
        Set.of(createJob(CompactionKind.SYSTEM, all, createCFs("F1", "3M", "F2", "3M")));
    var params = createPlanningParams(all, candidates, compacting, 2, CompactionKind.USER);
    var plan = planner.makePlan(params);

    // a running non-user compaction should not prevent a user compaction
    var job = getOnlyElement(plan.getJobs());
    assertEquals(candidates, job.getFiles());
<<<<<<< HEAD
    assertEquals(CompactionGroupIdImpl.groupId("medium"), job.getGroup());
=======
    assertEquals(CompactionExecutorIdImpl.internalId(csid, "medium"), job.getExecutor());
>>>>>>> fe8db50b

    // should only run one user compaction at a time
    compacting = Set.of(createJob(CompactionKind.USER, all, createCFs("F1", "3M", "F2", "3M")));
    params = createPlanningParams(all, candidates, compacting, 2, CompactionKind.USER);
    plan = planner.makePlan(params);
    assertTrue(plan.getJobs().isEmpty());

    // 17 files that do not meet the compaction ratio, when max files to compact is 15 should do 3
    // files then 15
    all = createCFs("F1", "1M", "F2", "2M", "F3", "4M", "F4", "8M", "F5", "16M", "F6", "32M", "F7",
        "64M", "F8", "128M", "F9", "256M", "FA", "512M", "FB", "1G", "FC", "2G", "FD", "4G", "FE",
        "8G", "FF", "16G", "FG", "32G", "FH", "64G");
    compacting = Set.of();
    params = createPlanningParams(all, all, compacting, 2, CompactionKind.USER);
    plan = planner.makePlan(params);
    job = getOnlyElement(plan.getJobs());
    assertEquals(createCFs("F1", "1M", "F2", "2M", "F3", "4M"), job.getFiles());
<<<<<<< HEAD
    assertEquals(CompactionGroupIdImpl.groupId("small"), job.getGroup());
=======
    assertEquals(CompactionExecutorIdImpl.internalId(csid, "small"), job.getExecutor());
>>>>>>> fe8db50b

    // should compact all 15
    all = createCFs("FI", "7M", "F4", "8M", "F5", "16M", "F6", "32M", "F7", "64M", "F8", "128M",
        "F9", "256M", "FA", "512M", "FB", "1G", "FC", "2G", "FD", "4G", "FE", "8G", "FF", "16G",
        "FG", "32G", "FH", "64G");
    params = createPlanningParams(all, all, compacting, 2, CompactionKind.USER);
    plan = planner.makePlan(params);
    job = getOnlyElement(plan.getJobs());
    assertEquals(all, job.getFiles());
<<<<<<< HEAD
    assertEquals(CompactionGroupIdImpl.groupId("huge"), job.getGroup());
=======
    assertEquals(CompactionExecutorIdImpl.internalId(csid, "huge"), job.getExecutor());
>>>>>>> fe8db50b

    // For user compaction, can compact a subset that meets the compaction ratio if there is also a
    // larger set of files that meets the compaction ratio
    all = createCFs("F1", "3M", "F2", "4M", "F3", "5M", "F4", "6M", "F5", "50M", "F6", "51M", "F7",
        "52M");
    params = createPlanningParams(all, all, compacting, 2, CompactionKind.USER);
    plan = planner.makePlan(params);
    job = getOnlyElement(plan.getJobs());
    assertEquals(createCFs("F1", "3M", "F2", "4M", "F3", "5M", "F4", "6M"), job.getFiles());
<<<<<<< HEAD
    assertEquals(CompactionGroupIdImpl.groupId("small"), job.getGroup());
=======
    assertEquals(CompactionExecutorIdImpl.internalId(csid, "small"), job.getExecutor());
>>>>>>> fe8db50b

    // There is a subset of small files that meets the compaction ratio, but the larger set does not
    // so compact everything to avoid doing more than logarithmic work
    all = createCFs("F1", "3M", "F2", "4M", "F3", "5M", "F4", "6M", "F5", "50M");
    params = createPlanningParams(all, all, compacting, 2, CompactionKind.USER);
    plan = planner.makePlan(params);
    job = getOnlyElement(plan.getJobs());
    assertEquals(all, job.getFiles());
<<<<<<< HEAD
    assertEquals(CompactionGroupIdImpl.groupId("medium"), job.getGroup());
=======
    assertEquals(CompactionExecutorIdImpl.internalId(csid, "medium"), job.getExecutor());
>>>>>>> fe8db50b

  }

  @Test
  public void testMaxSize() throws Exception {
    String executors = "[{'name':'small','type': 'internal','maxSize':'32M','numThreads':1},"
        + "{'name':'medium','type': 'internal','maxSize':'128M','numThreads':2},"
        + "{'name':'large','type': 'internal','maxSize':'512M','numThreads':3}]";

    var planner = createPlanner(defaultConf, executors);
    var all = createCFs("F1", "128M", "F2", "129M", "F3", "130M", "F4", "131M", "F5", "132M");
    var params = createPlanningParams(all, all, Set.of(), 2, CompactionKind.SYSTEM);
    var plan = planner.makePlan(params);

    // should only compact files less than max size
    var job = getOnlyElement(plan.getJobs());
    assertEquals(createCFs("F1", "128M", "F2", "129M", "F3", "130M"), job.getFiles());
<<<<<<< HEAD
    assertEquals(CompactionGroupIdImpl.groupId("large"), job.getGroup());
=======
    assertEquals(CompactionExecutorIdImpl.internalId(csid, "large"), job.getExecutor());
>>>>>>> fe8db50b

    // user compaction can exceed the max size
    params = createPlanningParams(all, all, Set.of(), 2, CompactionKind.USER);
    plan = planner.makePlan(params);
    job = getOnlyElement(plan.getJobs());
    assertEquals(all, job.getFiles());
<<<<<<< HEAD
    assertEquals(CompactionGroupIdImpl.groupId("large"), job.getGroup());
=======
    assertEquals(CompactionExecutorIdImpl.internalId(csid, "large"), job.getExecutor());
>>>>>>> fe8db50b
  }

  @Test
  public void testMultipleCompactions() {
    // This test validates that when a tablet has many files that multiple compaction jobs can be
    // issued at the same time.
    String executors = "[{'name':'small','type': 'internal','maxSize':'32M','numThreads':1},"
        + "{'name':'medium','type': 'internal','maxSize':'128M','numThreads':2},"
        + "{'name':'large','type': 'internal','maxSize':'512M','numThreads':3}]";

    for (var kind : List.of(CompactionKind.USER, CompactionKind.SYSTEM)) {
      var planner = createPlanner(defaultConf, executors);
      var all = IntStream.range(0, 990).mapToObj(i -> createCF("F" + i, 1000)).collect(toSet());
      // simulate 10 larger files, these should not compact at the same time as the smaller files.
      // Its more optimal to wait for all of the smaller files to compact and them compact the
      // output of compacting the smaller files with the larger files.
      IntStream.range(990, 1000).mapToObj(i -> createCF("C" + i, 20000)).forEach(all::add);
      var params = createPlanningParams(all, all, Set.of(), 2, kind);
      var plan = planner.makePlan(params);

      // There are 990 smaller files to compact. Should produce 66 jobs of 15 smaller files each.
      assertEquals(66, plan.getJobs().size());
      Set<CompactableFile> filesSeen = new HashSet<>();
      plan.getJobs().forEach(job -> {
        assertEquals(15, job.getFiles().size());
        assertEquals(kind, job.getKind());
<<<<<<< HEAD
        assertEquals(CompactionGroupIdImpl.groupId("small"), job.getGroup());
=======
        assertEquals(CompactionExecutorIdImpl.internalId(csid, "small"), job.getExecutor());
>>>>>>> fe8db50b
        // ensure the files across all of the jobs are disjoint
        job.getFiles().forEach(cf -> assertTrue(filesSeen.add(cf)));
      });

      // Ensure all of the smaller files are scheduled for compaction. Should not see any of the
      // larger files.
      assertEquals(IntStream.range(0, 990).mapToObj(i -> createCF("F" + i, 1000)).collect(toSet()),
          filesSeen);
    }
  }

  @Test
  public void testMultipleCompactionsAndLargeCompactionRatio() {

    String executors = "[{'name':'small','type': 'internal','maxSize':'32M','numThreads':1},"
        + "{'name':'medium','type': 'internal','maxSize':'128M','numThreads':2},"
        + "{'name':'large','type': 'internal','maxSize':'512M','numThreads':3}]";
    var planner = createPlanner(defaultConf, executors);
    var all = IntStream.range(0, 65).mapToObj(i -> createCF("F" + i, i + 1)).collect(toSet());
    // This compaction ratio would not cause a system compaction, how a user compaction must compact
    // all of the files so it should generate some compactions.
    var params = createPlanningParams(all, all, Set.of(), 100, CompactionKind.USER);
    var plan = planner.makePlan(params);

    assertEquals(3, plan.getJobs().size());

    var iterator = plan.getJobs().iterator();
    var job1 = iterator.next();
    var job2 = iterator.next();
    var job3 = iterator.next();
    assertTrue(Collections.disjoint(job1.getFiles(), job2.getFiles()));
    assertTrue(Collections.disjoint(job1.getFiles(), job3.getFiles()));
    assertTrue(Collections.disjoint(job2.getFiles(), job3.getFiles()));

    for (var job : plan.getJobs()) {
      assertEquals(15, job.getFiles().size());
      assertEquals(CompactionKind.USER, job.getKind());
      assertTrue(all.containsAll(job.getFiles()));
      // Should select three sets of files that are from the smallest 45 files.
      assertTrue(job.getFiles().stream().mapToLong(CompactableFile::getEstimatedSize).sum()
          <= IntStream.range(1, 46).sum());
    }
  }

  @Test
  public void testMultipleCompactionsAndRunningCompactions() {
    // This test validates that when a tablet has many files that multiple compaction jobs can be
    // issued at the same time even if there are running compaction as long everything meets the
    // compaction ratio.
    String executors = "[{'name':'small','type': 'internal','maxSize':'32M','numThreads':1},"
        + "{'name':'medium','type': 'internal','maxSize':'128M','numThreads':2},"
        + "{'name':'large','type': 'internal','maxSize':'512M','numThreads':3}]";
    for (var kind : List.of(CompactionKind.USER, CompactionKind.SYSTEM)) {
      var planner = createPlanner(defaultConf, executors);
      var all = IntStream.range(0, 990).mapToObj(i -> createCF("F" + i, 1000)).collect(toSet());
      // simulate 10 larger files, these should not compact at the same time as the smaller files.
      // Its more optimal to wait for all of the smaller files to compact and them compact the
      // output of compacting the smaller files with the larger files.
      IntStream.range(990, 1000).mapToObj(i -> createCF("C" + i, 20000)).forEach(all::add);
      // 30 files are compacting, so they will not be in the candidate set.
      var candidates =
          IntStream.range(30, 990).mapToObj(i -> createCF("F" + i, 1000)).collect(toSet());
      // create two jobs covering the first 30 files
      var job1 = createJob(kind, all,
          IntStream.range(0, 15).mapToObj(i -> createCF("F" + i, 1000)).collect(toSet()));
      var job2 = createJob(kind, all,
          IntStream.range(15, 30).mapToObj(i -> createCF("F" + i, 1000)).collect(toSet()));
      var params = createPlanningParams(all, candidates, Set.of(job1, job2), 2, kind);
      var plan = planner.makePlan(params);

      // There are 990 smaller files to compact. Should produce 66 jobs of 15 smaller files each.
      assertEquals(64, plan.getJobs().size());
      Set<CompactableFile> filesSeen = new HashSet<>();
      plan.getJobs().forEach(job -> {
        assertEquals(15, job.getFiles().size());
        assertEquals(kind, job.getKind());
<<<<<<< HEAD
        assertEquals(CompactionGroupIdImpl.groupId("small"), job.getGroup());
=======
        assertEquals(CompactionExecutorIdImpl.internalId(csid, "small"), job.getExecutor());
>>>>>>> fe8db50b
        // ensure the files across all of the jobs are disjoint
        job.getFiles().forEach(cf -> assertTrue(filesSeen.add(cf)));
      });

      // Ensure all of the smaller files are scheduled for compaction. Should not see any of the
      // larger files.
      assertEquals(IntStream.range(30, 990).mapToObj(i -> createCF("F" + i, 1000)).collect(toSet()),
          filesSeen);
    }
  }

  @Test
  public void testUserCompactionDoesNotWaitOnSystemCompaction() {
<<<<<<< HEAD
    // this test ensures user compactions do not wait on system compactions to complete
    var planner = createPlanner(true);
=======
    // this test ensure user compactions do not wait on system compactions to complete

    String executors = "[{'name':'small','type': 'internal','maxSize':'32M','numThreads':1},"
        + "{'name':'medium','type': 'internal','maxSize':'128M','numThreads':2},"
        + "{'name':'large','type': 'internal','maxSize':'512M','numThreads':3}]";
    var planner = createPlanner(defaultConf, executors);
>>>>>>> fe8db50b
    var all = createCFs("F1", "1M", "F2", "1M", "F3", "1M", "F4", "3M", "F5", "3M", "F6", "3M",
        "F7", "20M");
    var candidates = createCFs("F4", "3M", "F5", "3M", "F6", "3M", "F7", "20M");
    var compacting = Set
        .of(createJob(CompactionKind.SYSTEM, all, createCFs("F1", "1M", "F2", "1M", "F3", "1M")));
    var params = createPlanningParams(all, candidates, compacting, 2, CompactionKind.SYSTEM);
    var plan = planner.makePlan(params);
    // The planning of the system compaction should find its most optimal to wait on the running
    // system compaction and emit zero jobs.
    assertEquals(0, plan.getJobs().size());

    params = createPlanningParams(all, candidates, compacting, 2, CompactionKind.USER);
    plan = planner.makePlan(params);
    // The planning of user compaction should not take the running system compaction into
    // consideration and should create a compaction job.
    assertEquals(1, plan.getJobs().size());
    assertEquals(createCFs("F4", "3M", "F5", "3M", "F6", "3M", "F7", "20M"),
        getOnlyElement(plan.getJobs()).getFiles());

    // Reverse the situation and turn the running compaction into a user compaction
    compacting =
        Set.of(createJob(CompactionKind.USER, all, createCFs("F1", "1M", "F2", "1M", "F3", "1M")));
    params = createPlanningParams(all, candidates, compacting, 2, CompactionKind.SYSTEM);
    plan = planner.makePlan(params);
    // The planning of a system compaction should not take the running user compaction into account
    // and should emit a job
    assertEquals(1, plan.getJobs().size());
    assertEquals(createCFs("F4", "3M", "F5", "3M", "F6", "3M"),
        getOnlyElement(plan.getJobs()).getFiles());

    params = createPlanningParams(all, candidates, compacting, 2, CompactionKind.USER);
    plan = planner.makePlan(params);
    // The planning of the user compaction should decide the most optimal thing to do is to wait on
    // the running user compaction and should not emit any jobs.
    assertEquals(0, plan.getJobs().size());
  }

  @Test
  public void testQueueCreation() {
    DefaultCompactionPlanner planner = new DefaultCompactionPlanner();

<<<<<<< HEAD
    String groups = "[{\"name\": \"small\", \"maxSize\":\"32M\"},{\"name\":\"midsize\"}]";
    planner.init(getInitParams(senv, groups));
=======
    String queues = "[{\"name\": \"small\", \"maxSize\":\"32M\"},{\"name\":\"midsize\"}]";
    planner.init(getInitParamQueues(defaultConf, queues));
>>>>>>> fe8db50b

    var all = createCFs("F1", "1M", "F2", "1M", "F3", "1M", "F4", "1M");
    var params = createPlanningParams(all, all, Set.of(), 2, CompactionKind.SYSTEM);
    var plan = planner.makePlan(params);

    var job = getOnlyElement(plan.getJobs());
    assertEquals(all, job.getFiles());
    assertEquals(CompactionGroupIdImpl.groupId("small"), job.getGroup());

    all = createCFs("F1", "100M", "F2", "100M", "F3", "100M", "F4", "100M");
    params = createPlanningParams(all, all, Set.of(), 2, CompactionKind.SYSTEM);
    plan = planner.makePlan(params);

    job = getOnlyElement(plan.getJobs());
    assertEquals(all, job.getFiles());
    assertEquals(CompactionGroupIdImpl.groupId("midsize"), job.getGroup());
  }

  /**
   * Tests that additional fields in the JSON objects cause errors to be thrown.
   */
  @Test
  public void testErrorAdditionalConfigFields() {
    DefaultCompactionPlanner QueuePlanner = new DefaultCompactionPlanner();

    String groups =
        "[{\"name\":\"smallQueue\", \"maxSize\":\"32M\"}, {\"name\":\"largeQueue\", \"type\":\"internal\", \"foo\":\"bar\", \"queue\":\"broken\"}]";

<<<<<<< HEAD
    final InitParameters params = getInitParams(senv, groups);
    assertNotNull(params);
    var e = assertThrows(JsonParseException.class, () -> QueuePlanner.init(params),
        "Failed to throw error");
    assertTrue(e.getMessage().contains("[type, foo, queue]"),
        "Error message didn't contain '[type, foo, queue]'");
=======
    final InitParameters queueParams = getInitParamQueues(defaultConf, queues);
    assertNotNull(queueParams);
    var e = assertThrows(JsonParseException.class, () -> QueuePlanner.init(queueParams),
        "Failed to throw error");
    assertTrue(e.getMessage().contains("[type, foo, queue]"),
        "Error message didn't contain '[type, foo, queue]'");

    String executors = "[{'name':'small','type': 'internal','maxSize':'32M','numThreads':1},"
        + "{'name':'medium','type': 'internal','maxSize':'128M','numThreads':2, 'foo':'bar'},"
        + "{'name':'large','type': 'internal','numThreads':1, 'unexpectedField':'foo'}]";

    final InitParameters execParams = getInitParams(defaultConf, executors);
    assertNotNull(execParams);

    DefaultCompactionPlanner ExecPlanner = new DefaultCompactionPlanner();
    var err = assertThrows(JsonParseException.class, () -> ExecPlanner.init(execParams),
        "Failed to throw error");
    assertTrue(err.getMessage().contains("Invalid fields: [foo]"),
        "Error message didn't contain '[foo]'");
  }

  /**
   * Tests internal type executor with no numThreads set throws error
   */
  @Test
  public void testErrorInternalTypeNoNumThreads() {
    DefaultCompactionPlanner planner = new DefaultCompactionPlanner();
    String executors = "[{'name':'small','type':'internal','maxSize':'32M'},"
        + "{'name':'medium','type':'internal','maxSize':'128M','numThreads':2},"
        + "{'name':'large','type':'internal','maxSize':'512M','numThreads':3}]";

    var e = assertThrows(NullPointerException.class,
        () -> planner.init(getInitParams(defaultConf, executors)), "Failed to throw error");
    assertTrue(e.getMessage().contains("numThreads"), "Error message didn't contain numThreads");
  }

  /**
   * Test external type executor with numThreads set throws error.
   */
  @Test
  public void testErrorExternalTypeNumThreads() {
    DefaultCompactionPlanner planner = new DefaultCompactionPlanner();
    String executors = "[{'name':'small','type':'internal','maxSize':'32M', 'numThreads':1},"
        + "{'name':'medium','type':'internal','maxSize':'128M','numThreads':2},"
        + "{'name':'large','type':'external','maxSize':'512M','numThreads':3}]";

    var e = assertThrows(IllegalArgumentException.class,
        () -> planner.init(getInitParams(defaultConf, executors)), "Failed to throw error");
    assertTrue(e.getMessage().contains("numThreads"), "Error message didn't contain numThreads");
  }

  /**
   * Tests external type executor missing group throws error
   */
  @Test
  public void testErrorExternalNoQueue() {
    DefaultCompactionPlanner planner = new DefaultCompactionPlanner();
    String executors = "[{'name':'small','type':'internal','maxSize':'32M', 'numThreads':1},"
        + "{'name':'medium','type':'internal','maxSize':'128M','numThreads':2},"
        + "{'name':'large','type':'external','maxSize':'512M'}]";

    var e = assertThrows(NullPointerException.class,
        () -> planner.init(getInitParams(defaultConf, executors)), "Failed to throw error");
    assertTrue(e.getMessage().contains("group"), "Error message didn't contain group");
>>>>>>> fe8db50b
  }

  /**
   * Tests group with missing name throws error
   */
  @Test
  public void testErrorGroupNoName() {
    DefaultCompactionPlanner planner = new DefaultCompactionPlanner();
<<<<<<< HEAD
    Configuration conf = EasyMock.createMock(Configuration.class);
    EasyMock.expect(conf.isSet(EasyMock.anyString())).andReturn(false).anyTimes();

    ServiceEnvironment senv = EasyMock.createMock(ServiceEnvironment.class);
    EasyMock.expect(senv.getConfiguration()).andReturn(conf).anyTimes();
    EasyMock.replay(conf, senv);

    String groups = "[{\"name\":\"smallQueue\", \"maxSize\":\"32M\"}, {\"maxSize\":\"120M\"}]";

    final InitParameters params = getInitParams(senv, groups);
=======
    String queues = "[{\"name\":\"smallQueue\", \"maxSize\":\"32M\"}, {\"maxSize\":\"120M\"}]";

    final InitParameters params = getInitParamQueues(defaultConf, queues);
>>>>>>> fe8db50b
    assertNotNull(params);

    var e = assertThrows(NullPointerException.class, () -> planner.init(params),
        "Failed to throw error");
    assertEquals(e.getMessage(), "'name' must be specified", "Error message didn't contain 'name'");
  }

  /**
   * Tests not having groups throws errors
   */
  @Test
  public void testErrorNoGroups() {
    DefaultCompactionPlanner planner = new DefaultCompactionPlanner();
<<<<<<< HEAD
    Configuration conf = EasyMock.createMock(Configuration.class);
    EasyMock.expect(conf.isSet(EasyMock.anyString())).andReturn(false).anyTimes();

    ServiceEnvironment senv = EasyMock.createMock(ServiceEnvironment.class);
    EasyMock.expect(senv.getConfiguration()).andReturn(conf).anyTimes();
    EasyMock.replay(conf, senv);

    var groupParams = getInitParams(senv, "");
    assertNotNull(groupParams);
=======
    var execParams = getInitParams(defaultConf, "");
    assertNotNull(execParams);
>>>>>>> fe8db50b

    var e = assertThrows(IllegalStateException.class, () -> planner.init(groupParams),
        "Failed to throw error");
<<<<<<< HEAD
    assertEquals("No defined compaction groups for this planner", e.getMessage(),
=======
    assertEquals("No defined executors or queues for this planner", e.getMessage(),
        "Error message was not equal");

    var params = getInitParamQueues(defaultConf, "");
    assertNotNull(params);

    var e2 = assertThrows(IllegalStateException.class, () -> planner.init(params),
        "Failed to throw error");
    assertEquals("No defined executors or queues for this planner", e2.getMessage(),
>>>>>>> fe8db50b
        "Error message was not equal");
  }

  /**
   * Tests groups can only have one group without a max size set.
   */
  @Test
  public void testErrorOnlyOneMaxSize() {
    DefaultCompactionPlanner planner = new DefaultCompactionPlanner();
<<<<<<< HEAD
    Configuration conf = EasyMock.createMock(Configuration.class);
    EasyMock.expect(conf.isSet(EasyMock.anyString())).andReturn(false).anyTimes();

    ServiceEnvironment senv = EasyMock.createMock(ServiceEnvironment.class);
    EasyMock.expect(senv.getConfiguration()).andReturn(conf).anyTimes();
    EasyMock.replay(conf, senv);

    String groups =
        "[{\"name\":\"small\", \"maxSize\":\"32M\"}, {\"name\":\"medium\"}, {\"name\":\"large\"}]";
    var e = assertThrows(IllegalArgumentException.class,
        () -> planner.init(getInitParams(senv, groups)), "Failed to throw error");
    assertTrue(e.getMessage().contains("Can only have one group w/o a maxSize"),
        "Error message didn't contain maxSize");
=======
    String executors = "[{'name':'small','type':'internal','maxSize':'32M', 'numThreads':1},"
        + "{'name':'medium','type':'internal','numThreads':2},"
        + "{'name':'large','type':'internal','numThreads':'3'}]";
    var e = assertThrows(IllegalArgumentException.class,
        () -> planner.init(getInitParams(defaultConf, executors)), "Failed to throw error");
    assertTrue(e.getMessage().contains("maxSize"), "Error message didn't contain maxSize");
>>>>>>> fe8db50b
  }

  /**
   * Tests groups cannot have the same max size set.
   */
  @Test
  public void testErrorDuplicateMaxSize() {
    DefaultCompactionPlanner planner = new DefaultCompactionPlanner();
    String executors = "[{'name':'small','type': 'internal','maxSize':'32M','numThreads':1},"
        + "{'name':'medium','type': 'internal','maxSize':'128M','numThreads':2},"
        + "{'name':'large','type': 'internal','maxSize':'128M','numThreads':3}]";

<<<<<<< HEAD
    String groups =
        "[{\"name\":\"small\", \"maxSize\":\"32M\"}, {\"name\":\"medium\", \"maxSize\":\"32M\"}, {\"name\":\"large\"}]";
    var e = assertThrows(IllegalArgumentException.class,
        () -> planner.init(getInitParams(senv, groups)), "Failed to throw error");
    assertTrue(e.getMessage().contains("Duplicate maxSize set in groups"),
        "Error message didn't contain maxSize");
  }

  private CompactionPlanner.InitParameters getInitParams(ServiceEnvironment senv, String groups) {
    return new CompactionPlanner.InitParameters() {

      @Override
      public ServiceEnvironment getServiceEnvironment() {
        return senv;
      }

      @Override
      public Map<String,String> getOptions() {
        return Map.of("groups", groups, "maxOpen", "15");
      }

      @Override
      public String getFullyQualifiedOption(String key) {
        assertEquals("maxOpen", key);
        return Property.COMPACTION_SERVICE_PREFIX.getKey() + "cs1.planner.opts." + key;
      }

      @Override
      public GroupManager getGroupManager() {
        return new GroupManager() {
          @Override
          public CompactionGroupId getGroup(String name) {
            return CompactionGroupIdImpl.groupId(name);
          }
        };
      }
    };
  }

  private CompactionJob createJob(CompactionKind kind, Set<CompactableFile> all,
      Set<CompactableFile> files) {
    return new CompactionPlanImpl.BuilderImpl(kind, all, all)
        .addJob((short) all.size(), CompactionGroupIdImpl.groupId("small"), files).build().getJobs()
        .iterator().next();
=======
    var e = assertThrows(IllegalArgumentException.class,
        () -> planner.init(getInitParams(defaultConf, executors)), "Failed to throw error");
    assertTrue(e.getMessage().contains("maxSize"), "Error message didn't contain maxSize");
  }

  private CompactionJob createJob(CompactionKind kind, Set<CompactableFile> all,
      Set<CompactableFile> files) {
    return new CompactionPlanImpl.BuilderImpl(kind, all, all)
        .addJob((short) all.size(), CompactionExecutorIdImpl.internalId(csid, "small"), files)
        .build().getJobs().iterator().next();
>>>>>>> fe8db50b
  }

  private static CompactableFile createCF(String name, long size) {
    try {
      return CompactableFile
          .create(new URI("hdfs://fake/accumulo/tables/1/t-0000000z/" + name + ".rf"), size, 0);
    } catch (URISyntaxException e) {
      throw new RuntimeException(e);
    }
  }

  private static Set<CompactableFile> createCFs(String... namesSizePairs) {
    Set<CompactableFile> files = new HashSet<>();

    for (int i = 0; i < namesSizePairs.length; i += 2) {
      String name = namesSizePairs[i];
      long size = ConfigurationTypeHelper.getFixedMemoryAsBytes(namesSizePairs[i + 1]);
      files.add(createCF(name, size));
    }

    return files;
  }

  private static void testFFtC(Set<CompactableFile> expected, double ratio) {
    testFFtC(expected, expected, ratio, 100);
  }

  private static void testFFtC(Set<CompactableFile> expected, Set<CompactableFile> files,
      double ratio) {
    testFFtC(expected, files, ratio, 100);
  }

  private static void testFFtC(Set<CompactableFile> expected, Set<CompactableFile> files,
      double ratio, int maxFiles) {
    testFFtC(expected, files, ratio, maxFiles, Long.MAX_VALUE);
  }

  private static void testFFtC(Set<CompactableFile> expected, Set<CompactableFile> files,
      double ratio, int maxFiles, long maxSize) {
    var result = DefaultCompactionPlanner.findDataFilesToCompact(files, ratio, maxFiles, maxSize);
    var expectedNames = expected.stream().map(CompactableFile::getUri).map(URI::getPath)
        .map(path -> path.split("/")).map(t -> t[t.length - 1]).collect(toSet());
    var resultNames = result.stream().map(CompactableFile::getUri).map(URI::getPath)
        .map(path -> path.split("/")).map(t -> t[t.length - 1]).collect(toSet());
    assertEquals(expectedNames, resultNames);
  }

  private static CompactionPlanner.PlanningParameters createPlanningParams(Set<CompactableFile> all,
      Set<CompactableFile> candidates, Set<CompactionJob> compacting, double ratio,
      CompactionKind kind) {
    return new CompactionPlanner.PlanningParameters() {

      @Override
      public TableId getTableId() {
        return TableId.of("42");
      }

      @Override
      public ServiceEnvironment getServiceEnvironment() {
        throw new UnsupportedOperationException();
      }

      @Override
      public Collection<CompactionJob> getRunningCompactions() {
        return compacting;
      }

      @Override
      public double getRatio() {
        return ratio;
      }

      @Override
      public CompactionKind getKind() {
        return kind;
      }

      @Override
      public Map<String,String> getExecutionHints() {
        return Map.of();
      }

      @Override
      public Collection<CompactableFile> getCandidates() {
        return candidates;
      }

      @Override
      public Collection<CompactableFile> getAll() {
        return all;
      }

      @Override
      public Builder createPlanBuilder() {
        return new CompactionPlanImpl.BuilderImpl(kind, all, candidates);
      }
    };
  }

  private static CompactionPlanner.InitParameters getInitParamQueues(Configuration conf,
      String queues) {

    Map<String,String> options = new HashMap<>();
    options.put("queues", queues.replaceAll("'", "\""));
    options.put("maxOpen", "15");

    ServiceEnvironment senv = EasyMock.createMock(ServiceEnvironment.class);
    EasyMock.expect(senv.getConfiguration()).andReturn(conf).anyTimes();
    EasyMock.replay(senv);

<<<<<<< HEAD
    EasyMock.replay(conf, senv);

    StringBuilder groupBldr = new StringBuilder("[{'name':'small', 'maxSize':'32M'},"
        + "{'name':'medium','maxSize':'128M'}, {'name':'large','maxSize':'512M'}");

    if (withHugeExecutor) {
      groupBldr.append(",{'name':'huge'}]");
    } else {
      groupBldr.append("]");
    }

    String groups = groupBldr.toString().replaceAll("'", "\"");
=======
    return new CompactionPlannerInitParams(csid, prefix, options, senv);
  }

  private static CompactionPlanner.InitParameters getInitParams(Configuration conf,
      String executors) {
>>>>>>> fe8db50b

    Map<String,String> options = new HashMap<>();
    options.put("executors", executors.replaceAll("'", "\""));
    options.put("maxOpen", "15");

<<<<<<< HEAD
      @Override
      public ServiceEnvironment getServiceEnvironment() {
        return senv;
      }

      @Override
      public Map<String,String> getOptions() {
        return Map.of("groups", groups, "maxOpen", "15");
      }
=======
    ServiceEnvironment senv = EasyMock.createMock(ServiceEnvironment.class);
    EasyMock.expect(senv.getConfiguration()).andReturn(conf).anyTimes();
    EasyMock.replay(senv);
>>>>>>> fe8db50b

    return new CompactionPlannerInitParams(csid, prefix, options, senv);
  }

<<<<<<< HEAD
      @Override
      public GroupManager getGroupManager() {
        return new GroupManager() {
          @Override
          public CompactionGroupId getGroup(String name) {
            return CompactionGroupIdImpl.groupId(name);
          }
        };
      }
    });
=======
  private static DefaultCompactionPlanner createPlanner(Configuration conf, String executors) {
    DefaultCompactionPlanner planner = new DefaultCompactionPlanner();
    var initParams = getInitParams(conf, executors);
>>>>>>> fe8db50b

    planner.init(initParams);
    return planner;
  }
}<|MERGE_RESOLUTION|>--- conflicted
+++ resolved
@@ -46,12 +46,8 @@
 import org.apache.accumulo.core.spi.common.ServiceEnvironment.Configuration;
 import org.apache.accumulo.core.spi.compaction.CompactionPlan.Builder;
 import org.apache.accumulo.core.spi.compaction.CompactionPlanner.InitParameters;
-<<<<<<< HEAD
+import org.apache.accumulo.core.util.ConfigurationImpl;
 import org.apache.accumulo.core.util.compaction.CompactionGroupIdImpl;
-=======
-import org.apache.accumulo.core.util.ConfigurationImpl;
-import org.apache.accumulo.core.util.compaction.CompactionExecutorIdImpl;
->>>>>>> fe8db50b
 import org.apache.accumulo.core.util.compaction.CompactionPlanImpl;
 import org.apache.accumulo.core.util.compaction.CompactionPlannerInitParams;
 import org.easymock.EasyMock;
@@ -149,13 +145,11 @@
   }
 
   @Test
-  public void testRunningCompaction() throws Exception {
-    String executors = "[{'name':'small','type': 'internal','maxSize':'32M','numThreads':1},"
-        + "{'name':'medium','type': 'internal','maxSize':'128M','numThreads':2},"
-        + "{'name':'large','type': 'internal','maxSize':'512M','numThreads':3},"
-        + "{'name':'huge','type': 'internal','numThreads':4}]";
-
-    var planner = createPlanner(defaultConf, executors);
+  public void testRunningCompaction() {
+    String groups = "[{'name':'small','maxSize':'32M'}, {'name':'medium','maxSize':'128M'},"
+        + "{'name':'large','maxSize':'512M'}, {'name':'huge'}]";
+
+    var planner = createPlanner(defaultConf, groups);
 
     var all = createCFs("F1", "3M", "F2", "3M", "F3", "11M", "F4", "12M", "F5", "13M");
     var candidates = createCFs("F3", "11M", "F4", "12M", "F5", "13M");
@@ -178,25 +172,19 @@
     // planner should compact.
     var job = getOnlyElement(plan.getJobs());
     assertEquals(candidates, job.getFiles());
-<<<<<<< HEAD
     assertEquals(CompactionGroupIdImpl.groupId("medium"), job.getGroup());
-=======
-    assertEquals(CompactionExecutorIdImpl.internalId(csid, "medium"), job.getExecutor());
->>>>>>> fe8db50b
-  }
-
-  @Test
-  public void testUserCompaction() throws Exception {
+  }
+
+  @Test
+  public void testUserCompaction() {
     ConfigurationCopy aconf = new ConfigurationCopy(DefaultConfiguration.getInstance());
     aconf.set(prefix + "cs1.planner.opts.maxOpen", "15");
     ConfigurationImpl config = new ConfigurationImpl(aconf);
 
-    String executors = "[{'name':'small','type': 'internal','maxSize':'32M','numThreads':1},"
-        + "{'name':'medium','type': 'internal','maxSize':'128M','numThreads':2},"
-        + "{'name':'large','type': 'internal','maxSize':'512M','numThreads':3},"
-        + "{'name':'huge','type': 'internal','numThreads':4}]";
-
-    var planner = createPlanner(config, executors);
+    String groups = "[{'name':'small','maxSize':'32M'}, {'name':'medium','maxSize':'128M'},"
+        + "{'name':'large','maxSize':'512M'}, {'name':'huge'}]";
+
+    var planner = createPlanner(config, groups);
     var all = createCFs("F1", "3M", "F2", "3M", "F3", "11M", "F4", "12M", "F5", "13M");
     var candidates = createCFs("F3", "11M", "F4", "12M", "F5", "13M");
     var compacting =
@@ -207,11 +195,7 @@
     // a running non-user compaction should not prevent a user compaction
     var job = getOnlyElement(plan.getJobs());
     assertEquals(candidates, job.getFiles());
-<<<<<<< HEAD
     assertEquals(CompactionGroupIdImpl.groupId("medium"), job.getGroup());
-=======
-    assertEquals(CompactionExecutorIdImpl.internalId(csid, "medium"), job.getExecutor());
->>>>>>> fe8db50b
 
     // should only run one user compaction at a time
     compacting = Set.of(createJob(CompactionKind.USER, all, createCFs("F1", "3M", "F2", "3M")));
@@ -229,11 +213,7 @@
     plan = planner.makePlan(params);
     job = getOnlyElement(plan.getJobs());
     assertEquals(createCFs("F1", "1M", "F2", "2M", "F3", "4M"), job.getFiles());
-<<<<<<< HEAD
     assertEquals(CompactionGroupIdImpl.groupId("small"), job.getGroup());
-=======
-    assertEquals(CompactionExecutorIdImpl.internalId(csid, "small"), job.getExecutor());
->>>>>>> fe8db50b
 
     // should compact all 15
     all = createCFs("FI", "7M", "F4", "8M", "F5", "16M", "F6", "32M", "F7", "64M", "F8", "128M",
@@ -243,11 +223,7 @@
     plan = planner.makePlan(params);
     job = getOnlyElement(plan.getJobs());
     assertEquals(all, job.getFiles());
-<<<<<<< HEAD
     assertEquals(CompactionGroupIdImpl.groupId("huge"), job.getGroup());
-=======
-    assertEquals(CompactionExecutorIdImpl.internalId(csid, "huge"), job.getExecutor());
->>>>>>> fe8db50b
 
     // For user compaction, can compact a subset that meets the compaction ratio if there is also a
     // larger set of files that meets the compaction ratio
@@ -257,11 +233,7 @@
     plan = planner.makePlan(params);
     job = getOnlyElement(plan.getJobs());
     assertEquals(createCFs("F1", "3M", "F2", "4M", "F3", "5M", "F4", "6M"), job.getFiles());
-<<<<<<< HEAD
     assertEquals(CompactionGroupIdImpl.groupId("small"), job.getGroup());
-=======
-    assertEquals(CompactionExecutorIdImpl.internalId(csid, "small"), job.getExecutor());
->>>>>>> fe8db50b
 
     // There is a subset of small files that meets the compaction ratio, but the larger set does not
     // so compact everything to avoid doing more than logarithmic work
@@ -270,21 +242,16 @@
     plan = planner.makePlan(params);
     job = getOnlyElement(plan.getJobs());
     assertEquals(all, job.getFiles());
-<<<<<<< HEAD
     assertEquals(CompactionGroupIdImpl.groupId("medium"), job.getGroup());
-=======
-    assertEquals(CompactionExecutorIdImpl.internalId(csid, "medium"), job.getExecutor());
->>>>>>> fe8db50b
-
-  }
-
-  @Test
-  public void testMaxSize() throws Exception {
-    String executors = "[{'name':'small','type': 'internal','maxSize':'32M','numThreads':1},"
-        + "{'name':'medium','type': 'internal','maxSize':'128M','numThreads':2},"
-        + "{'name':'large','type': 'internal','maxSize':'512M','numThreads':3}]";
-
-    var planner = createPlanner(defaultConf, executors);
+
+  }
+
+  @Test
+  public void testMaxSize() {
+    String groups = "[{'name':'small','maxSize':'32M'}, {'name':'medium','maxSize':'128M'},"
+        + "{'name':'large','maxSize':'512M'}]";
+
+    var planner = createPlanner(defaultConf, groups);
     var all = createCFs("F1", "128M", "F2", "129M", "F3", "130M", "F4", "131M", "F5", "132M");
     var params = createPlanningParams(all, all, Set.of(), 2, CompactionKind.SYSTEM);
     var plan = planner.makePlan(params);
@@ -292,34 +259,25 @@
     // should only compact files less than max size
     var job = getOnlyElement(plan.getJobs());
     assertEquals(createCFs("F1", "128M", "F2", "129M", "F3", "130M"), job.getFiles());
-<<<<<<< HEAD
     assertEquals(CompactionGroupIdImpl.groupId("large"), job.getGroup());
-=======
-    assertEquals(CompactionExecutorIdImpl.internalId(csid, "large"), job.getExecutor());
->>>>>>> fe8db50b
 
     // user compaction can exceed the max size
     params = createPlanningParams(all, all, Set.of(), 2, CompactionKind.USER);
     plan = planner.makePlan(params);
     job = getOnlyElement(plan.getJobs());
     assertEquals(all, job.getFiles());
-<<<<<<< HEAD
     assertEquals(CompactionGroupIdImpl.groupId("large"), job.getGroup());
-=======
-    assertEquals(CompactionExecutorIdImpl.internalId(csid, "large"), job.getExecutor());
->>>>>>> fe8db50b
   }
 
   @Test
   public void testMultipleCompactions() {
     // This test validates that when a tablet has many files that multiple compaction jobs can be
     // issued at the same time.
-    String executors = "[{'name':'small','type': 'internal','maxSize':'32M','numThreads':1},"
-        + "{'name':'medium','type': 'internal','maxSize':'128M','numThreads':2},"
-        + "{'name':'large','type': 'internal','maxSize':'512M','numThreads':3}]";
+    String groups = "[{'name':'small','maxSize':'32M'}, {'name':'medium','maxSize':'128M'},"
+        + "{'name':'large','maxSize':'512M'}]";
 
     for (var kind : List.of(CompactionKind.USER, CompactionKind.SYSTEM)) {
-      var planner = createPlanner(defaultConf, executors);
+      var planner = createPlanner(defaultConf, groups);
       var all = IntStream.range(0, 990).mapToObj(i -> createCF("F" + i, 1000)).collect(toSet());
       // simulate 10 larger files, these should not compact at the same time as the smaller files.
       // Its more optimal to wait for all of the smaller files to compact and them compact the
@@ -334,11 +292,7 @@
       plan.getJobs().forEach(job -> {
         assertEquals(15, job.getFiles().size());
         assertEquals(kind, job.getKind());
-<<<<<<< HEAD
         assertEquals(CompactionGroupIdImpl.groupId("small"), job.getGroup());
-=======
-        assertEquals(CompactionExecutorIdImpl.internalId(csid, "small"), job.getExecutor());
->>>>>>> fe8db50b
         // ensure the files across all of the jobs are disjoint
         job.getFiles().forEach(cf -> assertTrue(filesSeen.add(cf)));
       });
@@ -353,10 +307,9 @@
   @Test
   public void testMultipleCompactionsAndLargeCompactionRatio() {
 
-    String executors = "[{'name':'small','type': 'internal','maxSize':'32M','numThreads':1},"
-        + "{'name':'medium','type': 'internal','maxSize':'128M','numThreads':2},"
-        + "{'name':'large','type': 'internal','maxSize':'512M','numThreads':3}]";
-    var planner = createPlanner(defaultConf, executors);
+    String groups = "[{'name':'small','maxSize':'32M'}, {'name':'medium','maxSize':'128M'},"
+        + "{'name':'large','maxSize':'512M'}]";
+    var planner = createPlanner(defaultConf, groups);
     var all = IntStream.range(0, 65).mapToObj(i -> createCF("F" + i, i + 1)).collect(toSet());
     // This compaction ratio would not cause a system compaction, how a user compaction must compact
     // all of the files so it should generate some compactions.
@@ -388,11 +341,10 @@
     // This test validates that when a tablet has many files that multiple compaction jobs can be
     // issued at the same time even if there are running compaction as long everything meets the
     // compaction ratio.
-    String executors = "[{'name':'small','type': 'internal','maxSize':'32M','numThreads':1},"
-        + "{'name':'medium','type': 'internal','maxSize':'128M','numThreads':2},"
-        + "{'name':'large','type': 'internal','maxSize':'512M','numThreads':3}]";
+    String groups = "[{'name':'small','maxSize':'32M'}, {'name':'medium','maxSize':'128M'},"
+        + "{'name':'large','maxSize':'512M'}]";
     for (var kind : List.of(CompactionKind.USER, CompactionKind.SYSTEM)) {
-      var planner = createPlanner(defaultConf, executors);
+      var planner = createPlanner(defaultConf, groups);
       var all = IntStream.range(0, 990).mapToObj(i -> createCF("F" + i, 1000)).collect(toSet());
       // simulate 10 larger files, these should not compact at the same time as the smaller files.
       // Its more optimal to wait for all of the smaller files to compact and them compact the
@@ -415,11 +367,7 @@
       plan.getJobs().forEach(job -> {
         assertEquals(15, job.getFiles().size());
         assertEquals(kind, job.getKind());
-<<<<<<< HEAD
         assertEquals(CompactionGroupIdImpl.groupId("small"), job.getGroup());
-=======
-        assertEquals(CompactionExecutorIdImpl.internalId(csid, "small"), job.getExecutor());
->>>>>>> fe8db50b
         // ensure the files across all of the jobs are disjoint
         job.getFiles().forEach(cf -> assertTrue(filesSeen.add(cf)));
       });
@@ -433,17 +381,11 @@
 
   @Test
   public void testUserCompactionDoesNotWaitOnSystemCompaction() {
-<<<<<<< HEAD
     // this test ensures user compactions do not wait on system compactions to complete
-    var planner = createPlanner(true);
-=======
-    // this test ensure user compactions do not wait on system compactions to complete
-
-    String executors = "[{'name':'small','type': 'internal','maxSize':'32M','numThreads':1},"
-        + "{'name':'medium','type': 'internal','maxSize':'128M','numThreads':2},"
-        + "{'name':'large','type': 'internal','maxSize':'512M','numThreads':3}]";
-    var planner = createPlanner(defaultConf, executors);
->>>>>>> fe8db50b
+
+    String groups = "[{'name':'small','maxSize':'32M'}, {'name':'medium','maxSize':'128M'},"
+        + "{'name':'large','maxSize':'512M'}]";
+    var planner = createPlanner(defaultConf, groups);
     var all = createCFs("F1", "1M", "F2", "1M", "F3", "1M", "F4", "3M", "F5", "3M", "F6", "3M",
         "F7", "20M");
     var candidates = createCFs("F4", "3M", "F5", "3M", "F6", "3M", "F7", "20M");
@@ -485,13 +427,8 @@
   public void testQueueCreation() {
     DefaultCompactionPlanner planner = new DefaultCompactionPlanner();
 
-<<<<<<< HEAD
     String groups = "[{\"name\": \"small\", \"maxSize\":\"32M\"},{\"name\":\"midsize\"}]";
-    planner.init(getInitParams(senv, groups));
-=======
-    String queues = "[{\"name\": \"small\", \"maxSize\":\"32M\"},{\"name\":\"midsize\"}]";
-    planner.init(getInitParamQueues(defaultConf, queues));
->>>>>>> fe8db50b
+    planner.init(getInitParams(defaultConf, groups));
 
     var all = createCFs("F1", "1M", "F2", "1M", "F3", "1M", "F4", "1M");
     var params = createPlanningParams(all, all, Set.of(), 2, CompactionKind.SYSTEM);
@@ -515,84 +452,18 @@
    */
   @Test
   public void testErrorAdditionalConfigFields() {
-    DefaultCompactionPlanner QueuePlanner = new DefaultCompactionPlanner();
+    DefaultCompactionPlanner planner = new DefaultCompactionPlanner();
 
     String groups =
         "[{\"name\":\"smallQueue\", \"maxSize\":\"32M\"}, {\"name\":\"largeQueue\", \"type\":\"internal\", \"foo\":\"bar\", \"queue\":\"broken\"}]";
 
-<<<<<<< HEAD
-    final InitParameters params = getInitParams(senv, groups);
+    final InitParameters params = getInitParams(defaultConf, groups);
     assertNotNull(params);
-    var e = assertThrows(JsonParseException.class, () -> QueuePlanner.init(params),
-        "Failed to throw error");
+    var e =
+        assertThrows(JsonParseException.class, () -> planner.init(params), "Failed to throw error");
     assertTrue(e.getMessage().contains("[type, foo, queue]"),
         "Error message didn't contain '[type, foo, queue]'");
-=======
-    final InitParameters queueParams = getInitParamQueues(defaultConf, queues);
-    assertNotNull(queueParams);
-    var e = assertThrows(JsonParseException.class, () -> QueuePlanner.init(queueParams),
-        "Failed to throw error");
-    assertTrue(e.getMessage().contains("[type, foo, queue]"),
-        "Error message didn't contain '[type, foo, queue]'");
-
-    String executors = "[{'name':'small','type': 'internal','maxSize':'32M','numThreads':1},"
-        + "{'name':'medium','type': 'internal','maxSize':'128M','numThreads':2, 'foo':'bar'},"
-        + "{'name':'large','type': 'internal','numThreads':1, 'unexpectedField':'foo'}]";
-
-    final InitParameters execParams = getInitParams(defaultConf, executors);
-    assertNotNull(execParams);
-
-    DefaultCompactionPlanner ExecPlanner = new DefaultCompactionPlanner();
-    var err = assertThrows(JsonParseException.class, () -> ExecPlanner.init(execParams),
-        "Failed to throw error");
-    assertTrue(err.getMessage().contains("Invalid fields: [foo]"),
-        "Error message didn't contain '[foo]'");
-  }
-
-  /**
-   * Tests internal type executor with no numThreads set throws error
-   */
-  @Test
-  public void testErrorInternalTypeNoNumThreads() {
-    DefaultCompactionPlanner planner = new DefaultCompactionPlanner();
-    String executors = "[{'name':'small','type':'internal','maxSize':'32M'},"
-        + "{'name':'medium','type':'internal','maxSize':'128M','numThreads':2},"
-        + "{'name':'large','type':'internal','maxSize':'512M','numThreads':3}]";
-
-    var e = assertThrows(NullPointerException.class,
-        () -> planner.init(getInitParams(defaultConf, executors)), "Failed to throw error");
-    assertTrue(e.getMessage().contains("numThreads"), "Error message didn't contain numThreads");
-  }
-
-  /**
-   * Test external type executor with numThreads set throws error.
-   */
-  @Test
-  public void testErrorExternalTypeNumThreads() {
-    DefaultCompactionPlanner planner = new DefaultCompactionPlanner();
-    String executors = "[{'name':'small','type':'internal','maxSize':'32M', 'numThreads':1},"
-        + "{'name':'medium','type':'internal','maxSize':'128M','numThreads':2},"
-        + "{'name':'large','type':'external','maxSize':'512M','numThreads':3}]";
-
-    var e = assertThrows(IllegalArgumentException.class,
-        () -> planner.init(getInitParams(defaultConf, executors)), "Failed to throw error");
-    assertTrue(e.getMessage().contains("numThreads"), "Error message didn't contain numThreads");
-  }
-
-  /**
-   * Tests external type executor missing group throws error
-   */
-  @Test
-  public void testErrorExternalNoQueue() {
-    DefaultCompactionPlanner planner = new DefaultCompactionPlanner();
-    String executors = "[{'name':'small','type':'internal','maxSize':'32M', 'numThreads':1},"
-        + "{'name':'medium','type':'internal','maxSize':'128M','numThreads':2},"
-        + "{'name':'large','type':'external','maxSize':'512M'}]";
-
-    var e = assertThrows(NullPointerException.class,
-        () -> planner.init(getInitParams(defaultConf, executors)), "Failed to throw error");
-    assertTrue(e.getMessage().contains("group"), "Error message didn't contain group");
->>>>>>> fe8db50b
+
   }
 
   /**
@@ -601,22 +472,9 @@
   @Test
   public void testErrorGroupNoName() {
     DefaultCompactionPlanner planner = new DefaultCompactionPlanner();
-<<<<<<< HEAD
-    Configuration conf = EasyMock.createMock(Configuration.class);
-    EasyMock.expect(conf.isSet(EasyMock.anyString())).andReturn(false).anyTimes();
-
-    ServiceEnvironment senv = EasyMock.createMock(ServiceEnvironment.class);
-    EasyMock.expect(senv.getConfiguration()).andReturn(conf).anyTimes();
-    EasyMock.replay(conf, senv);
-
-    String groups = "[{\"name\":\"smallQueue\", \"maxSize\":\"32M\"}, {\"maxSize\":\"120M\"}]";
-
-    final InitParameters params = getInitParams(senv, groups);
-=======
     String queues = "[{\"name\":\"smallQueue\", \"maxSize\":\"32M\"}, {\"maxSize\":\"120M\"}]";
 
-    final InitParameters params = getInitParamQueues(defaultConf, queues);
->>>>>>> fe8db50b
+    final InitParameters params = getInitParams(defaultConf, queues);
     assertNotNull(params);
 
     var e = assertThrows(NullPointerException.class, () -> planner.init(params),
@@ -630,36 +488,12 @@
   @Test
   public void testErrorNoGroups() {
     DefaultCompactionPlanner planner = new DefaultCompactionPlanner();
-<<<<<<< HEAD
-    Configuration conf = EasyMock.createMock(Configuration.class);
-    EasyMock.expect(conf.isSet(EasyMock.anyString())).andReturn(false).anyTimes();
-
-    ServiceEnvironment senv = EasyMock.createMock(ServiceEnvironment.class);
-    EasyMock.expect(senv.getConfiguration()).andReturn(conf).anyTimes();
-    EasyMock.replay(conf, senv);
-
-    var groupParams = getInitParams(senv, "");
+    var groupParams = getInitParams(defaultConf, "");
     assertNotNull(groupParams);
-=======
-    var execParams = getInitParams(defaultConf, "");
-    assertNotNull(execParams);
->>>>>>> fe8db50b
 
     var e = assertThrows(IllegalStateException.class, () -> planner.init(groupParams),
         "Failed to throw error");
-<<<<<<< HEAD
     assertEquals("No defined compaction groups for this planner", e.getMessage(),
-=======
-    assertEquals("No defined executors or queues for this planner", e.getMessage(),
-        "Error message was not equal");
-
-    var params = getInitParamQueues(defaultConf, "");
-    assertNotNull(params);
-
-    var e2 = assertThrows(IllegalStateException.class, () -> planner.init(params),
-        "Failed to throw error");
-    assertEquals("No defined executors or queues for this planner", e2.getMessage(),
->>>>>>> fe8db50b
         "Error message was not equal");
   }
 
@@ -669,28 +503,12 @@
   @Test
   public void testErrorOnlyOneMaxSize() {
     DefaultCompactionPlanner planner = new DefaultCompactionPlanner();
-<<<<<<< HEAD
-    Configuration conf = EasyMock.createMock(Configuration.class);
-    EasyMock.expect(conf.isSet(EasyMock.anyString())).andReturn(false).anyTimes();
-
-    ServiceEnvironment senv = EasyMock.createMock(ServiceEnvironment.class);
-    EasyMock.expect(senv.getConfiguration()).andReturn(conf).anyTimes();
-    EasyMock.replay(conf, senv);
-
     String groups =
         "[{\"name\":\"small\", \"maxSize\":\"32M\"}, {\"name\":\"medium\"}, {\"name\":\"large\"}]";
     var e = assertThrows(IllegalArgumentException.class,
-        () -> planner.init(getInitParams(senv, groups)), "Failed to throw error");
+        () -> planner.init(getInitParams(defaultConf, groups)), "Failed to throw error");
     assertTrue(e.getMessage().contains("Can only have one group w/o a maxSize"),
         "Error message didn't contain maxSize");
-=======
-    String executors = "[{'name':'small','type':'internal','maxSize':'32M', 'numThreads':1},"
-        + "{'name':'medium','type':'internal','numThreads':2},"
-        + "{'name':'large','type':'internal','numThreads':'3'}]";
-    var e = assertThrows(IllegalArgumentException.class,
-        () -> planner.init(getInitParams(defaultConf, executors)), "Failed to throw error");
-    assertTrue(e.getMessage().contains("maxSize"), "Error message didn't contain maxSize");
->>>>>>> fe8db50b
   }
 
   /**
@@ -699,48 +517,12 @@
   @Test
   public void testErrorDuplicateMaxSize() {
     DefaultCompactionPlanner planner = new DefaultCompactionPlanner();
-    String executors = "[{'name':'small','type': 'internal','maxSize':'32M','numThreads':1},"
-        + "{'name':'medium','type': 'internal','maxSize':'128M','numThreads':2},"
-        + "{'name':'large','type': 'internal','maxSize':'128M','numThreads':3}]";
-
-<<<<<<< HEAD
     String groups =
         "[{\"name\":\"small\", \"maxSize\":\"32M\"}, {\"name\":\"medium\", \"maxSize\":\"32M\"}, {\"name\":\"large\"}]";
     var e = assertThrows(IllegalArgumentException.class,
-        () -> planner.init(getInitParams(senv, groups)), "Failed to throw error");
+        () -> planner.init(getInitParams(defaultConf, groups)), "Failed to throw error");
     assertTrue(e.getMessage().contains("Duplicate maxSize set in groups"),
         "Error message didn't contain maxSize");
-  }
-
-  private CompactionPlanner.InitParameters getInitParams(ServiceEnvironment senv, String groups) {
-    return new CompactionPlanner.InitParameters() {
-
-      @Override
-      public ServiceEnvironment getServiceEnvironment() {
-        return senv;
-      }
-
-      @Override
-      public Map<String,String> getOptions() {
-        return Map.of("groups", groups, "maxOpen", "15");
-      }
-
-      @Override
-      public String getFullyQualifiedOption(String key) {
-        assertEquals("maxOpen", key);
-        return Property.COMPACTION_SERVICE_PREFIX.getKey() + "cs1.planner.opts." + key;
-      }
-
-      @Override
-      public GroupManager getGroupManager() {
-        return new GroupManager() {
-          @Override
-          public CompactionGroupId getGroup(String name) {
-            return CompactionGroupIdImpl.groupId(name);
-          }
-        };
-      }
-    };
   }
 
   private CompactionJob createJob(CompactionKind kind, Set<CompactableFile> all,
@@ -748,18 +530,6 @@
     return new CompactionPlanImpl.BuilderImpl(kind, all, all)
         .addJob((short) all.size(), CompactionGroupIdImpl.groupId("small"), files).build().getJobs()
         .iterator().next();
-=======
-    var e = assertThrows(IllegalArgumentException.class,
-        () -> planner.init(getInitParams(defaultConf, executors)), "Failed to throw error");
-    assertTrue(e.getMessage().contains("maxSize"), "Error message didn't contain maxSize");
-  }
-
-  private CompactionJob createJob(CompactionKind kind, Set<CompactableFile> all,
-      Set<CompactableFile> files) {
-    return new CompactionPlanImpl.BuilderImpl(kind, all, all)
-        .addJob((short) all.size(), CompactionExecutorIdImpl.internalId(csid, "small"), files)
-        .build().getJobs().iterator().next();
->>>>>>> fe8db50b
   }
 
   private static CompactableFile createCF(String name, long size) {
@@ -859,78 +629,22 @@
     };
   }
 
-  private static CompactionPlanner.InitParameters getInitParamQueues(Configuration conf,
-      String queues) {
+  private static CompactionPlanner.InitParameters getInitParams(Configuration conf, String groups) {
 
     Map<String,String> options = new HashMap<>();
-    options.put("queues", queues.replaceAll("'", "\""));
+    options.put("groups", groups.replaceAll("'", "\""));
     options.put("maxOpen", "15");
 
     ServiceEnvironment senv = EasyMock.createMock(ServiceEnvironment.class);
     EasyMock.expect(senv.getConfiguration()).andReturn(conf).anyTimes();
     EasyMock.replay(senv);
 
-<<<<<<< HEAD
-    EasyMock.replay(conf, senv);
-
-    StringBuilder groupBldr = new StringBuilder("[{'name':'small', 'maxSize':'32M'},"
-        + "{'name':'medium','maxSize':'128M'}, {'name':'large','maxSize':'512M'}");
-
-    if (withHugeExecutor) {
-      groupBldr.append(",{'name':'huge'}]");
-    } else {
-      groupBldr.append("]");
-    }
-
-    String groups = groupBldr.toString().replaceAll("'", "\"");
-=======
     return new CompactionPlannerInitParams(csid, prefix, options, senv);
   }
 
-  private static CompactionPlanner.InitParameters getInitParams(Configuration conf,
-      String executors) {
->>>>>>> fe8db50b
-
-    Map<String,String> options = new HashMap<>();
-    options.put("executors", executors.replaceAll("'", "\""));
-    options.put("maxOpen", "15");
-
-<<<<<<< HEAD
-      @Override
-      public ServiceEnvironment getServiceEnvironment() {
-        return senv;
-      }
-
-      @Override
-      public Map<String,String> getOptions() {
-        return Map.of("groups", groups, "maxOpen", "15");
-      }
-=======
-    ServiceEnvironment senv = EasyMock.createMock(ServiceEnvironment.class);
-    EasyMock.expect(senv.getConfiguration()).andReturn(conf).anyTimes();
-    EasyMock.replay(senv);
->>>>>>> fe8db50b
-
-    return new CompactionPlannerInitParams(csid, prefix, options, senv);
-  }
-
-<<<<<<< HEAD
-      @Override
-      public GroupManager getGroupManager() {
-        return new GroupManager() {
-          @Override
-          public CompactionGroupId getGroup(String name) {
-            return CompactionGroupIdImpl.groupId(name);
-          }
-        };
-      }
-    });
-=======
-  private static DefaultCompactionPlanner createPlanner(Configuration conf, String executors) {
+  private static DefaultCompactionPlanner createPlanner(Configuration conf, String groups) {
     DefaultCompactionPlanner planner = new DefaultCompactionPlanner();
-    var initParams = getInitParams(conf, executors);
->>>>>>> fe8db50b
-
+    var initParams = getInitParams(conf, groups);
     planner.init(initParams);
     return planner;
   }
