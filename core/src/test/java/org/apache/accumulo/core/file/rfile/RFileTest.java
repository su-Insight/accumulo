/*
 * Licensed to the Apache Software Foundation (ASF) under one
 * or more contributor license agreements.  See the NOTICE file
 * distributed with this work for additional information
 * regarding copyright ownership.  The ASF licenses this file
 * to you under the Apache License, Version 2.0 (the
 * "License"); you may not use this file except in compliance
 * with the License.  You may obtain a copy of the License at
 *
 *   https://www.apache.org/licenses/LICENSE-2.0
 *
 * Unless required by applicable law or agreed to in writing,
 * software distributed under the License is distributed on an
 * "AS IS" BASIS, WITHOUT WARRANTIES OR CONDITIONS OF ANY
 * KIND, either express or implied.  See the License for the
 * specific language governing permissions and limitations
 * under the License.
 */
package org.apache.accumulo.core.file.rfile;

import static java.nio.charset.StandardCharsets.UTF_8;
import static org.apache.accumulo.core.util.LazySingletons.RANDOM;
import static org.junit.jupiter.api.Assertions.assertEquals;
import static org.junit.jupiter.api.Assertions.assertFalse;
import static org.junit.jupiter.api.Assertions.assertNotNull;
import static org.junit.jupiter.api.Assertions.assertNull;
import static org.junit.jupiter.api.Assertions.assertThrows;
import static org.junit.jupiter.api.Assertions.assertTrue;

import java.io.ByteArrayInputStream;
import java.io.ByteArrayOutputStream;
import java.io.DataInputStream;
import java.io.DataOutputStream;
import java.io.File;
import java.io.FileOutputStream;
import java.io.IOException;
import java.io.InputStream;
import java.util.AbstractMap;
import java.util.ArrayList;
import java.util.Arrays;
import java.util.Collection;
import java.util.Collections;
import java.util.Comparator;
import java.util.HashSet;
import java.util.List;
import java.util.Map.Entry;
import java.util.Set;

import org.apache.accumulo.core.client.sample.RowSampler;
import org.apache.accumulo.core.client.sample.Sampler;
import org.apache.accumulo.core.client.sample.SamplerConfiguration;
import org.apache.accumulo.core.conf.ConfigurationCopy;
import org.apache.accumulo.core.conf.DefaultConfiguration;
import org.apache.accumulo.core.conf.Property;
import org.apache.accumulo.core.crypto.CryptoFactoryLoader;
import org.apache.accumulo.core.crypto.CryptoTest;
import org.apache.accumulo.core.crypto.CryptoTest.ConfigMode;
import org.apache.accumulo.core.data.ArrayByteSequence;
import org.apache.accumulo.core.data.ByteSequence;
import org.apache.accumulo.core.data.Key;
import org.apache.accumulo.core.data.PartialKey;
import org.apache.accumulo.core.data.Range;
import org.apache.accumulo.core.data.Value;
import org.apache.accumulo.core.file.FileSKVIterator;
import org.apache.accumulo.core.file.blockfile.cache.impl.BlockCacheConfiguration;
import org.apache.accumulo.core.file.blockfile.cache.impl.BlockCacheManagerFactory;
import org.apache.accumulo.core.file.blockfile.cache.tinylfu.TinyLfuBlockCacheManager;
import org.apache.accumulo.core.file.blockfile.impl.BasicCacheProvider;
import org.apache.accumulo.core.file.blockfile.impl.CachableBlockFile.CachableBuilder;
import org.apache.accumulo.core.file.rfile.RFile.Reader;
import org.apache.accumulo.core.iterators.IteratorEnvironment;
import org.apache.accumulo.core.iterators.SortedKeyValueIterator;
import org.apache.accumulo.core.iteratorsImpl.system.ColumnFamilySkippingIterator;
import org.apache.accumulo.core.metadata.AccumuloTable;
import org.apache.accumulo.core.metadata.schema.MetadataSchema.TabletsSection;
import org.apache.accumulo.core.metadata.schema.MetadataSchema.TabletsSection.ServerColumnFamily;
import org.apache.accumulo.core.metadata.schema.MetadataSchema.TabletsSection.TabletColumnFamily;
import org.apache.accumulo.core.sample.impl.SamplerConfigurationImpl;
import org.apache.accumulo.core.sample.impl.SamplerFactory;
import org.apache.accumulo.core.spi.cache.BlockCacheManager;
import org.apache.accumulo.core.spi.cache.CacheType;
import org.apache.accumulo.core.spi.crypto.CryptoEnvironment;
import org.apache.accumulo.core.spi.crypto.CryptoService;
import org.apache.hadoop.conf.Configuration;
import org.apache.hadoop.fs.FSDataInputStream;
import org.apache.hadoop.fs.PositionedReadable;
import org.apache.hadoop.fs.Seekable;
import org.apache.hadoop.io.Text;
import org.junit.jupiter.api.BeforeAll;
import org.junit.jupiter.api.Test;
import org.junit.jupiter.api.io.TempDir;

import com.google.common.hash.HashCode;
import com.google.common.hash.Hasher;
import com.google.common.hash.Hashing;
import com.google.common.primitives.Bytes;

import edu.umd.cs.findbugs.annotations.SuppressFBWarnings;

@SuppressFBWarnings(value = "PATH_TRAVERSAL_IN", justification = "paths not set by user input")
public class RFileTest extends AbstractRFileTest {

  public static class SampleIE implements IteratorEnvironment {

    private SamplerConfiguration samplerConfig;

    SampleIE(SamplerConfiguration config) {
      this.samplerConfig = config;
    }

    @Override
    public boolean isSamplingEnabled() {
      return samplerConfig != null;
    }

    @Override
    public SamplerConfiguration getSamplerConfiguration() {
      return samplerConfig;
    }
  }

  private static final Configuration hadoopConf = new Configuration();

  @TempDir
  private static File tempDir;

  @BeforeAll
  public static void setupCryptoKeyFile() throws Exception {
    CryptoTest.setupKeyFiles(RFileTest.class);
  }

  static class SeekableByteArrayInputStream extends ByteArrayInputStream
      implements Seekable, PositionedReadable {

    public SeekableByteArrayInputStream(byte[] buf) {
      super(buf);
    }

    @Override
    public long getPos() {
      return pos;
    }

    @Override
    public void seek(long pos) throws IOException {
      if (mark != 0) {
        throw new IllegalStateException();
      }

      reset();
      long skipped = skip(pos);

      if (skipped != pos) {
        throw new IOException();
      }
    }

    @Override
    public boolean seekToNewSource(long targetPos) {
      return false;
    }

    @Override
    public int read(long position, byte[] buffer, int offset, int length) {

      if (position >= buf.length) {
        throw new IllegalArgumentException();
      }
      if (position + length > buf.length) {
        throw new IllegalArgumentException();
      }
      if (length > buffer.length) {
        throw new IllegalArgumentException();
      }

      System.arraycopy(buf, (int) position, buffer, offset, length);
      return length;
    }

    @Override
    public void readFully(long position, byte[] buffer) {
      read(position, buffer, 0, buffer.length);

    }

    @Override
    public void readFully(long position, byte[] buffer, int offset, int length) {
      read(position, buffer, offset, length);
    }

  }

<<<<<<< HEAD
=======
  private static void checkIndex(Reader reader) throws IOException {
    FileSKVIterator indexIter = reader.getIndex();

    if (indexIter.hasTop()) {
      Key lastKey = new Key(indexIter.getTopKey());

      if (reader.getFirstKey().compareTo(lastKey) > 0) {
        throw new RuntimeException(
            "First key out of order " + reader.getFirstKey() + " " + lastKey);
      }

      indexIter.next();

      while (indexIter.hasTop()) {
        if (lastKey.compareTo(indexIter.getTopKey()) > 0) {
          throw new RuntimeException(
              "Indext out of order " + lastKey + " " + indexIter.getTopKey());
        }

        lastKey = new Key(indexIter.getTopKey());
        indexIter.next();

      }

      if (!reader.getLastKey().equals(lastKey)) {
        throw new RuntimeException("Last key out of order " + reader.getLastKey() + " " + lastKey);
      }
    }
  }

  public static class TestRFile {

    protected Configuration conf = new Configuration();
    public RFile.Writer writer;
    protected ByteArrayOutputStream baos;
    protected FSDataOutputStream dos;
    protected SeekableByteArrayInputStream bais;
    protected FSDataInputStream in;
    protected AccumuloConfiguration accumuloConfiguration;
    public Reader reader;
    public SortedKeyValueIterator<Key,Value> iter;
    private BlockCacheManager manager;

    public TestRFile(AccumuloConfiguration accumuloConfiguration) {
      this.accumuloConfiguration = accumuloConfiguration;
      if (this.accumuloConfiguration == null) {
        this.accumuloConfiguration = DefaultConfiguration.getInstance();
      }
    }

    public void openWriter(boolean startDLG) throws IOException {
      openWriter(startDLG, 1000);
    }

    public void openWriter(boolean startDLG, int blockSize) throws IOException {
      baos = new ByteArrayOutputStream();
      dos = new FSDataOutputStream(baos, new FileSystem.Statistics("a"));
      CryptoService cs = CryptoFactoryLoader.getServiceForClient(CryptoEnvironment.Scope.TABLE,
          accumuloConfiguration.getAllCryptoProperties());

      BCFile.Writer _cbw = new BCFile.Writer(dos, null, "gz", conf, cs);

      SamplerConfigurationImpl samplerConfig =
          SamplerConfigurationImpl.newSamplerConfig(accumuloConfiguration);
      Sampler sampler = null;

      if (samplerConfig != null) {
        sampler = SamplerFactory.newSampler(samplerConfig, accumuloConfiguration);
      }

      writer = new RFile.Writer(_cbw, blockSize, 1000, samplerConfig, sampler);

      if (startDLG) {
        writer.startDefaultLocalityGroup();
      }
    }

    public void openWriter() throws IOException {
      openWriter(1000);
    }

    public void openWriter(int blockSize) throws IOException {
      openWriter(true, blockSize);
    }

    public void closeWriter() throws IOException {
      dos.flush();
      writer.close();
      dos.close();
      if (baos != null) {
        baos.close();
      }
    }

    public void openReader() throws IOException {
      openReader(true);
    }

    public void openReader(boolean cfsi) throws IOException {
      int fileLength = 0;
      byte[] data = null;
      data = baos.toByteArray();

      bais = new SeekableByteArrayInputStream(data);
      in = new FSDataInputStream(bais);
      fileLength = data.length;

      DefaultConfiguration dc = DefaultConfiguration.getInstance();
      ConfigurationCopy cc = new ConfigurationCopy(dc);
      cc.set(Property.GENERAL_CACHE_MANAGER_IMPL, LruBlockCacheManager.class.getName());
      try {
        manager = BlockCacheManagerFactory.getInstance(cc);
      } catch (Exception e) {
        throw new RuntimeException("Error creating BlockCacheManager", e);
      }
      cc.set(Property.TSERV_DEFAULT_BLOCKSIZE, Long.toString(100000));
      cc.set(Property.TSERV_DATACACHE_SIZE, Long.toString(100000000));
      cc.set(Property.TSERV_INDEXCACHE_SIZE, Long.toString(100000000));
      manager.start(BlockCacheConfiguration.forTabletServer(cc));
      LruBlockCache indexCache = (LruBlockCache) manager.getBlockCache(CacheType.INDEX);
      LruBlockCache dataCache = (LruBlockCache) manager.getBlockCache(CacheType.DATA);

      CryptoService cs = CryptoFactoryLoader.getServiceForClient(CryptoEnvironment.Scope.TABLE,
          accumuloConfiguration.getAllCryptoProperties());

      CachableBuilder cb = new CachableBuilder().input(in, "source-1").length(fileLength).conf(conf)
          .cacheProvider(new BasicCacheProvider(indexCache, dataCache)).cryptoService(cs);
      reader = new RFile.Reader(cb);
      if (cfsi) {
        iter = new ColumnFamilySkippingIterator(reader);
      }

      checkIndex(reader);
    }

    public void closeReader() throws IOException {
      reader.close();
      in.close();
      if (null != manager) {
        manager.stop();
      }
    }

    public void seek(Key nk) throws IOException {
      iter.seek(new Range(nk, null), EMPTY_COL_FAMS, false);
    }
  }

>>>>>>> 9e40a1e0
  static Key newKey(String row, String cf, String cq, String cv, long ts) {
    return new Key(row.getBytes(UTF_8), cf.getBytes(UTF_8), cq.getBytes(UTF_8), cv.getBytes(UTF_8),
        ts);
  }

  static Value newValue(String val) {
    return new Value(val);
  }

  static String formatString(String prefix, int i) {
    return String.format(prefix + "%06d", i);
  }

  @Test
  public void test1() throws IOException {

    // test an empty file

    TestRFile trf = new TestRFile(conf);

    trf.openWriter();
    trf.closeWriter();

    trf.openReader();
    trf.iter.seek(new Range((Key) null, null), EMPTY_COL_FAMS, false);
    assertFalse(trf.iter.hasTop());

    assertNull(trf.reader.getLastRow());

    trf.closeReader();
  }

  @Test
  public void test2() throws IOException {

    // test an rfile with one entry

    TestRFile trf = new TestRFile(conf);

    trf.openWriter();
    trf.writer.append(newKey("r1", "cf1", "cq1", "L1", 55), newValue("foo"));
    trf.closeWriter();

    trf.openReader();
    // seek before everything
    trf.seek(null);
    assertTrue(trf.iter.hasTop());
    assertEquals(trf.iter.getTopKey(), newKey("r1", "cf1", "cq1", "L1", 55));
    assertEquals(trf.iter.getTopValue(), newValue("foo"));
    trf.iter.next();
    assertFalse(trf.iter.hasTop());

    // seek after the key
    trf.seek(newKey("r2", "cf1", "cq1", "L1", 55));
    assertFalse(trf.iter.hasTop());

    // seek exactly to the key
    trf.seek(newKey("r1", "cf1", "cq1", "L1", 55));
    assertTrue(trf.iter.hasTop());
    assertEquals(trf.iter.getTopKey(), newKey("r1", "cf1", "cq1", "L1", 55));
    assertEquals(trf.iter.getTopValue(), newValue("foo"));
    trf.iter.next();
    assertFalse(trf.iter.hasTop());

    assertEquals(new Text("r1"), trf.reader.getLastRow());

    trf.closeReader();
  }

  @Test
  public void test3() throws IOException {

    // test an rfile with multiple rows having multiple columns

    TestRFile trf = new TestRFile(conf);

    trf.openWriter();

    int val = 0;

    ArrayList<Key> expectedKeys = new ArrayList<>(10000);
    ArrayList<Value> expectedValues = new ArrayList<>(10000);

    for (int row = 0; row < 4; row++) {
      String rowS = formatString("r_", row);
      for (int cf = 0; cf < 4; cf++) {
        String cfS = formatString("cf_", cf);
        for (int cq = 0; cq < 4; cq++) {
          String cqS = formatString("cq_", cq);
          for (int cv = 'A'; cv < 'A' + 4; cv++) {
            String cvS = "" + (char) cv;
            for (int ts = 4; ts > 0; ts--) {
              Key k = newKey(rowS, cfS, cqS, cvS, ts);
              // check below ensures when all key sizes are same more than one index block is
              // created
              assertEquals(27, k.getSize());
              k.setDeleted(true);
              Value v = newValue("" + val);
              trf.writer.append(k, v);
              expectedKeys.add(k);
              expectedValues.add(v);

              k = newKey(rowS, cfS, cqS, cvS, ts);
              assertEquals(27, k.getSize());
              v = newValue("" + val);
              trf.writer.append(k, v);
              expectedKeys.add(k);
              expectedValues.add(v);

              val++;
            }
          }
        }
      }
    }

    // trf.writer.append(newKey("r1","cf1","cq1","L1", 55), newValue("foo"));
    trf.closeWriter();

    trf.openReader();
    // seek before everything
    trf.iter.seek(new Range((Key) null, null), EMPTY_COL_FAMS, false);
    verify(trf, expectedKeys.iterator(), expectedValues.iterator());

    // seek to the middle
    int index = expectedKeys.size() / 2;
    trf.seek(expectedKeys.get(index));
    verify(trf, expectedKeys.subList(index, expectedKeys.size()).iterator(),
        expectedValues.subList(index, expectedKeys.size()).iterator());

    // seek the first key
    index = 0;
    trf.seek(expectedKeys.get(index));
    verify(trf, expectedKeys.subList(index, expectedKeys.size()).iterator(),
        expectedValues.subList(index, expectedKeys.size()).iterator());

    // seek to the last key
    index = expectedKeys.size() - 1;
    trf.seek(expectedKeys.get(index));
    verify(trf, expectedKeys.subList(index, expectedKeys.size()).iterator(),
        expectedValues.subList(index, expectedKeys.size()).iterator());

    // seek after everything
    index = expectedKeys.size();
    trf.seek(new Key(new Text("z")));
    verify(trf, expectedKeys.subList(index, expectedKeys.size()).iterator(),
        expectedValues.subList(index, expectedKeys.size()).iterator());

    // test seeking to the current location
    index = expectedKeys.size() / 2;
    trf.seek(expectedKeys.get(index));
    assertTrue(trf.iter.hasTop());
    assertEquals(expectedKeys.get(index), trf.iter.getTopKey());
    assertEquals(expectedValues.get(index), trf.iter.getTopValue());

    trf.iter.next();
    index++;
    assertTrue(trf.iter.hasTop());
    assertEquals(expectedKeys.get(index), trf.iter.getTopKey());
    assertEquals(expectedValues.get(index), trf.iter.getTopValue());

    trf.seek(expectedKeys.get(index));

    assertTrue(trf.iter.hasTop());
    assertEquals(expectedKeys.get(index), trf.iter.getTopKey());
    assertEquals(expectedValues.get(index), trf.iter.getTopValue());

    // test seeking to each location in the file
    index = 0;
    for (Key key : expectedKeys) {
      trf.seek(key);
      assertTrue(trf.iter.hasTop());
      assertEquals(key, trf.iter.getTopKey());
      assertEquals(expectedValues.get(index), trf.iter.getTopValue());

      if (index > 0) {
        // Key pkey =
        expectedKeys.get(index - 1);
        // assertEquals(pkey, trf.reader.getPrevKey());
      }

      index++;
    }

    // test seeking backwards to each key
    for (int i = expectedKeys.size() - 1; i >= 0; i--) {
      Key key = expectedKeys.get(i);

      trf.seek(key);
      assertTrue(trf.iter.hasTop());
      assertEquals(key, trf.iter.getTopKey());
      assertEquals(expectedValues.get(i), trf.iter.getTopValue());

      if (i - 1 > 0) {
        // Key pkey =
        expectedKeys.get(i - 1);
        // assertEquals(pkey, trf.reader.getPrevKey());
      }
    }

    assertEquals(expectedKeys.get(expectedKeys.size() - 1).getRow(), trf.reader.getLastRow());

    // test seeking to random location and reading all data from that point
    // there was an off by one bug with this in the transient index
    for (int i = 0; i < 12; i++) {
      index = RANDOM.get().nextInt(expectedKeys.size());
      trf.seek(expectedKeys.get(index));
      for (; index < expectedKeys.size(); index++) {
        assertTrue(trf.iter.hasTop());
        assertEquals(expectedKeys.get(index), trf.iter.getTopKey());
        assertEquals(expectedValues.get(index), trf.iter.getTopValue());
        trf.iter.next();
      }
    }

    // count the number of index entries
    FileSKVIterator iiter = trf.reader.getIndex();
    int count = 0;
    while (iiter.hasTop()) {
      count++;
      iiter.next();
    }
    assertEquals(20, count);

    trf.closeReader();
  }

  @Test
  public void test4() throws IOException {
    TestRFile trf = new TestRFile(conf);
    trf.openWriter();
    RFile.Writer writer = trf.writer;

    final Value foo1 = newValue("foo1");
    final long ts = 55L;

    writer.append(newKey("r1", "cf1", "cq1", "L1", ts), foo1);

    // @formatter:off
    final List<Key> badKeys = List.of(
            newKey("r0", "cf1", "cq1", "L1", ts),
            newKey("r1", "cf0", "cq1", "L1", ts),
            newKey("r1", "cf1", "cq0", "L1", ts),
            newKey("r1", "cf1", "cq1", "L0", ts),
            newKey("r1", "cf1", "cq1", "L1", ts + 1)
    );
    // @formatter:on

    badKeys.forEach(
        key -> assertThrows(IllegalArgumentException.class, () -> writer.append(key, foo1)));
  }

  @Test
  public void test5() throws IOException {

    TestRFile trf = new TestRFile(conf);

    trf.openWriter();
    trf.writer.append(newKey("r1", "cf1", "cq1", "L1", 55), newValue("foo1"));
    trf.writer.append(newKey("r1", "cf1", "cq4", "L1", 56), newValue("foo2"));
    trf.closeWriter();

    trf.openReader();

    // test seeking between keys
    trf.seek(newKey("r1", "cf1", "cq3", "L1", 55));
    assertTrue(trf.iter.hasTop());
    assertEquals(newKey("r1", "cf1", "cq4", "L1", 56), trf.iter.getTopKey());
    assertEquals(newValue("foo2"), trf.iter.getTopValue());

    // test seeking right before previous seek
    trf.seek(newKey("r1", "cf1", "cq0", "L1", 55));
    assertTrue(trf.iter.hasTop());
    assertEquals(newKey("r1", "cf1", "cq1", "L1", 55), trf.iter.getTopKey());
    assertEquals(newValue("foo1"), trf.iter.getTopValue());

    assertEquals(new Text("r1"), trf.reader.getLastRow());

    trf.closeReader();
  }

  @Test
  public void test6() throws IOException {

    TestRFile trf = new TestRFile(conf);

    trf.openWriter();
    for (int i = 0; i < 500; i++) {
      trf.writer.append(newKey(formatString("r_", i), "cf1", "cq1", "L1", 55), newValue("foo1"));
    }

    trf.closeWriter();

    trf.openReader();

    // repeatedly seek to locations before the first key in the file
    for (int i = 0; i < 10; i++) {
      trf.seek(newKey(formatString("q_", i), "cf1", "cq1", "L1", 55));
      assertTrue(trf.iter.hasTop());
      assertEquals(newKey(formatString("r_", 0), "cf1", "cq1", "L1", 55), trf.iter.getTopKey());
      assertEquals(newValue("foo1"), trf.iter.getTopValue());
    }

    // repeatedly seek to locations after the last key in the file
    for (int i = 0; i < 10; i++) {
      trf.seek(newKey(formatString("s_", i), "cf1", "cq1", "L1", 55));
      assertFalse(trf.iter.hasTop());
    }

    assertEquals(new Text(formatString("r_", 499)), trf.reader.getLastRow());

    trf.closeReader();
  }

  @Test
  public void test7() throws IOException {
    // these tests exercise setting the end key of a range

    TestRFile trf = new TestRFile(conf);

    trf.openWriter();
    for (int i = 2; i < 50; i++) {
      trf.writer.append(newKey(formatString("r_", i), "cf1", "cq1", "L1", 55), newValue("foo" + i));
    }

    trf.closeWriter();

    trf.openReader();

    // test that has top returns false when end of range reached
    trf.iter.seek(new Range(newKey(formatString("r_", 3), "cf1", "cq1", "L1", 55), true,
        newKey(formatString("r_", 4), "cf1", "cq1", "L1", 55), false), EMPTY_COL_FAMS, false);
    assertTrue(trf.iter.hasTop());
    assertEquals(trf.iter.getTopKey(), newKey(formatString("r_", 3), "cf1", "cq1", "L1", 55));
    assertEquals(newValue("foo" + 3), trf.iter.getTopValue());
    trf.iter.next();
    assertFalse(trf.iter.hasTop());

    // test seeking to a range that is between two keys, should not return anything
    trf.iter.seek(
        new Range(newKey(formatString("r_", 4) + "a", "cf1", "cq1", "L1", 55), true,
            newKey(formatString("r_", 4) + "b", "cf1", "cq1", "L1", 55), true),
        EMPTY_COL_FAMS, false);
    assertFalse(trf.iter.hasTop());

    // test seeking to another range after the previously seeked range, that is between the same two
    // keys in the file
    // as the previously seeked range.... this test an optimization on RFile
    trf.iter.seek(
        new Range(newKey(formatString("r_", 4) + "c", "cf1", "cq1", "L1", 55), true,
            newKey(formatString("r_", 4) + "d", "cf1", "cq1", "L1", 55), true),
        EMPTY_COL_FAMS, false);
    assertFalse(trf.iter.hasTop());

    trf.iter.seek(
        new Range(newKey(formatString("r_", 4) + "e", "cf1", "cq1", "L1", 55), true,
            newKey(formatString("r_", 4) + "f", "cf1", "cq1", "L1", 55), true),
        EMPTY_COL_FAMS, false);
    assertFalse(trf.iter.hasTop());

    // now ensure we can seek somewhere, that triggering the optimization does not cause any
    // problems
    trf.iter.seek(new Range(newKey(formatString("r_", 5), "cf1", "cq1", "L1", 55), true,
        newKey(formatString("r_", 6), "cf1", "cq1", "L1", 55), false), EMPTY_COL_FAMS, false);
    assertTrue(trf.iter.hasTop());
    assertEquals(trf.iter.getTopKey(), newKey(formatString("r_", 5), "cf1", "cq1", "L1", 55));
    assertEquals(newValue("foo" + 5), trf.iter.getTopValue());
    trf.iter.next();
    assertFalse(trf.iter.hasTop());

    // test seeking to range that is before the beginning of the file
    trf.iter.seek(new Range(newKey(formatString("r_", 0), "cf1", "cq1", "L1", 55), true,
        newKey(formatString("r_", 2), "cf1", "cq1", "L1", 55), false), EMPTY_COL_FAMS, false);
    assertFalse(trf.iter.hasTop());

    assertEquals(new Text(formatString("r_", 49)), trf.reader.getLastRow());

    trf.reader.close();
  }

  @Test
  public void test8() throws IOException {
    TestRFile trf = new TestRFile(conf);

    trf.openWriter();

    for (int i = 0; i < 2500; i++) {
      trf.writer.append(newKey(formatString("r_", i), "cf1", "cq1", "L1", 42), newValue("foo" + i));
    }

    trf.closeWriter();
    trf.openReader();

    // test seeking between each key forward
    for (int i = 0; i < 2499; i++) {
      trf.seek(newKey(formatString("r_", i), "cf1", "cq1", "L1", 42).followingKey(PartialKey.ROW));
      assertTrue(trf.iter.hasTop());
      assertEquals(newKey(formatString("r_", i + 1), "cf1", "cq1", "L1", 42), trf.iter.getTopKey());
    }

    // test seeking between each key forward
    for (int i = 0; i < 2499; i += 2) {
      trf.seek(newKey(formatString("r_", i), "cf1", "cq1", "L1", 42).followingKey(PartialKey.ROW));
      assertTrue(trf.iter.hasTop());
      assertEquals(newKey(formatString("r_", i + 1), "cf1", "cq1", "L1", 42), trf.iter.getTopKey());
    }

    // test seeking backwards between each key
    for (int i = 2498; i >= 0; i--) {
      trf.seek(newKey(formatString("r_", i), "cf1", "cq1", "L1", 42).followingKey(PartialKey.ROW));
      assertTrue(trf.iter.hasTop());
      assertEquals(newKey(formatString("r_", i + 1), "cf1", "cq1", "L1", 42), trf.iter.getTopKey());
    }

    trf.closeReader();

    // do same test with col fam
    trf = new TestRFile(conf);

    trf.openWriter();

    for (int i = 0; i < 2500; i++) {
      trf.writer.append(newKey(formatString("r_", 0), formatString("cf_", i), "cq1", "L1", 42),
          newValue("foo" + i));
    }

    trf.closeWriter();
    trf.openReader();

    // test seeking between each key forward
    for (int i = 0; i < 2499; i++) {
      trf.seek(newKey(formatString("r_", 0), formatString("cf_", i), "cq1", "L1", 42)
          .followingKey(PartialKey.ROW_COLFAM));
      assertTrue(trf.iter.hasTop());
      assertEquals(newKey(formatString("r_", 0), formatString("cf_", i + 1), "cq1", "L1", 42),
          trf.iter.getTopKey());
    }

    // test seeking between each key forward
    for (int i = 0; i < 2499; i += 2) {
      trf.seek(newKey(formatString("r_", 0), formatString("cf_", i), "cq1", "L1", 42)
          .followingKey(PartialKey.ROW_COLFAM));
      assertTrue(trf.iter.hasTop());
      assertEquals(newKey(formatString("r_", 0), formatString("cf_", i + 1), "cq1", "L1", 42),
          trf.iter.getTopKey());
    }

    // test seeking backwards between each key
    for (int i = 2498; i >= 0; i--) {
      trf.seek(newKey(formatString("r_", 0), formatString("cf_", i), "cq1", "L1", 42)
          .followingKey(PartialKey.ROW_COLFAM));
      assertTrue(trf.iter.hasTop());
      assertEquals(newKey(formatString("r_", 0), formatString("cf_", i + 1), "cq1", "L1", 42),
          trf.iter.getTopKey());
    }

    trf.closeReader();

    // do same test with col qual
    trf = new TestRFile(conf);

    trf.openWriter();

    for (int i = 0; i < 2500; i++) {
      trf.writer.append(
          newKey(formatString("r_", 0), formatString("cf_", 0), formatString("cq_", i), "L1", 42),
          newValue("foo" + i));
    }

    trf.closeWriter();
    trf.openReader();

    // test seeking between each key forward
    for (int i = 0; i < 2499; i++) {
      trf.seek(
          newKey(formatString("r_", 0), formatString("cf_", 0), formatString("cq_", i), "L1", 42)
              .followingKey(PartialKey.ROW_COLFAM_COLQUAL));
      assertTrue(trf.iter.hasTop());
      assertEquals(newKey(formatString("r_", 0), formatString("cf_", 0), formatString("cq_", i + 1),
          "L1", 42), trf.iter.getTopKey());
    }

    // test seeking between each key forward
    for (int i = 0; i < 2499; i += 2) {
      trf.seek(
          newKey(formatString("r_", 0), formatString("cf_", 0), formatString("cq_", i), "L1", 42)
              .followingKey(PartialKey.ROW_COLFAM_COLQUAL));
      assertTrue(trf.iter.hasTop());
      assertEquals(newKey(formatString("r_", 0), formatString("cf_", 0), formatString("cq_", i + 1),
          "L1", 42), trf.iter.getTopKey());
    }

    // test seeking backwards between each key
    for (int i = 2498; i >= 0; i--) {
      trf.seek(
          newKey(formatString("r_", 0), formatString("cf_", 0), formatString("cq_", i), "L1", 42)
              .followingKey(PartialKey.ROW_COLFAM_COLQUAL));
      assertTrue(trf.iter.hasTop());
      assertEquals(newKey(formatString("r_", 0), formatString("cf_", 0), formatString("cq_", i + 1),
          "L1", 42), trf.iter.getTopKey());
    }

    trf.closeReader();
  }

  public static Set<ByteSequence> newColFamByteSequence(String... colFams) {
    HashSet<ByteSequence> cfs = new HashSet<>();

    for (String cf : colFams) {
      cfs.add(new ArrayByteSequence(cf));
    }

    return cfs;
  }

  @Test
  public void test9() throws IOException {
    TestRFile trf = new TestRFile(conf);

    trf.openWriter(false);

    trf.writer.startNewLocalityGroup("lg1", newColFamByteSequence("cf1", "cf2"));

    trf.writer.append(newKey("0000", "cf1", "doe,john", "", 4), newValue("1123 West Left st"));
    trf.writer.append(newKey("0002", "cf2", "doe,jane", "", 5), newValue("1124 East Right st"));

    trf.writer.startNewLocalityGroup("lg2", newColFamByteSequence("cf3", "cf4"));

    trf.writer.append(newKey("0001", "cf3", "buck,john", "", 4), newValue("90 Slum st"));
    trf.writer.append(newKey("0003", "cf4", "buck,jane", "", 5), newValue("09 Slum st"));

    trf.writer.close();

    trf.openReader();

    // scan first loc group
    Range r = new Range(newKey("0000", "cf1", "doe,john", "", 4), true,
        newKey("0003", "cf4", "buck,jane", "", 5), true);
    trf.iter.seek(r, newColFamByteSequence("cf1", "cf2"), true);
    assertEquals(1, trf.reader.getNumLocalityGroupsSeeked());

    assertTrue(trf.iter.hasTop());
    assertEquals(trf.iter.getTopKey(), newKey("0000", "cf1", "doe,john", "", 4));
    assertEquals(newValue("1123 West Left st"), trf.iter.getTopValue());
    trf.iter.next();
    assertTrue(trf.iter.hasTop());
    assertEquals(trf.iter.getTopKey(), newKey("0002", "cf2", "doe,jane", "", 5));
    assertEquals(newValue("1124 East Right st"), trf.iter.getTopValue());
    trf.iter.next();
    assertFalse(trf.iter.hasTop());

    // scan second loc group
    r = new Range(newKey("0000", "cf1", "doe,john", "", 4), true,
        newKey("0003", "cf4", "buck,jane", "", 5), true);
    trf.iter.seek(r, newColFamByteSequence("cf3", "cf4"), true);
    assertEquals(1, trf.reader.getNumLocalityGroupsSeeked());

    assertTrue(trf.iter.hasTop());
    assertEquals(trf.iter.getTopKey(), newKey("0001", "cf3", "buck,john", "", 4));
    assertEquals(newValue("90 Slum st"), trf.iter.getTopValue());
    trf.iter.next();
    assertTrue(trf.iter.hasTop());
    assertEquals(trf.iter.getTopKey(), newKey("0003", "cf4", "buck,jane", "", 5));
    assertEquals(newValue("09 Slum st"), trf.iter.getTopValue());
    trf.iter.next();
    assertFalse(trf.iter.hasTop());

    // scan all loc groups
    r = new Range(newKey("0000", "cf1", "doe,john", "", 4), true,
        newKey("0003", "cf4", "buck,jane", "", 5), true);
    trf.iter.seek(r, EMPTY_COL_FAMS, false);
    assertEquals(2, trf.reader.getNumLocalityGroupsSeeked());

    assertTrue(trf.iter.hasTop());
    assertEquals(trf.iter.getTopKey(), newKey("0000", "cf1", "doe,john", "", 4));
    assertEquals(newValue("1123 West Left st"), trf.iter.getTopValue());
    trf.iter.next();
    assertTrue(trf.iter.hasTop());
    assertEquals(trf.iter.getTopKey(), newKey("0001", "cf3", "buck,john", "", 4));
    assertEquals(newValue("90 Slum st"), trf.iter.getTopValue());
    trf.iter.next();
    assertTrue(trf.iter.hasTop());
    assertEquals(trf.iter.getTopKey(), newKey("0002", "cf2", "doe,jane", "", 5));
    assertEquals(newValue("1124 East Right st"), trf.iter.getTopValue());
    trf.iter.next();
    assertTrue(trf.iter.hasTop());
    assertEquals(trf.iter.getTopKey(), newKey("0003", "cf4", "buck,jane", "", 5));
    assertEquals(newValue("09 Slum st"), trf.iter.getTopValue());
    trf.iter.next();
    assertFalse(trf.iter.hasTop());

    // scan no loc groups
    r = new Range(newKey("0000", "cf1", "doe,john", "", 4), true,
        newKey("0003", "cf4", "buck,jane", "", 5), true);
    trf.iter.seek(r, newColFamByteSequence("saint", "dogooder"), true);
    assertEquals(0, trf.reader.getNumLocalityGroupsSeeked());
    assertFalse(trf.iter.hasTop());

    // scan a subset of second locality group
    r = new Range(newKey("0000", "cf1", "doe,john", "", 4), true,
        newKey("0003", "cf4", "buck,jane", "", 5), true);
    trf.iter.seek(r, newColFamByteSequence("cf4"), true);
    assertEquals(1, trf.reader.getNumLocalityGroupsSeeked());

    assertTrue(trf.iter.hasTop());
    assertEquals(trf.iter.getTopKey(), newKey("0003", "cf4", "buck,jane", "", 5));
    assertEquals(newValue("09 Slum st"), trf.iter.getTopValue());
    trf.iter.next();
    assertFalse(trf.iter.hasTop());

    // scan a subset of second locality group
    r = new Range(newKey("0000", "cf1", "doe,john", "", 4), true,
        newKey("0003", "cf4", "buck,jane", "", 5), true);
    trf.iter.seek(r, newColFamByteSequence("cf3"), true);
    assertEquals(1, trf.reader.getNumLocalityGroupsSeeked());

    assertTrue(trf.iter.hasTop());
    assertEquals(trf.iter.getTopKey(), newKey("0001", "cf3", "buck,john", "", 4));
    assertEquals(newValue("90 Slum st"), trf.iter.getTopValue());
    trf.iter.next();
    assertFalse(trf.iter.hasTop());

    // scan subset of first loc group
    r = new Range(newKey("0000", "cf1", "doe,john", "", 4), true,
        newKey("0003", "cf4", "buck,jane", "", 5), true);
    trf.iter.seek(r, newColFamByteSequence("cf1"), true);
    assertEquals(1, trf.reader.getNumLocalityGroupsSeeked());

    assertTrue(trf.iter.hasTop());
    assertEquals(trf.iter.getTopKey(), newKey("0000", "cf1", "doe,john", "", 4));
    assertEquals(newValue("1123 West Left st"), trf.iter.getTopValue());
    trf.iter.next();
    assertFalse(trf.iter.hasTop());

    // scan subset of first loc group
    r = new Range(newKey("0000", "cf1", "doe,john", "", 4), true,
        newKey("0003", "cf4", "buck,jane", "", 5), true);
    trf.iter.seek(r, newColFamByteSequence("cf2"), true);
    assertEquals(1, trf.reader.getNumLocalityGroupsSeeked());

    assertTrue(trf.iter.hasTop());
    assertEquals(trf.iter.getTopKey(), newKey("0002", "cf2", "doe,jane", "", 5));
    assertEquals(newValue("1124 East Right st"), trf.iter.getTopValue());
    trf.iter.next();
    assertFalse(trf.iter.hasTop());

    // scan subset of all loc groups
    r = new Range(newKey("0000", "cf1", "doe,john", "", 4), true,
        newKey("0003", "cf4", "buck,jane", "", 5), true);
    trf.iter.seek(r, newColFamByteSequence("cf1", "cf4"), true);
    assertEquals(2, trf.reader.getNumLocalityGroupsSeeked());

    assertTrue(trf.iter.hasTop());
    assertEquals(trf.iter.getTopKey(), newKey("0000", "cf1", "doe,john", "", 4));
    assertEquals(newValue("1123 West Left st"), trf.iter.getTopValue());
    trf.iter.next();
    assertTrue(trf.iter.hasTop());
    assertEquals(trf.iter.getTopKey(), newKey("0003", "cf4", "buck,jane", "", 5));
    assertEquals(newValue("09 Slum st"), trf.iter.getTopValue());
    trf.iter.next();
    assertFalse(trf.iter.hasTop());

    trf.closeReader();

  }

  @Test
  public void test10() throws IOException {

    // test empty locality groups
    TestRFile trf = new TestRFile(conf);

    trf.openWriter(false);
    trf.writer.startNewLocalityGroup("lg1", newColFamByteSequence("cf1", "cf2"));
    trf.writer.startNewLocalityGroup("lg2", newColFamByteSequence("cf3", "cf4"));
    trf.writer.startDefaultLocalityGroup();
    trf.writer.close();

    trf.openReader();
    trf.iter.seek(new Range(new Text(""), null), EMPTY_COL_FAMS, false);
    assertFalse(trf.iter.hasTop());

    trf.closeReader();

    // another empty locality group test
    trf = new TestRFile(conf);

    trf.openWriter(false);
    trf.writer.startNewLocalityGroup("lg1", newColFamByteSequence("cf1", "cf2"));
    trf.writer.append(newKey("0000", "cf1", "doe,john", "", 4), newValue("1123 West Left st"));
    trf.writer.append(newKey("0002", "cf2", "doe,jane", "", 5), newValue("1124 East Right st"));
    trf.writer.startNewLocalityGroup("lg2", newColFamByteSequence("cf3", "cf4"));
    trf.writer.startDefaultLocalityGroup();
    trf.writer.close();

    trf.openReader();
    trf.iter.seek(new Range(new Text(""), null), EMPTY_COL_FAMS, false);
    assertTrue(trf.iter.hasTop());
    assertEquals(trf.iter.getTopKey(), newKey("0000", "cf1", "doe,john", "", 4));
    assertEquals(newValue("1123 West Left st"), trf.iter.getTopValue());
    trf.iter.next();
    assertTrue(trf.iter.hasTop());
    assertEquals(trf.iter.getTopKey(), newKey("0002", "cf2", "doe,jane", "", 5));
    assertEquals(newValue("1124 East Right st"), trf.iter.getTopValue());
    trf.iter.next();
    assertFalse(trf.iter.hasTop());

    trf.closeReader();

    // another empty locality group test
    trf = new TestRFile(conf);

    trf.openWriter(false);
    trf.writer.startNewLocalityGroup("lg1", newColFamByteSequence("cf1", "cf2"));
    trf.writer.startNewLocalityGroup("lg2", newColFamByteSequence("cf3", "cf4"));
    trf.writer.append(newKey("0001", "cf3", "buck,john", "", 4), newValue("90 Slum st"));
    trf.writer.append(newKey("0003", "cf4", "buck,jane", "", 5), newValue("09 Slum st"));
    trf.writer.startDefaultLocalityGroup();
    trf.writer.close();

    trf.openReader();
    trf.iter.seek(new Range(new Text(""), null), EMPTY_COL_FAMS, false);
    assertTrue(trf.iter.hasTop());
    assertEquals(trf.iter.getTopKey(), newKey("0001", "cf3", "buck,john", "", 4));
    assertEquals(newValue("90 Slum st"), trf.iter.getTopValue());
    trf.iter.next();
    assertTrue(trf.iter.hasTop());
    assertEquals(trf.iter.getTopKey(), newKey("0003", "cf4", "buck,jane", "", 5));
    assertEquals(newValue("09 Slum st"), trf.iter.getTopValue());
    trf.iter.next();
    assertFalse(trf.iter.hasTop());

    trf.closeReader();

    // another empty locality group test
    trf = new TestRFile(conf);

    trf.openWriter(false);
    trf.writer.startNewLocalityGroup("lg1", newColFamByteSequence("cf1", "cf2"));
    trf.writer.startNewLocalityGroup("lg2", newColFamByteSequence("cf3", "cf4"));
    trf.writer.startDefaultLocalityGroup();
    trf.writer.append(newKey("0007", "good citizen", "q,john", "", 4), newValue("70 Apple st"));
    trf.writer.append(newKey("0008", "model citizen", "q,jane", "", 5), newValue("81 Plum st"));
    trf.writer.close();

    trf.openReader();
    trf.iter.seek(new Range(new Text(""), null), EMPTY_COL_FAMS, false);
    assertTrue(trf.iter.hasTop());
    assertEquals(trf.iter.getTopKey(), newKey("0007", "good citizen", "q,john", "", 4));
    assertEquals(newValue("70 Apple st"), trf.iter.getTopValue());
    trf.iter.next();
    assertTrue(trf.iter.hasTop());
    assertEquals(trf.iter.getTopKey(), newKey("0008", "model citizen", "q,jane", "", 5));
    assertEquals(newValue("81 Plum st"), trf.iter.getTopValue());
    trf.iter.next();
    assertFalse(trf.iter.hasTop());

    trf.closeReader();

    // another empty locality group test
    trf = new TestRFile(conf);

    trf.openWriter(false);
    trf.writer.startNewLocalityGroup("lg1", newColFamByteSequence("cf1", "cf2"));
    trf.writer.append(newKey("0000", "cf1", "doe,john", "", 4), newValue("1123 West Left st"));
    trf.writer.append(newKey("0002", "cf2", "doe,jane", "", 5), newValue("1124 East Right st"));
    trf.writer.startNewLocalityGroup("lg2", newColFamByteSequence("cf3", "cf4"));
    trf.writer.startDefaultLocalityGroup();
    trf.writer.append(newKey("0007", "good citizen", "q,john", "", 4), newValue("70 Apple st"));
    trf.writer.append(newKey("0008", "model citizen", "q,jane", "", 5), newValue("81 Plum st"));
    trf.writer.close();

    trf.openReader();
    trf.iter.seek(new Range(new Text(""), null), EMPTY_COL_FAMS, false);
    assertTrue(trf.iter.hasTop());
    assertEquals(trf.iter.getTopKey(), newKey("0000", "cf1", "doe,john", "", 4));
    assertEquals(newValue("1123 West Left st"), trf.iter.getTopValue());
    trf.iter.next();
    assertTrue(trf.iter.hasTop());
    assertEquals(trf.iter.getTopKey(), newKey("0002", "cf2", "doe,jane", "", 5));
    assertEquals(newValue("1124 East Right st"), trf.iter.getTopValue());
    trf.iter.next();
    assertTrue(trf.iter.hasTop());
    assertEquals(trf.iter.getTopKey(), newKey("0007", "good citizen", "q,john", "", 4));
    assertEquals(newValue("70 Apple st"), trf.iter.getTopValue());
    trf.iter.next();
    assertTrue(trf.iter.hasTop());
    assertEquals(trf.iter.getTopKey(), newKey("0008", "model citizen", "q,jane", "", 5));
    assertEquals(newValue("81 Plum st"), trf.iter.getTopValue());
    trf.iter.next();
    assertFalse(trf.iter.hasTop());

    trf.closeReader();
  }

  @Test
  public void test11() throws IOException {
    // test locality groups with more than two entries

    TestRFile trf = new TestRFile(conf);

    trf.openWriter(false);
    trf.writer.startNewLocalityGroup("lg1", newColFamByteSequence("3mod10"));
    for (int i = 3; i < 1024; i += 10) {
      trf.writer.append(newKey(formatString("i", i), "3mod10", "", "", i + 2), newValue("" + i));
    }

    trf.writer.startNewLocalityGroup("lg2", newColFamByteSequence("5mod10", "7mod10"));

    for (int i = 5; i < 1024;) {
      trf.writer.append(newKey(formatString("i", i), "5mod10", "", "", i + 2), newValue("" + i));
      i += 2;
      trf.writer.append(newKey(formatString("i", i), "7mod10", "", "", i + 2), newValue("" + i));
      i += 8;
    }

    trf.writer.startDefaultLocalityGroup();
    for (int i = 0; i < 1024; i++) {

      int m10 = i % 10;
      if (m10 == 3 || m10 == 5 || m10 == 7) {
        continue;
      }

      trf.writer.append(newKey(formatString("i", i), m10 + "mod10", "", "", i + 2),
          newValue("" + i));

    }
    trf.writer.close();

    // test a merged read of all column families
    trf.openReader();
    trf.iter.seek(new Range(new Text(""), null), EMPTY_COL_FAMS, false);
    assertEquals(3, trf.reader.getNumLocalityGroupsSeeked());
    for (int i = 0; i < 1024; i++) {
      assertTrue(trf.iter.hasTop());
      assertEquals(newKey(formatString("i", i), (i % 10) + "mod10", "", "", i + 2),
          trf.iter.getTopKey());
      assertEquals(newValue("" + i), trf.iter.getTopValue());
      trf.iter.next();
    }
    assertFalse(trf.iter.hasTop());

    // try reading each of the 10 column families separately
    for (int m = 0; m < 10; m++) {
      trf.iter.seek(new Range(new Key(), true, null, true), newColFamByteSequence(m + "mod10"),
          true);
      assertEquals(1, trf.reader.getNumLocalityGroupsSeeked());
      for (int i = m; i < 1024; i += 10) {
        assertTrue(trf.iter.hasTop());
        assertEquals(newKey(formatString("i", i), (i % 10) + "mod10", "", "", i + 2),
            trf.iter.getTopKey());
        assertEquals(newValue("" + i), trf.iter.getTopValue());
        trf.iter.next();
      }
      assertFalse(trf.iter.hasTop());

      // test excluding an individual column family
      trf.iter.seek(new Range(new Key(), true, null, true), newColFamByteSequence(m + "mod10"),
          false);
      if (m == 3) {
        assertEquals(2, trf.reader.getNumLocalityGroupsSeeked());
      } else {
        assertEquals(3, trf.reader.getNumLocalityGroupsSeeked());
      }
      for (int i = 0; i < 1024; i++) {

        if (i % 10 == m) {
          continue;
        }

        assertTrue(trf.iter.hasTop());
        assertEquals(newKey(formatString("i", i), (i % 10) + "mod10", "", "", i + 2),
            trf.iter.getTopKey());
        assertEquals(newValue("" + i), trf.iter.getTopValue());
        trf.iter.next();
      }
      assertFalse(trf.iter.hasTop());
    }

    // test Rfile deepcopy
    SortedKeyValueIterator<Key,Value> reader2 = trf.iter.deepCopy(null);

    // try reading from cloned reader at the same time as parent reader
    for (int m = 0; m < 9; m++) {
      trf.iter.seek(new Range(new Key(), true, null, true), newColFamByteSequence(m + "mod10"),
          true);
      assertEquals(1, trf.reader.getNumLocalityGroupsSeeked());
      reader2.seek(new Range(new Key(), true, null, true), newColFamByteSequence((m + 1) + "mod10"),
          true);
      // assertEquals(1, reader2.getNumLocalityGroupsSeeked());
      for (int i = m; i < 1024; i += 10) {
        // System.out.println(m+","+i);
        assertTrue(trf.iter.hasTop());
        assertEquals(newKey(formatString("i", i), (i % 10) + "mod10", "", "", i + 2),
            trf.iter.getTopKey());
        assertEquals(newValue("" + i), trf.iter.getTopValue());
        trf.iter.next();
        if (i + 1 < 1024) {
          assertTrue(reader2.hasTop());
          assertEquals(newKey(formatString("i", (i + 1)), ((i + 1) % 10) + "mod10", "", "", i + 3),
              reader2.getTopKey());
          assertEquals(newValue("" + (i + 1)), reader2.getTopValue());
          reader2.next();
        }
      }
      assertFalse(trf.iter.hasTop());
      assertFalse(reader2.hasTop());
    }

    trf.closeReader();
  }

  @Test
  public void test12() throws IOException {
    // test inserting column fams not in locality groups

    TestRFile trf = new TestRFile(conf);

    trf.openWriter(false);

    trf.writer.startNewLocalityGroup("lg1", newColFamByteSequence("a", "b"));

    trf.writer.append(newKey("0007", "a", "cq1", "", 4), newValue("1"));

    assertThrows(IllegalArgumentException.class,
        () -> trf.writer.append(newKey("0009", "c", "cq1", "", 4), newValue("1")));

    trf.closeWriter();

    trf.openReader();

    trf.iter.seek(new Range(), EMPTY_COL_FAMS, false);
    assertTrue(trf.iter.hasTop());
    assertEquals(newKey("0007", "a", "cq1", "", 4), trf.iter.getTopKey());
    assertEquals(newValue("1"), trf.iter.getTopValue());
    trf.iter.next();
    assertFalse(trf.iter.hasTop());

  }

  @Test
  public void test13() throws IOException {
    // test inserting column fam in default loc group that was in
    // previous locality group

    TestRFile trf = new TestRFile(conf);

    trf.openWriter(false);

    trf.writer.startNewLocalityGroup("lg1", newColFamByteSequence("a", "b"));

    final Value valueOf1 = newValue("1");

    trf.writer.append(newKey("0007", "a", "cq1", "", 4), valueOf1);

    trf.writer.startDefaultLocalityGroup();

    assertThrows(IllegalArgumentException.class,
        () -> trf.writer.append(newKey("0008", "a", "cq1", "", 4), valueOf1));

    assertThrows(IllegalArgumentException.class,
        () -> trf.writer.append(newKey("0009", "b", "cq1", "", 4), valueOf1));

    trf.closeWriter();

    trf.openReader();

    trf.iter.seek(new Range(), EMPTY_COL_FAMS, false);
    assertTrue(trf.iter.hasTop());
    assertEquals(newKey("0007", "a", "cq1", "", 4), trf.iter.getTopKey());
    assertEquals(valueOf1, trf.iter.getTopValue());
    trf.iter.next();
    assertFalse(trf.iter.hasTop());

  }

  @Test
  public void test14() throws IOException {
    // test starting locality group after default locality group was started
    TestRFile trf = new TestRFile(conf);

    trf.openWriter(false);

    trf.writer.startDefaultLocalityGroup();

    Set<ByteSequence> columnFamilies = newColFamByteSequence("a", "b");
    assertThrows(IllegalStateException.class,
        () -> trf.writer.startNewLocalityGroup("lg1", columnFamilies));

    assertThrows(IllegalStateException.class, () -> trf.writer.startDefaultLocalityGroup());

    trf.writer.close();
  }

  @Test
  public void test16() throws IOException {
    TestRFile trf = new TestRFile(conf);

    trf.openWriter(false);

    trf.writer.startNewLocalityGroup("lg1", newColFamByteSequence("a", "b"));

    trf.writer.append(newKey("0007", "a", "cq1", "", 4), newValue("1"));

    Set<ByteSequence> columnFamilies = newColFamByteSequence("b", "c");
    assertThrows(IllegalArgumentException.class,
        () -> trf.writer.startNewLocalityGroup("lg1", columnFamilies));

    trf.closeWriter();
  }

  @Test
  public void test17() throws IOException {
    // add alot of the same keys to rfile that cover multiple blocks...
    // this should cause the keys in the index to be exactly the same...
    // ensure seeks work correctly

    TestRFile trf = new TestRFile(conf);

    trf.openWriter(false);

    trf.writer.startDefaultLocalityGroup();
    for (int i = 0; i < 2048; i++) {
      trf.writer.append(newKey("r0000", "cf1", "cq1", "", 1), newValue("" + i));
    }

    for (int i = 2048; i < 4096; i++) {
      trf.writer.append(newKey("r0001", "cf1", "cq1", "", 1), newValue("" + i));
    }

    trf.writer.close();

    trf.openReader();

    FileSKVIterator indexIter = trf.reader.getIndex();
    int count = 0;
    while (indexIter.hasTop()) {
      count++;
      indexIter.next();
    }

    assertTrue(count > 4);

    trf.iter.seek(new Range(newKey("r0000", "cf1", "cq1", "", 1), true,
        newKey("r0001", "cf1", "cq1", "", 1), false), EMPTY_COL_FAMS, false);

    for (int i = 0; i < 2048; i++) {
      assertTrue(trf.iter.hasTop());
      assertEquals(newKey("r0000", "cf1", "cq1", "", 1), trf.iter.getTopKey());
      assertEquals(newValue("" + i), trf.iter.getTopValue());
      trf.iter.next();
    }

    assertFalse(trf.iter.hasTop());

    trf.iter.seek(new Range(newKey("r0000", "cf1", "cq1", "", 1), false,
        newKey("r0001", "cf1", "cq1", "", 1), true), EMPTY_COL_FAMS, false);

    for (int i = 2048; i < 4096; i++) {
      assertTrue(trf.iter.hasTop());
      assertEquals(newKey("r0001", "cf1", "cq1", "", 1), trf.iter.getTopKey());
      assertEquals(newValue("" + i), trf.iter.getTopValue());
      trf.iter.next();
    }

    assertFalse(trf.iter.hasTop());

    trf.iter.seek(new Range(newKey("r0001", "cf1", "cq1", "", 1), true,
        newKey("r0001", "cf1", "cq1", "", 1), true), EMPTY_COL_FAMS, false);

    for (int i = 2048; i < 4096; i++) {
      assertTrue(trf.iter.hasTop());
      assertEquals(newKey("r0001", "cf1", "cq1", "", 1), trf.iter.getTopKey());
      assertEquals(newValue("" + i), trf.iter.getTopValue());
      trf.iter.next();
    }

    assertFalse(trf.iter.hasTop());

    trf.iter.seek(new Range(newKey("r0002", "cf1", "cq1", "", 1), true,
        newKey("r0002", "cf1", "cq1", "", 1), true), EMPTY_COL_FAMS, false);
    assertFalse(trf.iter.hasTop());

    trf.iter.seek(new Range((Key) null, null), EMPTY_COL_FAMS, false);

    for (int i = 0; i < 2048; i++) {
      assertTrue(trf.iter.hasTop());
      assertEquals(newKey("r0000", "cf1", "cq1", "", 1), trf.iter.getTopKey());
      assertEquals(newValue("" + i), trf.iter.getTopValue());
      trf.iter.next();
    }

    for (int i = 2048; i < 4096; i++) {
      assertTrue(trf.iter.hasTop());
      assertEquals(newKey("r0001", "cf1", "cq1", "", 1), trf.iter.getTopKey());
      assertEquals(newValue("" + i), trf.iter.getTopValue());
      trf.iter.next();
    }

    assertFalse(trf.iter.hasTop());

    trf.closeReader();
  }

  private String t18ncf(int i) {
    return String.format("cf%06d", i);
  }

  private Set<ByteSequence> t18newColFamByteSequence(int... colFams) {
    HashSet<ByteSequence> cfs = new HashSet<>();
    for (int i : colFams) {
      cfs.add(new ArrayByteSequence(t18ncf(i)));
    }

    return cfs;
  }

  private void t18Append(TestRFile trf, HashSet<ByteSequence> allCf, int i) throws IOException {
    String cf = t18ncf(i);
    trf.writer.append(newKey("r0000", cf, "cq1", "", 1), newValue("" + i));
    allCf.add(new ArrayByteSequence(cf));
  }

  private void t18Verify(Set<ByteSequence> cfs, SortedKeyValueIterator<Key,Value> iter,
      Reader reader, HashSet<ByteSequence> allCf, int eialg, int eealg) throws IOException {

    HashSet<ByteSequence> colFamsSeen = new HashSet<>();

    iter.seek(new Range(), cfs, true);
    assertEquals(eialg, reader.getNumLocalityGroupsSeeked());

    while (iter.hasTop()) {
      colFamsSeen.add(iter.getTopKey().getColumnFamilyData());
      iter.next();
    }

    HashSet<ByteSequence> expected = new HashSet<>(allCf);
    expected.retainAll(cfs);
    assertEquals(expected, colFamsSeen);

    iter.seek(new Range(), cfs, false);
    assertEquals(eealg, reader.getNumLocalityGroupsSeeked());

    colFamsSeen.clear();
    while (iter.hasTop()) {
      colFamsSeen.add(iter.getTopKey().getColumnFamilyData());
      iter.next();
    }

    HashSet<ByteSequence> nonExcluded = new HashSet<>(allCf);
    nonExcluded.removeAll(cfs);
    assertEquals(nonExcluded, colFamsSeen);
  }

  @Test
  public void test18() throws IOException {
    // test writing more column families to default LG than it will track

    TestRFile trf = new TestRFile(conf);

    trf.openWriter(false);

    HashSet<ByteSequence> allCf = new HashSet<>();

    trf.writer.startNewLocalityGroup("lg1", t18newColFamByteSequence(0));
    for (int i = 0; i < 1; i++) {
      t18Append(trf, allCf, i);
    }

    trf.writer.startNewLocalityGroup("lg2", t18newColFamByteSequence(1, 2));
    for (int i = 1; i < 3; i++) {
      t18Append(trf, allCf, i);
    }

    trf.writer.startNewLocalityGroup("lg3", t18newColFamByteSequence(3, 4, 5));
    for (int i = 3; i < 6; i++) {
      t18Append(trf, allCf, i);
    }

    trf.writer.startDefaultLocalityGroup();

    int max = 6 + RFile.Writer.MAX_CF_IN_DLG + 100;
    for (int i = 6; i < max; i++) {
      t18Append(trf, allCf, i);
    }

    trf.closeWriter();

    trf.openReader();

    t18Verify(t18newColFamByteSequence(0), trf.iter, trf.reader, allCf, 1, 3);
    for (int i = 1; i < 10; i++) {
      t18Verify(t18newColFamByteSequence(i), trf.iter, trf.reader, allCf, 1, 4);
    }

    t18Verify(t18newColFamByteSequence(max + 1), trf.iter, trf.reader, allCf, 1, 4);

    t18Verify(t18newColFamByteSequence(1, 2, 3, 4), trf.iter, trf.reader, allCf, 2, 3);
    t18Verify(t18newColFamByteSequence(1, 2, 3, 4, 5), trf.iter, trf.reader, allCf, 2, 2);

    t18Verify(t18newColFamByteSequence(0, 1, 2, 3, 4), trf.iter, trf.reader, allCf, 3, 2);
    t18Verify(t18newColFamByteSequence(0, 1, 2, 3, 4, 5), trf.iter, trf.reader, allCf, 3, 1);
    t18Verify(t18newColFamByteSequence(0, 1, 2, 3, 4, 5, 6), trf.iter, trf.reader, allCf, 4, 1);

    t18Verify(t18newColFamByteSequence(0, 1), trf.iter, trf.reader, allCf, 2, 3);
    t18Verify(t18newColFamByteSequence(2, 3), trf.iter, trf.reader, allCf, 2, 4);
    t18Verify(t18newColFamByteSequence(5, 6), trf.iter, trf.reader, allCf, 2, 4);

    trf.closeReader();
  }

  @Test
  public void test19() throws IOException {
    // test RFile metastore
    TestRFile trf = new TestRFile(conf);

    trf.openWriter(false);

    trf.openWriter(false);
    trf.writer.startNewLocalityGroup("lg1", newColFamByteSequence("cf1", "cf2"));
    trf.writer.append(newKey("0000", "cf1", "doe,john", "", 4), newValue("1123 West Left st"));
    trf.writer.append(newKey("0002", "cf2", "doe,jane", "", 5), newValue("1124 East Right st"));
    trf.writer.startNewLocalityGroup("lg2", newColFamByteSequence("cf3", "cf4"));

    DataOutputStream dos = trf.writer.createMetaStore("count");

    dos.writeInt(2);
    dos.writeUTF("data1");
    dos.writeInt(1);
    dos.writeUTF("data2");
    dos.writeInt(1);

    dos.close();

    trf.closeWriter();

    trf.openReader();

    trf.iter.seek(new Range(), EMPTY_COL_FAMS, false);

    assertTrue(trf.iter.hasTop());
    assertEquals(trf.iter.getTopKey(), newKey("0000", "cf1", "doe,john", "", 4));
    assertEquals(newValue("1123 West Left st"), trf.iter.getTopValue());
    trf.iter.next();

    DataInputStream in = trf.reader.getMetaStore("count");

    assertEquals(2, in.readInt());
    assertEquals("data1", in.readUTF());
    assertEquals(1, in.readInt());
    assertEquals("data2", in.readUTF());
    assertEquals(1, in.readInt());

    in.close();

    assertTrue(trf.iter.hasTop());
    assertEquals(trf.iter.getTopKey(), newKey("0002", "cf2", "doe,jane", "", 5));
    assertEquals(newValue("1124 East Right st"), trf.iter.getTopValue());
    trf.iter.next();
    assertFalse(trf.iter.hasTop());

    trf.closeReader();
  }

  @Test
  public void testReseekUnconsumed() throws Exception {
    TestRFile trf = new TestRFile(conf);

    trf.openWriter();

    for (int i = 0; i < 2500; i++) {
      trf.writer.append(newKey(formatString("r_", i), "cf1", "cq1", "L1", 42), newValue("foo" + i));
    }

    trf.closeWriter();
    trf.openReader();

    Set<ByteSequence> cfs = Collections.emptySet();

    for (int count = 0; count < 100; count++) {

      int start = RANDOM.get().nextInt(2300);
      Range range = new Range(newKey(formatString("r_", start), "cf1", "cq1", "L1", 42),
          newKey(formatString("r_", start + 100), "cf1", "cq1", "L1", 42));

      trf.reader.seek(range, cfs, false);

      int numToScan = RANDOM.get().nextInt(100);

      for (int j = 0; j < numToScan; j++) {
        assertTrue(trf.reader.hasTop());
        assertEquals(newKey(formatString("r_", start + j), "cf1", "cq1", "L1", 42),
            trf.reader.getTopKey());
        trf.reader.next();
      }

      assertTrue(trf.reader.hasTop());
      assertEquals(newKey(formatString("r_", start + numToScan), "cf1", "cq1", "L1", 42),
          trf.reader.getTopKey());

      // seek a little forward from the last range and read a few keys within the unconsumed portion
      // of the last range

      int start2 = start + numToScan + RANDOM.get().nextInt(3);
      int end2 = start2 + RANDOM.get().nextInt(3);

      range = new Range(newKey(formatString("r_", start2), "cf1", "cq1", "L1", 42),
          newKey(formatString("r_", end2), "cf1", "cq1", "L1", 42));
      trf.reader.seek(range, cfs, false);

      for (int j = start2; j <= end2; j++) {
        assertTrue(trf.reader.hasTop());
        assertEquals(newKey(formatString("r_", j), "cf1", "cq1", "L1", 42), trf.reader.getTopKey());
        trf.reader.next();
      }

      assertFalse(trf.reader.hasTop());

    }

    trf.closeReader();
  }

  @Test
  public void testEstimateOverlappingEntries() throws IOException {
    TestRFile trf = new TestRFile(conf);
    // lower block sizes so estimates are closer
    trf.openWriter(true, 100, 100);

    // generate 1024 entries
    int count = 0;
    for (int row = 0; row < 4; row++) {
      String rowS = formatString("r_", row);
      for (int cf = 0; cf < 4; cf++) {
        String cfS = formatString("cf_", cf);
        for (int cq = 0; cq < 4; cq++) {
          String cqS = formatString("cq_", cq);
          for (int cv = 'A'; cv < 'A' + 4; cv++) {
            String cvS = "" + (char) cv;
            for (int ts = 4; ts > 0; ts--) {
              Key k = newKey(rowS, cfS, cqS, cvS, ts);
              Value v = newValue("" + count);
              trf.writer.append(k, v);
              count++;
            }
          }
        }
      }
    }
    trf.closeWriter();

    trf.openReader();
    verifyEstimated(trf.reader);
    trf.closeReader();
  }

  @Test
  public void testMissingUnreleasedVersions() {
    assertThrows(NullPointerException.class,
        () -> runVersionTest(5, getAccumuloConfig(ConfigMode.CRYPTO_OFF)));
  }

  @Test
  public void testOldVersions() throws Exception {
    ConfigurationCopy defaultConf = getAccumuloConfig(ConfigMode.CRYPTO_OFF);
    runVersionTest(3, defaultConf);
    runVersionTest(4, defaultConf);
    runVersionTest(6, defaultConf);
    runVersionTest(7, defaultConf);
  }

  @Test
  public void testOldVersionsWithCrypto() throws Exception {
    ConfigurationCopy cryptoOnConf = getAccumuloConfig(ConfigMode.CRYPTO_TABLE_ON);
    runVersionTest(3, cryptoOnConf);
    runVersionTest(4, cryptoOnConf);
    runVersionTest(6, cryptoOnConf);
    runVersionTest(7, cryptoOnConf);
  }

  private void runVersionTest(int version, ConfigurationCopy aconf) throws Exception {
    InputStream in = this.getClass().getClassLoader()
        .getResourceAsStream("org/apache/accumulo/core/file/rfile/ver_" + version + ".rf");
    ByteArrayOutputStream baos = new ByteArrayOutputStream();
    byte[] buf = new byte[1024];
    int read;
    while ((read = in.read(buf)) > 0) {
      baos.write(buf, 0, read);
    }

    byte[] data = baos.toByteArray();
    SeekableByteArrayInputStream bais = new SeekableByteArrayInputStream(data);
    FSDataInputStream in2 = new FSDataInputStream(bais);
<<<<<<< HEAD
    aconf.set(Property.TSERV_CACHE_MANAGER_IMPL, TinyLfuBlockCacheManager.class.getName());
=======
    aconf.set(Property.GENERAL_CACHE_MANAGER_IMPL, LruBlockCacheManager.class.getName());
>>>>>>> 9e40a1e0
    aconf.set(Property.TSERV_DEFAULT_BLOCKSIZE, Long.toString(100000));
    aconf.set(Property.TSERV_DATACACHE_SIZE, Long.toString(100000000));
    aconf.set(Property.TSERV_INDEXCACHE_SIZE, Long.toString(100000000));
    BlockCacheManager manager = BlockCacheManagerFactory.getInstance(aconf);
    manager.start(BlockCacheConfiguration.forTabletServer(aconf));
    CryptoService cs = CryptoFactoryLoader.getServiceForClient(CryptoEnvironment.Scope.TABLE,
        aconf.getAllCryptoProperties());
    CachableBuilder cb = new CachableBuilder().input(in2, "cache-1").length(data.length)
        .conf(hadoopConf).cryptoService(cs).cacheProvider(new BasicCacheProvider(
            manager.getBlockCache(CacheType.INDEX), manager.getBlockCache(CacheType.DATA)));
    Reader reader = new RFile.Reader(cb);
    checkIndex(reader);

    ColumnFamilySkippingIterator iter = new ColumnFamilySkippingIterator(reader);

    for (int start : new int[] {0, 10, 100, 998}) {
      for (int cf = 1; cf <= 4; cf++) {
        if (start == 0) {
          iter.seek(new Range(), newColFamByteSequence(formatString("cf_", cf)), true);
        } else {
          iter.seek(new Range(formatString("r_", start), null),
              newColFamByteSequence(formatString("cf_", cf)), true);
        }

        for (int i = start; i < 1000; i++) {
          assertTrue(iter.hasTop());
          assertEquals(newKey(formatString("r_", i), formatString("cf_", cf),
              formatString("cq_", 0), "", 1000 - i), iter.getTopKey());
          assertEquals(newValue(i + ""), iter.getTopValue());
          iter.next();
        }

        assertFalse(iter.hasTop());
      }

      if (start == 0) {
        iter.seek(new Range(), newColFamByteSequence(), false);
      } else {
        iter.seek(new Range(formatString("r_", start), null), newColFamByteSequence(), false);
      }

      for (int i = start; i < 1000; i++) {
        for (int cf = 1; cf <= 4; cf++) {
          assertTrue(iter.hasTop());
          assertEquals(newKey(formatString("r_", i), formatString("cf_", cf),
              formatString("cq_", 0), "", 1000 - i), iter.getTopKey());
          assertEquals(newValue(i + ""), iter.getTopValue());
          iter.next();
        }
      }

      assertFalse(iter.hasTop());
    }

    manager.stop();
    reader.close();
  }

  private ConfigurationCopy getAccumuloConfig(ConfigMode configMode) {
    return CryptoTest.getAccumuloConfig(configMode, getClass());
  }

  @Test
  public void testEncRFile1() throws Exception {
    conf = getAccumuloConfig(ConfigMode.CRYPTO_TABLE_ON);
    test1();
    conf = null;
  }

  @Test
  public void testEncRFile2() throws Exception {
    conf = getAccumuloConfig(ConfigMode.CRYPTO_TABLE_ON);
    test2();
    conf = null;
  }

  @Test
  public void testEncRFile3() throws Exception {
    conf = getAccumuloConfig(ConfigMode.CRYPTO_TABLE_ON);
    test3();
    conf = null;
  }

  @Test
  public void testEncRFile4() throws Exception {
    conf = getAccumuloConfig(ConfigMode.CRYPTO_TABLE_ON);
    test4();
    conf = null;
  }

  @Test
  public void testEncRFile5() throws Exception {
    conf = getAccumuloConfig(ConfigMode.CRYPTO_TABLE_ON);
    test5();
    conf = null;
  }

  @Test
  public void testEncRFile6() throws Exception {
    conf = getAccumuloConfig(ConfigMode.CRYPTO_TABLE_ON);
    test6();
    conf = null;
  }

  @Test
  public void testEncRFile7() throws Exception {
    conf = getAccumuloConfig(ConfigMode.CRYPTO_TABLE_ON);
    test7();
    conf = null;
  }

  @Test
  public void testEncRFile8() throws Exception {
    conf = getAccumuloConfig(ConfigMode.CRYPTO_TABLE_ON);
    test8();
    conf = null;
  }

  @Test
  public void testEncRFile9() throws Exception {
    conf = getAccumuloConfig(ConfigMode.CRYPTO_TABLE_ON);
    test9();
    conf = null;
  }

  @Test
  public void testEncRFile10() throws Exception {
    conf = getAccumuloConfig(ConfigMode.CRYPTO_TABLE_ON);
    test10();
    conf = null;
  }

  @Test
  public void testEncRFile11() throws Exception {
    conf = getAccumuloConfig(ConfigMode.CRYPTO_TABLE_ON);
    test11();
    conf = null;
  }

  @Test
  public void testEncRFile12() throws Exception {
    conf = getAccumuloConfig(ConfigMode.CRYPTO_TABLE_ON);
    test12();
    conf = null;
  }

  @Test
  public void testEncRFile13() throws Exception {
    conf = getAccumuloConfig(ConfigMode.CRYPTO_TABLE_ON);
    test13();
    conf = null;
  }

  @Test
  public void testEncRFile14() throws Exception {
    conf = getAccumuloConfig(ConfigMode.CRYPTO_TABLE_ON);
    test14();
    conf = null;
  }

  @Test
  public void testEncRFile16() throws Exception {
    conf = getAccumuloConfig(ConfigMode.CRYPTO_TABLE_ON);
    test16();
  }

  @Test
  public void testEncRFile17() throws Exception {
    conf = getAccumuloConfig(ConfigMode.CRYPTO_TABLE_ON);
    test17();
  }

  @Test
  public void testEncRFile18() throws Exception {
    conf = getAccumuloConfig(ConfigMode.CRYPTO_TABLE_ON);
    test18();
    conf = null;
  }

  @Test
  public void testEncRFile19() throws Exception {
    conf = getAccumuloConfig(ConfigMode.CRYPTO_TABLE_ON);
    test19();
    conf = null;
  }

  @Test
  public void testEncryptedRFiles() throws Exception {
    conf = getAccumuloConfig(ConfigMode.CRYPTO_TABLE_ON);
    test1();
    test2();
    test3();
    test4();
    test5();
    test6();
    test7();
    test8();
    conf = null;
  }

  private Key newKey(int r, int c) {
    String row = String.format("r%06d", r);
    switch (c) {
      case 0:
        return new Key(row, "user", "addr");
      case 1:
        return new Key(row, "user", "name");
      default:
        throw new IllegalArgumentException();
    }
  }

  private Value newValue(int r, int c) {
    switch (c) {
      case 0:
        return new Value("123" + r + " west st");
      case 1:
        return new Value("bob" + r);
      default:
        throw new IllegalArgumentException();
    }
  }

  private static void hash(Hasher hasher, Key key, Value val) {
    hasher.putBytes(key.getRowData().toArray());
    hasher.putBytes(key.getColumnFamilyData().toArray());
    hasher.putBytes(key.getColumnQualifierData().toArray());
    hasher.putBytes(key.getColumnVisibilityData().toArray());
    hasher.putLong(key.getTimestamp());
    hasher.putBoolean(key.isDeleted());
    hasher.putBytes(val.get());
  }

  private static void add(TestRFile trf, Key key, Value val, Hasher dataHasher,
      List<Entry<Key,Value>> sample, Sampler sampler) throws IOException {
    if (sampler.accept(key)) {
      sample.add(new AbstractMap.SimpleImmutableEntry<>(key, val));
    }

    hash(dataHasher, key, val);

    trf.writer.append(key, val);
  }

  private List<Entry<Key,Value>> toList(SortedKeyValueIterator<Key,Value> sample)
      throws IOException {
    ArrayList<Entry<Key,Value>> ret = new ArrayList<>();

    while (sample.hasTop()) {
      ret.add(new AbstractMap.SimpleImmutableEntry<>(new Key(sample.getTopKey()),
          new Value(sample.getTopValue())));
      sample.next();
    }

    return ret;
  }

  private void checkSample(SortedKeyValueIterator<Key,Value> sample,
      List<Entry<Key,Value>> sampleData) throws IOException {
    checkSample(sample, sampleData, EMPTY_COL_FAMS, false);
  }

  private void checkSample(SortedKeyValueIterator<Key,Value> sample,
      List<Entry<Key,Value>> sampleData, Collection<ByteSequence> columnFamilies, boolean inclusive)
      throws IOException {

    sample.seek(new Range(), columnFamilies, inclusive);
    assertEquals(sampleData, toList(sample));

    // randomly seek sample iterator and verify
    for (int i = 0; i < 33; i++) {
      Key startKey = null;
      boolean startInclusive = false;
      int startIndex = 0;

      Key endKey = null;
      boolean endInclusive = false;
      int endIndex = sampleData.size();

      if (RANDOM.get().nextBoolean()) {
        startIndex = RANDOM.get().nextInt(sampleData.size());
        startKey = sampleData.get(startIndex).getKey();
        startInclusive = RANDOM.get().nextBoolean();
        if (!startInclusive) {
          startIndex++;
        }
      }

      if (startIndex < endIndex && RANDOM.get().nextBoolean()) {
        endIndex -= RANDOM.get().nextInt(endIndex - startIndex);
        endKey = sampleData.get(endIndex - 1).getKey();
        endInclusive = RANDOM.get().nextBoolean();
        if (!endInclusive) {
          endIndex--;
        }
      } else if (startIndex == endIndex) {
        endInclusive = RANDOM.get().nextBoolean();
      }

      sample.seek(new Range(startKey, startInclusive, endKey, endInclusive), columnFamilies,
          inclusive);
      assertEquals(sampleData.subList(startIndex, endIndex), toList(sample));
    }
  }

  @Test
  public void testSample() throws IOException {

    int num = 10000;

    for (int sampleBufferSize : new int[] {1 << 10, 1 << 20}) {
      // force sample buffer to flush for smaller data
      RFile.setSampleBufferSize(sampleBufferSize);

      for (int modulus : new int[] {19, 103, 1019}) {
        Hasher dataHasher = Hashing.sha512().newHasher();
        List<Entry<Key,Value>> sampleData = new ArrayList<>();

        ConfigurationCopy sampleConf =
            new ConfigurationCopy(conf == null ? DefaultConfiguration.getInstance() : conf);
        sampleConf.set(Property.TABLE_SAMPLER, RowSampler.class.getName());
        sampleConf.set(Property.TABLE_SAMPLER_OPTS + "hasher", "murmur3_32");
        sampleConf.set(Property.TABLE_SAMPLER_OPTS + "modulus", modulus + "");

        Sampler sampler = SamplerFactory
            .newSampler(SamplerConfigurationImpl.newSamplerConfig(sampleConf), sampleConf);

        TestRFile trf = new TestRFile(sampleConf);

        trf.openWriter();

        for (int i = 0; i < num; i++) {
          add(trf, newKey(i, 0), newValue(i, 0), dataHasher, sampleData, sampler);
          add(trf, newKey(i, 1), newValue(i, 1), dataHasher, sampleData, sampler);
        }

        HashCode expectedDataHash = dataHasher.hash();

        trf.closeWriter();

        trf.openReader();

        FileSKVIterator sample =
            trf.reader.getSample(SamplerConfigurationImpl.newSamplerConfig(sampleConf));

        checkSample(sample, sampleData);

        assertEquals(expectedDataHash, hash(trf.reader));

        SampleIE ie = new SampleIE(
            SamplerConfigurationImpl.newSamplerConfig(sampleConf).toSamplerConfiguration());

        for (int i = 0; i < 3; i++) {
          // test opening and closing deep copies a few times.
          trf.reader.closeDeepCopies();

          sample = trf.reader.getSample(SamplerConfigurationImpl.newSamplerConfig(sampleConf));
          SortedKeyValueIterator<Key,Value> sampleDC1 = sample.deepCopy(ie);
          SortedKeyValueIterator<Key,Value> sampleDC2 = sample.deepCopy(ie);
          SortedKeyValueIterator<Key,Value> sampleDC3 = trf.reader.deepCopy(ie);
          SortedKeyValueIterator<Key,Value> allDC1 = sampleDC1.deepCopy(new SampleIE(null));
          SortedKeyValueIterator<Key,Value> allDC2 = sample.deepCopy(new SampleIE(null));

          assertEquals(expectedDataHash, hash(allDC1));
          assertEquals(expectedDataHash, hash(allDC2));

          checkSample(sample, sampleData);
          checkSample(sampleDC1, sampleData);
          checkSample(sampleDC2, sampleData);
          checkSample(sampleDC3, sampleData);
        }

        trf.reader.closeDeepCopies();

        trf.closeReader();
      }
    }
  }

  private HashCode hash(SortedKeyValueIterator<Key,Value> iter) throws IOException {
    Hasher dataHasher = Hashing.sha512().newHasher();
    iter.seek(new Range(), EMPTY_COL_FAMS, false);
    while (iter.hasTop()) {
      hash(dataHasher, iter.getTopKey(), iter.getTopValue());
      iter.next();
    }

    return dataHasher.hash();
  }

  @Test
  public void testSampleLG() throws IOException {

    int num = 5000;

    for (int sampleBufferSize : new int[] {1 << 10, 1 << 20}) {
      // force sample buffer to flush for smaller data
      RFile.setSampleBufferSize(sampleBufferSize);

      for (int modulus : new int[] {19, 103, 1019}) {
        List<Entry<Key,Value>> sampleDataLG1 = new ArrayList<>();
        List<Entry<Key,Value>> sampleDataLG2 = new ArrayList<>();

        ConfigurationCopy sampleConf =
            new ConfigurationCopy(conf == null ? DefaultConfiguration.getInstance() : conf);
        sampleConf.set(Property.TABLE_SAMPLER, RowSampler.class.getName());
        sampleConf.set(Property.TABLE_SAMPLER_OPTS + "hasher", "murmur3_32");
        sampleConf.set(Property.TABLE_SAMPLER_OPTS + "modulus", modulus + "");

        Sampler sampler = SamplerFactory
            .newSampler(SamplerConfigurationImpl.newSamplerConfig(sampleConf), sampleConf);

        TestRFile trf = new TestRFile(sampleConf);

        trf.openWriter(false, 1000);

        trf.writer.startNewLocalityGroup("meta-lg", newColFamByteSequence("metaA", "metaB"));
        for (int r = 0; r < num; r++) {
          String row = String.format("r%06d", r);
          Key k1 = new Key(row, "metaA", "q9", 7);
          Key k2 = new Key(row, "metaB", "q8", 7);
          Key k3 = new Key(row, "metaB", "qA", 7);

          Value v1 = new Value("" + r);
          Value v2 = new Value("" + r * 93);
          Value v3 = new Value("" + r * 113);

          if (sampler.accept(k1)) {
            sampleDataLG1.add(new AbstractMap.SimpleImmutableEntry<>(k1, v1));
            sampleDataLG1.add(new AbstractMap.SimpleImmutableEntry<>(k2, v2));
            sampleDataLG1.add(new AbstractMap.SimpleImmutableEntry<>(k3, v3));
          }

          trf.writer.append(k1, v1);
          trf.writer.append(k2, v2);
          trf.writer.append(k3, v3);
        }

        trf.writer.startDefaultLocalityGroup();

        for (int r = 0; r < num; r++) {
          String row = String.format("r%06d", r);
          Key k1 = new Key(row, "dataA", "q9", 7);

          Value v1 = new Value("" + r);

          if (sampler.accept(k1)) {
            sampleDataLG2.add(new AbstractMap.SimpleImmutableEntry<>(k1, v1));
          }

          trf.writer.append(k1, v1);
        }

        trf.closeWriter();

        assertTrue(!sampleDataLG1.isEmpty());
        assertTrue(!sampleDataLG2.isEmpty());

        trf.openReader(false);
        FileSKVIterator sample =
            trf.reader.getSample(SamplerConfigurationImpl.newSamplerConfig(sampleConf));

        checkSample(sample, sampleDataLG1, newColFamByteSequence("metaA", "metaB"), true);
        checkSample(sample, sampleDataLG1, newColFamByteSequence("metaA"), true);
        checkSample(sample, sampleDataLG1, newColFamByteSequence("metaB"), true);
        checkSample(sample, sampleDataLG1, newColFamByteSequence("dataA"), false);

        checkSample(sample, sampleDataLG2, newColFamByteSequence("metaA", "metaB"), false);
        checkSample(sample, sampleDataLG2, newColFamByteSequence("dataA"), true);

        ArrayList<Entry<Key,Value>> allSampleData = new ArrayList<>();
        allSampleData.addAll(sampleDataLG1);
        allSampleData.addAll(sampleDataLG2);

        allSampleData.sort(Comparator.comparing(Entry::getKey));

        checkSample(sample, allSampleData, newColFamByteSequence("dataA", "metaA"), true);
        checkSample(sample, allSampleData, EMPTY_COL_FAMS, false);

        trf.closeReader();
      }
    }
  }

  @Test
  public void testEncSample() throws IOException {
    conf = getAccumuloConfig(ConfigMode.CRYPTO_TABLE_ON);
    testSample();
    testSampleLG();
    conf = null;
  }

  @Test
  public void testBigKeys() throws IOException {
    // this test ensures that big keys do not end up index
    ArrayList<Key> keys = new ArrayList<>();

    for (int i = 0; i < 1000; i++) {
      String row = String.format("r%06d", i);
      keys.add(new Key(row, "cf1", "cq1", 42));
    }

    // add a few keys with long rows
    for (int i = 0; i < 1000; i += 100) {
      String row = String.format("r%06d", i);
      char[] ca = new char[1000];
      Arrays.fill(ca, 'b');
      row = row + new String(ca);
      keys.add(new Key(row, "cf1", "cq1", 42));
    }

    Collections.sort(keys);

    TestRFile trf = new TestRFile(conf);

    trf.openWriter();

    for (Key k : keys) {
      trf.writer.append(k, new Value(k.hashCode() + ""));
    }

    trf.writer.close();

    trf.openReader();

    FileSKVIterator iiter = trf.reader.getIndex();
    while (iiter.hasTop()) {
      Key k = iiter.getTopKey();
      assertTrue(k.getSize() < 20, k + " " + k.getSize() + " >= 20");
      iiter.next();
    }

    Collections.shuffle(keys);

    for (Key key : keys) {
      trf.reader.seek(new Range(key, null), EMPTY_COL_FAMS, false);
      assertTrue(trf.reader.hasTop());
      assertEquals(key, trf.reader.getTopKey());
      assertEquals(new Value(key.hashCode() + ""), trf.reader.getTopValue());
    }
  }

  @Test
  public void testCryptoDoesntLeakSensitive() throws IOException {
    conf = getAccumuloConfig(ConfigMode.CRYPTO_TABLE_ON);
    // test an empty file

    TestRFile trf = new TestRFile(conf);

    trf.openWriter();
    trf.closeWriter();

    byte[] rfBytes = trf.baos.toByteArray();

    // If we get here, we have encrypted bytes
    for (Property prop : Property.values()) {
      if (prop.isSensitive()) {
        byte[] toCheck = prop.getKey().getBytes(UTF_8);
        assertEquals(-1, Bytes.indexOf(rfBytes, toCheck));
      }
    }
  }

  @Test
  public void testRootTabletEncryption() throws Exception {

    // This tests that the normal set of operations used to populate a root tablet
    conf = getAccumuloConfig(ConfigMode.CRYPTO_TABLE_ON);

    TestRFile testRfile = new TestRFile(conf);
    testRfile.openWriter();

    RFile.Writer mfw = testRfile.writer;

    // mfw.startDefaultLocalityGroup();

    // mfw.startDefaultLocalityGroup();

    Text tableExtent = new Text(TabletsSection.encodeRow(AccumuloTable.METADATA.tableId(),
        TabletsSection.getRange().getEndKey().getRow()));

    // table tablet's directory
    Key tableDirKey = new Key(tableExtent, ServerColumnFamily.DIRECTORY_COLUMN.getColumnFamily(),
        ServerColumnFamily.DIRECTORY_COLUMN.getColumnQualifier(), 0);
    mfw.append(tableDirKey, new Value(/* TABLE_TABLETS_TABLET_DIR */"/table_info"));

    // table tablet time
    Key tableTimeKey = new Key(tableExtent, ServerColumnFamily.TIME_COLUMN.getColumnFamily(),
        ServerColumnFamily.TIME_COLUMN.getColumnQualifier(), 0);
    mfw.append(tableTimeKey, new Value(/* TabletTime.LOGICAL_TIME_ID */'L' + "0"));

    // table tablet's prevRow
    Key tablePrevRowKey = new Key(tableExtent, TabletColumnFamily.PREV_ROW_COLUMN.getColumnFamily(),
        TabletColumnFamily.PREV_ROW_COLUMN.getColumnQualifier(), 0);
    mfw.append(tablePrevRowKey, TabletColumnFamily.encodePrevEndRow(null));

    // ----------] default tablet info
    Text defaultExtent = new Text(TabletsSection.encodeRow(AccumuloTable.METADATA.tableId(), null));

    // default's directory
    Key defaultDirKey =
        new Key(defaultExtent, ServerColumnFamily.DIRECTORY_COLUMN.getColumnFamily(),
            ServerColumnFamily.DIRECTORY_COLUMN.getColumnQualifier(), 0);
    mfw.append(defaultDirKey, new Value(ServerColumnFamily.DEFAULT_TABLET_DIR_NAME));

    // default's time
    Key defaultTimeKey = new Key(defaultExtent, ServerColumnFamily.TIME_COLUMN.getColumnFamily(),
        ServerColumnFamily.TIME_COLUMN.getColumnQualifier(), 0);
    mfw.append(defaultTimeKey, new Value(/* TabletTime.LOGICAL_TIME_ID */'L' + "0"));

    // default's prevRow
    Key defaultPrevRowKey =
        new Key(defaultExtent, TabletColumnFamily.PREV_ROW_COLUMN.getColumnFamily(),
            TabletColumnFamily.PREV_ROW_COLUMN.getColumnQualifier(), 0);
    mfw.append(defaultPrevRowKey,
        TabletColumnFamily.encodePrevEndRow(TabletsSection.getRange().getEndKey().getRow()));

    testRfile.closeWriter();

    if (true) {
      FileOutputStream fileOutputStream =
          new FileOutputStream(new File(tempDir, "testEncryptedRootFile.rf"));
      fileOutputStream.write(testRfile.baos.toByteArray());
      fileOutputStream.flush();
      fileOutputStream.close();
    }

    testRfile.openReader();
    testRfile.iter.seek(new Range((Key) null, null), EMPTY_COL_FAMS, false);
    assertTrue(testRfile.iter.hasTop());

    assertNotNull(testRfile.reader.getLastRow());

    testRfile.closeReader();

    conf = null;
  }
}<|MERGE_RESOLUTION|>--- conflicted
+++ resolved
@@ -190,157 +190,6 @@
 
   }
 
-<<<<<<< HEAD
-=======
-  private static void checkIndex(Reader reader) throws IOException {
-    FileSKVIterator indexIter = reader.getIndex();
-
-    if (indexIter.hasTop()) {
-      Key lastKey = new Key(indexIter.getTopKey());
-
-      if (reader.getFirstKey().compareTo(lastKey) > 0) {
-        throw new RuntimeException(
-            "First key out of order " + reader.getFirstKey() + " " + lastKey);
-      }
-
-      indexIter.next();
-
-      while (indexIter.hasTop()) {
-        if (lastKey.compareTo(indexIter.getTopKey()) > 0) {
-          throw new RuntimeException(
-              "Indext out of order " + lastKey + " " + indexIter.getTopKey());
-        }
-
-        lastKey = new Key(indexIter.getTopKey());
-        indexIter.next();
-
-      }
-
-      if (!reader.getLastKey().equals(lastKey)) {
-        throw new RuntimeException("Last key out of order " + reader.getLastKey() + " " + lastKey);
-      }
-    }
-  }
-
-  public static class TestRFile {
-
-    protected Configuration conf = new Configuration();
-    public RFile.Writer writer;
-    protected ByteArrayOutputStream baos;
-    protected FSDataOutputStream dos;
-    protected SeekableByteArrayInputStream bais;
-    protected FSDataInputStream in;
-    protected AccumuloConfiguration accumuloConfiguration;
-    public Reader reader;
-    public SortedKeyValueIterator<Key,Value> iter;
-    private BlockCacheManager manager;
-
-    public TestRFile(AccumuloConfiguration accumuloConfiguration) {
-      this.accumuloConfiguration = accumuloConfiguration;
-      if (this.accumuloConfiguration == null) {
-        this.accumuloConfiguration = DefaultConfiguration.getInstance();
-      }
-    }
-
-    public void openWriter(boolean startDLG) throws IOException {
-      openWriter(startDLG, 1000);
-    }
-
-    public void openWriter(boolean startDLG, int blockSize) throws IOException {
-      baos = new ByteArrayOutputStream();
-      dos = new FSDataOutputStream(baos, new FileSystem.Statistics("a"));
-      CryptoService cs = CryptoFactoryLoader.getServiceForClient(CryptoEnvironment.Scope.TABLE,
-          accumuloConfiguration.getAllCryptoProperties());
-
-      BCFile.Writer _cbw = new BCFile.Writer(dos, null, "gz", conf, cs);
-
-      SamplerConfigurationImpl samplerConfig =
-          SamplerConfigurationImpl.newSamplerConfig(accumuloConfiguration);
-      Sampler sampler = null;
-
-      if (samplerConfig != null) {
-        sampler = SamplerFactory.newSampler(samplerConfig, accumuloConfiguration);
-      }
-
-      writer = new RFile.Writer(_cbw, blockSize, 1000, samplerConfig, sampler);
-
-      if (startDLG) {
-        writer.startDefaultLocalityGroup();
-      }
-    }
-
-    public void openWriter() throws IOException {
-      openWriter(1000);
-    }
-
-    public void openWriter(int blockSize) throws IOException {
-      openWriter(true, blockSize);
-    }
-
-    public void closeWriter() throws IOException {
-      dos.flush();
-      writer.close();
-      dos.close();
-      if (baos != null) {
-        baos.close();
-      }
-    }
-
-    public void openReader() throws IOException {
-      openReader(true);
-    }
-
-    public void openReader(boolean cfsi) throws IOException {
-      int fileLength = 0;
-      byte[] data = null;
-      data = baos.toByteArray();
-
-      bais = new SeekableByteArrayInputStream(data);
-      in = new FSDataInputStream(bais);
-      fileLength = data.length;
-
-      DefaultConfiguration dc = DefaultConfiguration.getInstance();
-      ConfigurationCopy cc = new ConfigurationCopy(dc);
-      cc.set(Property.GENERAL_CACHE_MANAGER_IMPL, LruBlockCacheManager.class.getName());
-      try {
-        manager = BlockCacheManagerFactory.getInstance(cc);
-      } catch (Exception e) {
-        throw new RuntimeException("Error creating BlockCacheManager", e);
-      }
-      cc.set(Property.TSERV_DEFAULT_BLOCKSIZE, Long.toString(100000));
-      cc.set(Property.TSERV_DATACACHE_SIZE, Long.toString(100000000));
-      cc.set(Property.TSERV_INDEXCACHE_SIZE, Long.toString(100000000));
-      manager.start(BlockCacheConfiguration.forTabletServer(cc));
-      LruBlockCache indexCache = (LruBlockCache) manager.getBlockCache(CacheType.INDEX);
-      LruBlockCache dataCache = (LruBlockCache) manager.getBlockCache(CacheType.DATA);
-
-      CryptoService cs = CryptoFactoryLoader.getServiceForClient(CryptoEnvironment.Scope.TABLE,
-          accumuloConfiguration.getAllCryptoProperties());
-
-      CachableBuilder cb = new CachableBuilder().input(in, "source-1").length(fileLength).conf(conf)
-          .cacheProvider(new BasicCacheProvider(indexCache, dataCache)).cryptoService(cs);
-      reader = new RFile.Reader(cb);
-      if (cfsi) {
-        iter = new ColumnFamilySkippingIterator(reader);
-      }
-
-      checkIndex(reader);
-    }
-
-    public void closeReader() throws IOException {
-      reader.close();
-      in.close();
-      if (null != manager) {
-        manager.stop();
-      }
-    }
-
-    public void seek(Key nk) throws IOException {
-      iter.seek(new Range(nk, null), EMPTY_COL_FAMS, false);
-    }
-  }
-
->>>>>>> 9e40a1e0
   static Key newKey(String row, String cf, String cq, String cv, long ts) {
     return new Key(row.getBytes(UTF_8), cf.getBytes(UTF_8), cq.getBytes(UTF_8), cv.getBytes(UTF_8),
         ts);
@@ -1735,11 +1584,7 @@
     byte[] data = baos.toByteArray();
     SeekableByteArrayInputStream bais = new SeekableByteArrayInputStream(data);
     FSDataInputStream in2 = new FSDataInputStream(bais);
-<<<<<<< HEAD
-    aconf.set(Property.TSERV_CACHE_MANAGER_IMPL, TinyLfuBlockCacheManager.class.getName());
-=======
-    aconf.set(Property.GENERAL_CACHE_MANAGER_IMPL, LruBlockCacheManager.class.getName());
->>>>>>> 9e40a1e0
+    aconf.set(Property.GENERAL_CACHE_MANAGER_IMPL, TinyLfuBlockCacheManager.class.getName());
     aconf.set(Property.TSERV_DEFAULT_BLOCKSIZE, Long.toString(100000));
     aconf.set(Property.TSERV_DATACACHE_SIZE, Long.toString(100000000));
     aconf.set(Property.TSERV_INDEXCACHE_SIZE, Long.toString(100000000));
