--- conflicted
+++ resolved
@@ -38,16 +38,11 @@
 public class TestStore implements FateStore<String> {
 
   private long nextId = 1;
-<<<<<<< HEAD
   private Map<FateId,TStatus> statuses = new HashMap<>();
   private Set<FateId> reserved = new HashSet<>();
 
   private static final FateInstanceType fateInstanceType = FateInstanceType.USER;
-=======
-  private Map<Long,TStatus> statuses = new HashMap<>();
-  private Map<Long,Map<Fate.TxInfo,Serializable>> txInfos = new HashMap<>();
-  private Set<Long> reserved = new HashSet<>();
->>>>>>> 57cb4ba7
+  private Map<FateId,Map<Fate.TxInfo,Serializable>> txInfos = new HashMap<>();
 
   @Override
   public FateId create() {
@@ -115,7 +110,7 @@
 
     @Override
     public Serializable getTransactionInfo(Fate.TxInfo txInfo) {
-      var submap = txInfos.get(tid);
+      var submap = txInfos.get(fateId);
       if (submap == null) {
         return null;
       }
@@ -156,11 +151,11 @@
 
     @Override
     public void setTransactionInfo(Fate.TxInfo txInfo, Serializable val) {
-      if (!reserved.contains(tid)) {
-        throw new IllegalStateException();
-      }
-
-      txInfos.computeIfAbsent(tid, t -> new HashMap<>()).put(txInfo, val);
+      if (!reserved.contains(fateId)) {
+        throw new IllegalStateException();
+      }
+
+      txInfos.computeIfAbsent(fateId, t -> new HashMap<>()).put(txInfo, val);
     }
 
     @Override
@@ -185,14 +180,10 @@
   }
 
   @Override
-<<<<<<< HEAD
-  public Stream<FateId> list() {
-    return new ArrayList<>(statuses.keySet()).stream();
-=======
   public Stream<FateIdStatus> list() {
     return new ArrayList<>(statuses.entrySet()).stream().map(e -> new FateIdStatus() {
       @Override
-      public long getTxid() {
+      public FateId getFateId() {
         return e.getKey();
       }
 
@@ -201,7 +192,6 @@
         return e.getValue();
       }
     });
->>>>>>> 57cb4ba7
   }
 
   @Override
