--- conflicted
+++ resolved
@@ -311,20 +311,7 @@
     assertTrue(sec.prioritizerClass.orElseThrow().isEmpty());
     assertTrue(sec.prioritizerOpts.isEmpty());
 
-<<<<<<< HEAD
     // ensure new props override default props
-=======
-    // ensure deprecated props is read if nothing else is set
-    tc.set("tserver.readahead.concurrent.max", "6");
-    assertEquals(6, sec.getCurrentMaxThreads());
-    assertEquals(Integer.parseInt(Property.TSERV_SCAN_EXECUTORS_DEFAULT_THREADS.getDefaultValue()),
-        sec.maxThreads);
-    ScanExecutorConfig sec2 = tc.getScanExecutors(false).stream()
-        .filter(c -> c.name.equals(defName)).findFirst().orElseThrow();
-    assertEquals(6, sec2.maxThreads);
-
-    // ensure new prop overrides deprecated prop
->>>>>>> 74009a50
     tc.set(Property.TSERV_SCAN_EXECUTORS_DEFAULT_THREADS.getKey(), "9");
     assertEquals(9, sec.getCurrentMaxThreads());
     assertEquals(Integer.parseInt(Property.TSERV_SCAN_EXECUTORS_DEFAULT_THREADS.getDefaultValue()),
@@ -382,13 +369,8 @@
     Collection<ScanExecutorConfig> scanServExecutors = tc.getScanExecutors(true);
     assertEquals(2, scanServExecutors.size());
     ScanExecutorConfig sec9 =
-<<<<<<< HEAD
-        scanServExecutors.stream().filter(c -> c.name.equals(defName)).findFirst().get();
+        scanServExecutors.stream().filter(c -> c.name.equals(defName)).findFirst().orElseThrow();
     // verify set to 6
-=======
-        scanServExecutors.stream().filter(c -> c.name.equals(defName)).findFirst().orElseThrow();
-    // earlier in the test tserver.readahead.concurrent.max was set to 6
->>>>>>> 74009a50
     assertEquals(6, sec9.maxThreads);
     assertFalse(sec9.priority.isPresent());
     assertTrue(sec9.prioritizerClass.orElseThrow().isEmpty());
