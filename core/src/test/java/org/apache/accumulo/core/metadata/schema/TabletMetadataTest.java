--- conflicted
+++ resolved
@@ -285,13 +285,13 @@
     Mutation mutation = TabletColumnFamily.createPrevRowMutation(extent);
     MERGED_COLUMN.put(mutation, MERGED_VALUE);
     TabletMetadata tm = TabletMetadata.convertRow(toRowMap(mutation).entrySet().iterator(),
-        EnumSet.of(ColumnType.MERGED), true, false);
+        EnumSet.of(MERGED), true, false);
     assertTrue(tm.hasMerged());
 
     // Column not set
     mutation = TabletColumnFamily.createPrevRowMutation(extent);
-    tm = TabletMetadata.convertRow(toRowMap(mutation).entrySet().iterator(),
-        EnumSet.of(ColumnType.MERGED), true, false);
+    tm = TabletMetadata.convertRow(toRowMap(mutation).entrySet().iterator(), EnumSet.of(MERGED),
+        true, false);
     assertFalse(tm.hasMerged());
 
     // MERGED Column not fetched
@@ -307,9 +307,8 @@
     Mutation mutation = TabletColumnFamily.createPrevRowMutation(extent);
 
     mutation.put("1234567890abcdefg", "xyz", "v1");
-    assertThrows(IllegalStateException.class,
-        () -> TabletMetadata.convertRow(toRowMap(mutation).entrySet().iterator(),
-            EnumSet.of(ColumnType.MERGED), true, false));
+    assertThrows(IllegalStateException.class, () -> TabletMetadata
+        .convertRow(toRowMap(mutation).entrySet().iterator(), EnumSet.of(MERGED), true, false));
   }
 
   private SortedMap<Key,Value> toRowMap(Mutation mutation) {
@@ -347,18 +346,10 @@
     StoredTabletFile sf4 =
         new ReferencedTabletFile(new Path("hdfs://nn1/acc/tables/1/t-0001/sf4.rf")).insert();
 
-<<<<<<< HEAD
-    TabletMetadata tm = TabletMetadata.builder(extent)
-        .putTabletAvailability(TabletAvailability.UNHOSTED).putLocation(Location.future(ser1))
-        .putFile(sf1, dfv1).putFile(sf2, dfv2).putCompactionId(23).putBulkFile(rf1, 25)
-        .putBulkFile(rf2, 35).putFlushId(27).putDirName("dir1").putScan(sf3).putScan(sf4)
-        .putCompacted(17).putCompacted(23).build(ECOMP, HOSTING_REQUESTED);
-=======
-    TabletMetadata tm = TabletMetadata.builder(extent).putHostingGoal(TabletHostingGoal.NEVER)
+    TabletMetadata tm = TabletMetadata.builder(extent).putTabletAvailability(TabletAvailability.UNHOSTED)
         .putLocation(Location.future(ser1)).putFile(sf1, dfv1).putFile(sf2, dfv2)
         .putBulkFile(rf1, 25).putBulkFile(rf2, 35).putFlushId(27).putDirName("dir1").putScan(sf3)
         .putScan(sf4).putCompacted(17).putCompacted(23).build(ECOMP, HOSTING_REQUESTED, MERGED);
->>>>>>> 6b7f6aca
 
     assertEquals(extent, tm.getExtent());
     assertEquals(TabletAvailability.UNHOSTED, tm.getTabletAvailability());
@@ -371,6 +362,7 @@
     assertEquals(Set.of(), tm.getExternalCompactions().keySet());
     assertEquals(Set.of(17L, 23L), tm.getCompacted());
     assertFalse(tm.getHostingRequested());
+    assertFalse(tm.hasMerged());
     assertThrows(IllegalStateException.class, tm::getOperationId);
     assertThrows(IllegalStateException.class, tm::getSuspend);
     assertThrows(IllegalStateException.class, tm::getTime);
@@ -382,12 +374,7 @@
     assertEquals(opid1, tm2.getOperationId());
     assertNull(tm2.getLocation());
     assertThrows(IllegalStateException.class, tm2::getFiles);
-<<<<<<< HEAD
     assertThrows(IllegalStateException.class, tm2::getTabletAvailability);
-    assertThrows(IllegalStateException.class, tm2::getCompactId);
-=======
-    assertThrows(IllegalStateException.class, tm2::getHostingGoal);
->>>>>>> 6b7f6aca
     assertThrows(IllegalStateException.class, tm2::getFlushId);
     assertThrows(IllegalStateException.class, tm2::getFiles);
     assertThrows(IllegalStateException.class, tm2::getLogs);
@@ -424,6 +411,7 @@
     assertEquals(159L, tm3.getSelectedFiles().getFateTxId());
     assertFalse(tm3.getSelectedFiles().initiallySelectedAll());
     assertEquals(selFiles.getMetadataValue(), tm3.getSelectedFiles().getMetadataValue());
+    assertTrue(tm3.hasMerged());
   }
 
 }