/*
 * Licensed to the Apache Software Foundation (ASF) under one
 * or more contributor license agreements.  See the NOTICE file
 * distributed with this work for additional information
 * regarding copyright ownership.  The ASF licenses this file
 * to you under the Apache License, Version 2.0 (the
 * "License"); you may not use this file except in compliance
 * with the License.  You may obtain a copy of the License at
 *
 *   https://www.apache.org/licenses/LICENSE-2.0
 *
 * Unless required by applicable law or agreed to in writing,
 * software distributed under the License is distributed on an
 * "AS IS" BASIS, WITHOUT WARRANTIES OR CONDITIONS OF ANY
 * KIND, either express or implied.  See the License for the
 * specific language governing permissions and limitations
 * under the License.
 */
package org.apache.accumulo.core.metadata.schema;

import static java.util.stream.Collectors.toSet;
import static org.apache.accumulo.core.metadata.StoredTabletFile.serialize;
import static org.apache.accumulo.core.metadata.schema.MetadataSchema.TabletsSection.MergedColumnFamily.MERGED_COLUMN;
import static org.apache.accumulo.core.metadata.schema.MetadataSchema.TabletsSection.MergedColumnFamily.MERGED_VALUE;
import static org.apache.accumulo.core.metadata.schema.MetadataSchema.TabletsSection.ServerColumnFamily.COMPACT_COLUMN;
import static org.apache.accumulo.core.metadata.schema.MetadataSchema.TabletsSection.ServerColumnFamily.DIRECTORY_COLUMN;
import static org.apache.accumulo.core.metadata.schema.MetadataSchema.TabletsSection.ServerColumnFamily.FLUSH_COLUMN;
import static org.apache.accumulo.core.metadata.schema.MetadataSchema.TabletsSection.ServerColumnFamily.TIME_COLUMN;
import static org.apache.accumulo.core.metadata.schema.TabletMetadata.ColumnType.LAST;
import static org.apache.accumulo.core.metadata.schema.TabletMetadata.ColumnType.LOCATION;
import static org.apache.accumulo.core.metadata.schema.TabletMetadata.ColumnType.SUSPEND;
import static org.junit.jupiter.api.Assertions.assertEquals;
import static org.junit.jupiter.api.Assertions.assertFalse;
import static org.junit.jupiter.api.Assertions.assertNull;
import static org.junit.jupiter.api.Assertions.assertThrows;
import static org.junit.jupiter.api.Assertions.assertTrue;

import java.lang.reflect.Constructor;
import java.util.EnumSet;
import java.util.LinkedHashSet;
import java.util.List;
import java.util.Map;
import java.util.Set;
import java.util.SortedMap;
import java.util.TreeMap;
<<<<<<< HEAD
import java.util.UUID;
=======
import java.util.concurrent.atomic.AtomicBoolean;
import java.util.stream.Stream;
>>>>>>> 802b6e94

import org.apache.accumulo.core.data.Key;
import org.apache.accumulo.core.data.Mutation;
import org.apache.accumulo.core.data.TableId;
import org.apache.accumulo.core.data.Value;
import org.apache.accumulo.core.dataImpl.KeyExtent;
import org.apache.accumulo.core.fate.FateTxId;
import org.apache.accumulo.core.metadata.StoredTabletFile;
import org.apache.accumulo.core.metadata.SuspendingTServer;
import org.apache.accumulo.core.metadata.TServerInstance;
import org.apache.accumulo.core.metadata.TabletState;
import org.apache.accumulo.core.metadata.schema.MetadataSchema.TabletsSection.BulkFileColumnFamily;
import org.apache.accumulo.core.metadata.schema.MetadataSchema.TabletsSection.ClonedColumnFamily;
import org.apache.accumulo.core.metadata.schema.MetadataSchema.TabletsSection.CurrentLocationColumnFamily;
import org.apache.accumulo.core.metadata.schema.MetadataSchema.TabletsSection.DataFileColumnFamily;
import org.apache.accumulo.core.metadata.schema.MetadataSchema.TabletsSection.FutureLocationColumnFamily;
import org.apache.accumulo.core.metadata.schema.MetadataSchema.TabletsSection.LastLocationColumnFamily;
import org.apache.accumulo.core.metadata.schema.MetadataSchema.TabletsSection.ScanFileColumnFamily;
import org.apache.accumulo.core.metadata.schema.MetadataSchema.TabletsSection.SuspendLocationColumn;
import org.apache.accumulo.core.metadata.schema.MetadataSchema.TabletsSection.TabletColumnFamily;
import org.apache.accumulo.core.metadata.schema.TabletMetadata.ColumnType;
import org.apache.accumulo.core.metadata.schema.TabletMetadata.LocationType;
import org.apache.accumulo.core.tabletserver.log.LogEntry;
import org.apache.hadoop.fs.Path;
import org.apache.hadoop.io.Text;
import org.junit.jupiter.api.Test;

import com.google.common.net.HostAndPort;

public class TabletMetadataTest {

  @Test
  public void testAllColumns() {
    KeyExtent extent = new KeyExtent(TableId.of("5"), new Text("df"), new Text("da"));

    Mutation mutation = TabletColumnFamily.createPrevRowMutation(extent);

    COMPACT_COLUMN.put(mutation, new Value("5"));
    DIRECTORY_COLUMN.put(mutation, new Value("t-0001757"));
    FLUSH_COLUMN.put(mutation, new Value("6"));
    TIME_COLUMN.put(mutation, new Value("M123456789"));

    String bf1 = serialize("hdfs://nn1/acc/tables/1/t-0001/bf1");
    String bf2 = serialize("hdfs://nn1/acc/tables/1/t-0001/bf2");
    mutation.at().family(BulkFileColumnFamily.NAME).qualifier(bf1).put(FateTxId.formatTid(56));
    mutation.at().family(BulkFileColumnFamily.NAME).qualifier(bf2).put(FateTxId.formatTid(59));

    mutation.at().family(ClonedColumnFamily.NAME).qualifier("").put("OK");

    DataFileValue dfv1 = new DataFileValue(555, 23);
    StoredTabletFile tf1 = StoredTabletFile.of(new Path("hdfs://nn1/acc/tables/1/t-0001/df1.rf"));
    StoredTabletFile tf2 = StoredTabletFile.of(new Path("hdfs://nn1/acc/tables/1/t-0001/df2.rf"));
    mutation.at().family(DataFileColumnFamily.NAME).qualifier(tf1.getMetadata()).put(dfv1.encode());
    DataFileValue dfv2 = new DataFileValue(234, 13);
    mutation.at().family(DataFileColumnFamily.NAME).qualifier(tf2.getMetadata()).put(dfv2.encode());

    mutation.at().family(CurrentLocationColumnFamily.NAME).qualifier("s001").put("server1:8555");

    mutation.at().family(LastLocationColumnFamily.NAME).qualifier("s000").put("server2:8555");

    LogEntry le1 = LogEntry.fromPath("localhost+8020/" + UUID.randomUUID());
    le1.addToMutation(mutation);
    LogEntry le2 = LogEntry.fromPath("localhost+8020/" + UUID.randomUUID());
    le2.addToMutation(mutation);

    StoredTabletFile sf1 = StoredTabletFile.of(new Path("hdfs://nn1/acc/tables/1/t-0001/sf1.rf"));
    StoredTabletFile sf2 = StoredTabletFile.of(new Path("hdfs://nn1/acc/tables/1/t-0001/sf2.rf"));
    mutation.at().family(ScanFileColumnFamily.NAME).qualifier(sf1.getMetadata()).put("");
    mutation.at().family(ScanFileColumnFamily.NAME).qualifier(sf2.getMetadata()).put("");

    MERGED_COLUMN.put(mutation, new Value());

    SortedMap<Key,Value> rowMap = toRowMap(mutation);

    TabletMetadata tm = TabletMetadata.convertRow(rowMap.entrySet().iterator(),
        EnumSet.allOf(ColumnType.class), true);

    assertEquals("OK", tm.getCloned());
    assertEquals(5L, tm.getCompactId().getAsLong());
    assertEquals("t-0001757", tm.getDirName());
    assertEquals(extent.endRow(), tm.getEndRow());
    assertEquals(extent, tm.getExtent());
    assertEquals(Set.of(tf1, tf2), Set.copyOf(tm.getFiles()));
    assertEquals(Map.of(tf1, dfv1, tf2, dfv2), tm.getFilesMap());
    assertEquals(6L, tm.getFlushId().getAsLong());
    assertEquals(rowMap, tm.getKeyValues());
    assertEquals(Map.of(new StoredTabletFile(bf1), 56L, new StoredTabletFile(bf2), 59L),
        tm.getLoaded());
    assertEquals(HostAndPort.fromParts("server1", 8555), tm.getLocation().getHostAndPort());
    assertEquals("s001", tm.getLocation().getSession());
    assertEquals(LocationType.CURRENT, tm.getLocation().getType());
    assertTrue(tm.hasCurrent());
    assertEquals(HostAndPort.fromParts("server2", 8555), tm.getLast().getHostAndPort());
    assertEquals("s000", tm.getLast().getSession());
    assertEquals(LocationType.LAST, tm.getLast().getType());
    assertEquals(Set.of(le1, le2), tm.getLogs().stream().collect(toSet()));
    assertEquals(extent.prevEndRow(), tm.getPrevEndRow());
    assertEquals(extent.tableId(), tm.getTableId());
    assertTrue(tm.sawPrevEndRow());
    assertEquals("M123456789", tm.getTime().encode());
    assertEquals(Set.of(sf1, sf2), Set.copyOf(tm.getScans()));
    assertTrue(tm.hasMerged());
  }

  @Test
  public void testFuture() {
    KeyExtent extent = new KeyExtent(TableId.of("5"), new Text("df"), new Text("da"));

    Mutation mutation = TabletColumnFamily.createPrevRowMutation(extent);
    mutation.at().family(FutureLocationColumnFamily.NAME).qualifier("s001").put("server1:8555");

    SortedMap<Key,Value> rowMap = toRowMap(mutation);

    TabletMetadata tm = TabletMetadata.convertRow(rowMap.entrySet().iterator(),
        EnumSet.allOf(ColumnType.class), false);

    assertEquals(extent, tm.getExtent());
    assertEquals(HostAndPort.fromParts("server1", 8555), tm.getLocation().getHostAndPort());
    assertEquals("s001", tm.getLocation().getSession());
    assertEquals(LocationType.FUTURE, tm.getLocation().getType());
    assertFalse(tm.hasCurrent());
  }

  @Test
  public void testFutureAndCurrent() {
    KeyExtent extent = new KeyExtent(TableId.of("5"), new Text("df"), new Text("da"));

    Mutation mutation = TabletColumnFamily.createPrevRowMutation(extent);
    mutation.at().family(CurrentLocationColumnFamily.NAME).qualifier("s001").put("server1:8555");
    mutation.at().family(FutureLocationColumnFamily.NAME).qualifier("s001").put("server1:8555");

    SortedMap<Key,Value> rowMap = toRowMap(mutation);

    assertThrows(IllegalStateException.class, () -> TabletMetadata
        .convertRow(rowMap.entrySet().iterator(), EnumSet.allOf(ColumnType.class), false));
  }

  @Test
  public void testLocationStates() {
    KeyExtent extent = new KeyExtent(TableId.of("5"), new Text("df"), new Text("da"));
    TServerInstance ser1 = new TServerInstance(HostAndPort.fromParts("server1", 8555), "s001");
    TServerInstance ser2 = new TServerInstance(HostAndPort.fromParts("server2", 8111), "s002");
    TServerInstance deadSer = new TServerInstance(HostAndPort.fromParts("server3", 8000), "s003");
    Set<TServerInstance> tservers = new LinkedHashSet<>();
    tservers.add(ser1);
    tservers.add(ser2);
    EnumSet<ColumnType> colsToFetch = EnumSet.of(LOCATION, LAST, SUSPEND);

    // test assigned
    Mutation mutation = TabletColumnFamily.createPrevRowMutation(extent);
    mutation.at().family(FutureLocationColumnFamily.NAME).qualifier(ser1.getSession())
        .put(ser1.getHostPort());
    SortedMap<Key,Value> rowMap = toRowMap(mutation);

    TabletMetadata tm = TabletMetadata.convertRow(rowMap.entrySet().iterator(), colsToFetch, false);
    TabletState state = tm.getTabletState(tservers);

    assertEquals(TabletState.ASSIGNED, state);
    assertEquals(ser1, tm.getLocation().getServerInstance());
    assertEquals(ser1.getSession(), tm.getLocation().getSession());
    assertEquals(LocationType.FUTURE, tm.getLocation().getType());
    assertFalse(tm.hasCurrent());

    // test hosted
    mutation = TabletColumnFamily.createPrevRowMutation(extent);
    mutation.at().family(CurrentLocationColumnFamily.NAME).qualifier(ser2.getSession())
        .put(ser2.getHostPort());
    rowMap = toRowMap(mutation);

    tm = TabletMetadata.convertRow(rowMap.entrySet().iterator(), colsToFetch, false);

    assertEquals(TabletState.HOSTED, tm.getTabletState(tservers));
    assertEquals(ser2, tm.getLocation().getServerInstance());
    assertEquals(ser2.getSession(), tm.getLocation().getSession());
    assertEquals(LocationType.CURRENT, tm.getLocation().getType());
    assertTrue(tm.hasCurrent());

    // test ASSIGNED_TO_DEAD_SERVER
    mutation = TabletColumnFamily.createPrevRowMutation(extent);
    mutation.at().family(CurrentLocationColumnFamily.NAME).qualifier(deadSer.getSession())
        .put(deadSer.getHostPort());
    rowMap = toRowMap(mutation);

    tm = TabletMetadata.convertRow(rowMap.entrySet().iterator(), colsToFetch, false);

    assertEquals(TabletState.ASSIGNED_TO_DEAD_SERVER, tm.getTabletState(tservers));
    assertEquals(deadSer, tm.getLocation().getServerInstance());
    assertEquals(deadSer.getSession(), tm.getLocation().getSession());
    assertEquals(LocationType.CURRENT, tm.getLocation().getType());
    assertTrue(tm.hasCurrent());

    // test UNASSIGNED
    mutation = TabletColumnFamily.createPrevRowMutation(extent);
    rowMap = toRowMap(mutation);

    tm = TabletMetadata.convertRow(rowMap.entrySet().iterator(), colsToFetch, false);

    assertEquals(TabletState.UNASSIGNED, tm.getTabletState(tservers));
    assertNull(tm.getLocation());
    assertFalse(tm.hasCurrent());

    // test SUSPENDED
    mutation = TabletColumnFamily.createPrevRowMutation(extent);
    mutation.at().family(SuspendLocationColumn.SUSPEND_COLUMN.getColumnFamily())
        .qualifier(SuspendLocationColumn.SUSPEND_COLUMN.getColumnQualifier())
        .put(SuspendingTServer.toValue(ser2, 1000L));
    rowMap = toRowMap(mutation);

    tm = TabletMetadata.convertRow(rowMap.entrySet().iterator(), colsToFetch, false);

    assertEquals(TabletState.SUSPENDED, tm.getTabletState(tservers));
    assertEquals(1000L, tm.getSuspend().suspensionTime);
    assertEquals(ser2.getHostAndPort(), tm.getSuspend().server);
    assertNull(tm.getLocation());
    assertFalse(tm.hasCurrent());
  }

  @Test
<<<<<<< HEAD
  public void testMergedColumn() {
    KeyExtent extent = new KeyExtent(TableId.of("5"), new Text("df"), new Text("da"));

    // Test merged column set
    Mutation mutation = TabletColumnFamily.createPrevRowMutation(extent);
    MERGED_COLUMN.put(mutation, MERGED_VALUE);
    TabletMetadata tm = TabletMetadata.convertRow(toRowMap(mutation).entrySet().iterator(),
        EnumSet.of(ColumnType.MERGED), true);
    assertTrue(tm.hasMerged());

    // Column not set
    mutation = TabletColumnFamily.createPrevRowMutation(extent);
    tm = TabletMetadata.convertRow(toRowMap(mutation).entrySet().iterator(),
        EnumSet.of(ColumnType.MERGED), true);
    assertFalse(tm.hasMerged());

    // MERGED Column not fetched
    mutation = TabletColumnFamily.createPrevRowMutation(extent);
    tm = TabletMetadata.convertRow(toRowMap(mutation).entrySet().iterator(),
        EnumSet.of(ColumnType.PREV_ROW), true);
    assertThrows(IllegalStateException.class, tm::hasMerged);
=======
  public void testTabletsMetadataAutoClose() throws Exception {
    AtomicBoolean closeCalled = new AtomicBoolean();
    AutoCloseable autoCloseable = () -> closeCalled.set(true);
    Constructor<TabletsMetadata> tmConstructor =
        TabletsMetadata.class.getDeclaredConstructor(AutoCloseable.class, Iterable.class);
    tmConstructor.setAccessible(true);

    try (TabletsMetadata ignored = tmConstructor.newInstance(autoCloseable, List.of())) {
      // test autoCloseable used directly on TabletsMetadata
    }
    assertTrue(closeCalled.get());

    closeCalled.set(false);
    try (Stream<TabletMetadata> ignored =
        tmConstructor.newInstance(autoCloseable, List.of()).stream()) {
      // test stream delegates to close on TabletsMetadata
    }
    assertTrue(closeCalled.get());
>>>>>>> 802b6e94
  }

  private SortedMap<Key,Value> toRowMap(Mutation mutation) {
    SortedMap<Key,Value> rowMap = new TreeMap<>();
    mutation.getUpdates().forEach(cu -> {
      Key k = new Key(mutation.getRow(), cu.getColumnFamily(), cu.getColumnQualifier(),
          cu.getTimestamp());
      Value v = new Value(cu.getValue());
      rowMap.put(k, v);
    });
    return rowMap;
  }
}<|MERGE_RESOLUTION|>--- conflicted
+++ resolved
@@ -43,12 +43,9 @@
 import java.util.Set;
 import java.util.SortedMap;
 import java.util.TreeMap;
-<<<<<<< HEAD
 import java.util.UUID;
-=======
 import java.util.concurrent.atomic.AtomicBoolean;
 import java.util.stream.Stream;
->>>>>>> 802b6e94
 
 import org.apache.accumulo.core.data.Key;
 import org.apache.accumulo.core.data.Mutation;
@@ -267,7 +264,6 @@
   }
 
   @Test
-<<<<<<< HEAD
   public void testMergedColumn() {
     KeyExtent extent = new KeyExtent(TableId.of("5"), new Text("df"), new Text("da"));
 
@@ -289,7 +285,9 @@
     tm = TabletMetadata.convertRow(toRowMap(mutation).entrySet().iterator(),
         EnumSet.of(ColumnType.PREV_ROW), true);
     assertThrows(IllegalStateException.class, tm::hasMerged);
-=======
+  }
+
+  @Test
   public void testTabletsMetadataAutoClose() throws Exception {
     AtomicBoolean closeCalled = new AtomicBoolean();
     AutoCloseable autoCloseable = () -> closeCalled.set(true);
@@ -308,7 +306,6 @@
       // test stream delegates to close on TabletsMetadata
     }
     assertTrue(closeCalled.get());
->>>>>>> 802b6e94
   }
 
   private SortedMap<Key,Value> toRowMap(Mutation mutation) {
