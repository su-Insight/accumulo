/*
 * Licensed to the Apache Software Foundation (ASF) under one
 * or more contributor license agreements.  See the NOTICE file
 * distributed with this work for additional information
 * regarding copyright ownership.  The ASF licenses this file
 * to you under the Apache License, Version 2.0 (the
 * "License"); you may not use this file except in compliance
 * with the License.  You may obtain a copy of the License at
 *
 *   https://www.apache.org/licenses/LICENSE-2.0
 *
 * Unless required by applicable law or agreed to in writing,
 * software distributed under the License is distributed on an
 * "AS IS" BASIS, WITHOUT WARRANTIES OR CONDITIONS OF ANY
 * KIND, either express or implied.  See the License for the
 * specific language governing permissions and limitations
 * under the License.
 */
package org.apache.accumulo.core.metadata.schema;

import static java.util.stream.Collectors.toSet;
import static org.apache.accumulo.core.metadata.StoredTabletFile.serialize;
import static org.apache.accumulo.core.metadata.schema.MetadataSchema.TabletsSection.MergedColumnFamily.MERGED_COLUMN;
import static org.apache.accumulo.core.metadata.schema.MetadataSchema.TabletsSection.MergedColumnFamily.MERGED_VALUE;
import static org.apache.accumulo.core.metadata.schema.MetadataSchema.TabletsSection.ServerColumnFamily.DIRECTORY_COLUMN;
import static org.apache.accumulo.core.metadata.schema.MetadataSchema.TabletsSection.ServerColumnFamily.FLUSH_COLUMN;
import static org.apache.accumulo.core.metadata.schema.MetadataSchema.TabletsSection.ServerColumnFamily.TIME_COLUMN;
<<<<<<< HEAD
import static org.apache.accumulo.core.metadata.schema.TabletMetadata.ColumnType.AVAILABILITY;
import static org.apache.accumulo.core.metadata.schema.TabletMetadata.ColumnType.ECOMP;
import static org.apache.accumulo.core.metadata.schema.TabletMetadata.ColumnType.HOSTING_REQUESTED;
=======
import static org.apache.accumulo.core.metadata.schema.MetadataSchema.TabletsSection.SuspendLocationColumn.SUSPEND_COLUMN;
import static org.apache.accumulo.core.metadata.schema.MetadataSchema.TabletsSection.TabletColumnFamily.OLD_PREV_ROW_COLUMN;
import static org.apache.accumulo.core.metadata.schema.MetadataSchema.TabletsSection.TabletColumnFamily.SPLIT_RATIO_COLUMN;
>>>>>>> 1ae2b17e
import static org.apache.accumulo.core.metadata.schema.TabletMetadata.ColumnType.LAST;
import static org.apache.accumulo.core.metadata.schema.TabletMetadata.ColumnType.LOCATION;
import static org.apache.accumulo.core.metadata.schema.TabletMetadata.ColumnType.MERGED;
import static org.apache.accumulo.core.metadata.schema.TabletMetadata.ColumnType.SUSPEND;
import static org.apache.accumulo.core.metadata.schema.TabletMetadata.ColumnType.UNSPLITTABLE;
import static org.apache.accumulo.core.metadata.schema.TabletMetadata.ColumnType.USER_COMPACTION_REQUESTED;
import static org.junit.jupiter.api.Assertions.assertEquals;
import static org.junit.jupiter.api.Assertions.assertFalse;
import static org.junit.jupiter.api.Assertions.assertNull;
import static org.junit.jupiter.api.Assertions.assertThrows;
import static org.junit.jupiter.api.Assertions.assertTrue;

import java.lang.reflect.Constructor;
import java.util.EnumSet;
import java.util.LinkedHashSet;
import java.util.List;
import java.util.Map;
import java.util.Set;
import java.util.SortedMap;
import java.util.TreeMap;
import java.util.UUID;
import java.util.concurrent.atomic.AtomicBoolean;
import java.util.stream.Stream;

import org.apache.accumulo.core.client.admin.TabletAvailability;
import org.apache.accumulo.core.client.admin.TimeType;
import org.apache.accumulo.core.data.Key;
import org.apache.accumulo.core.data.Mutation;
import org.apache.accumulo.core.data.Range;
import org.apache.accumulo.core.data.TableId;
import org.apache.accumulo.core.data.Value;
import org.apache.accumulo.core.dataImpl.KeyExtent;
<<<<<<< HEAD
import org.apache.accumulo.core.fate.FateId;
import org.apache.accumulo.core.fate.FateInstanceType;
=======
import org.apache.accumulo.core.fate.FateTxId;
>>>>>>> 1ae2b17e
import org.apache.accumulo.core.metadata.ReferencedTabletFile;
import org.apache.accumulo.core.metadata.StoredTabletFile;
import org.apache.accumulo.core.metadata.SuspendingTServer;
import org.apache.accumulo.core.metadata.TServerInstance;
import org.apache.accumulo.core.metadata.TabletState;
import org.apache.accumulo.core.metadata.schema.MetadataSchema.TabletsSection.BulkFileColumnFamily;
import org.apache.accumulo.core.metadata.schema.MetadataSchema.TabletsSection.ClonedColumnFamily;
import org.apache.accumulo.core.metadata.schema.MetadataSchema.TabletsSection.CurrentLocationColumnFamily;
import org.apache.accumulo.core.metadata.schema.MetadataSchema.TabletsSection.DataFileColumnFamily;
import org.apache.accumulo.core.metadata.schema.MetadataSchema.TabletsSection.ExternalCompactionColumnFamily;
import org.apache.accumulo.core.metadata.schema.MetadataSchema.TabletsSection.FutureLocationColumnFamily;
import org.apache.accumulo.core.metadata.schema.MetadataSchema.TabletsSection.LastLocationColumnFamily;
import org.apache.accumulo.core.metadata.schema.MetadataSchema.TabletsSection.ScanFileColumnFamily;
<<<<<<< HEAD
import org.apache.accumulo.core.metadata.schema.MetadataSchema.TabletsSection.SplitColumnFamily;
import org.apache.accumulo.core.metadata.schema.MetadataSchema.TabletsSection.SuspendLocationColumn;
import org.apache.accumulo.core.metadata.schema.MetadataSchema.TabletsSection.TabletColumnFamily;
import org.apache.accumulo.core.metadata.schema.MetadataSchema.TabletsSection.UserCompactionRequestedColumnFamily;
=======
import org.apache.accumulo.core.metadata.schema.MetadataSchema.TabletsSection.TabletColumnFamily;
import org.apache.accumulo.core.metadata.schema.TabletMetadata.Builder;
>>>>>>> 1ae2b17e
import org.apache.accumulo.core.metadata.schema.TabletMetadata.ColumnType;
import org.apache.accumulo.core.metadata.schema.TabletMetadata.Location;
import org.apache.accumulo.core.metadata.schema.TabletMetadata.LocationType;
<<<<<<< HEAD
import org.apache.accumulo.core.spi.compaction.CompactionKind;
import org.apache.accumulo.core.spi.compaction.CompactorGroupId;
=======
import org.apache.accumulo.core.spi.compaction.CompactionExecutorId;
import org.apache.accumulo.core.spi.compaction.CompactionKind;
>>>>>>> 1ae2b17e
import org.apache.accumulo.core.tabletserver.log.LogEntry;
import org.apache.accumulo.core.util.compaction.CompactionExecutorIdImpl;
import org.apache.hadoop.fs.Path;
import org.apache.hadoop.io.Text;
import org.junit.jupiter.api.Test;

import com.google.common.net.HostAndPort;

public class TabletMetadataTest {

  @Test
  public void testAllColumns() {
    KeyExtent extent = new KeyExtent(TableId.of("5"), new Text("df"), new Text("da"));

    Mutation mutation = TabletColumnFamily.createPrevRowMutation(extent);

    FateInstanceType type = FateInstanceType.fromTableId(extent.tableId());
    FateId fateId1 = FateId.from(type, UUID.randomUUID());
    FateId fateId2 = FateId.from(type, UUID.randomUUID());

    DIRECTORY_COLUMN.put(mutation, new Value("t-0001757"));
    FLUSH_COLUMN.put(mutation, new Value("6"));
    TIME_COLUMN.put(mutation, new Value("M123456789"));

    String bf1 = serialize("hdfs://nn1/acc/tables/1/t-0001/bf1");
    String bf2 = serialize("hdfs://nn1/acc/tables/1/t-0001/bf2");
    mutation.at().family(BulkFileColumnFamily.NAME).qualifier(bf1).put(fateId1.canonical());
    mutation.at().family(BulkFileColumnFamily.NAME).qualifier(bf2).put(fateId2.canonical());

    mutation.at().family(ClonedColumnFamily.NAME).qualifier("").put("OK");

    DataFileValue dfv1 = new DataFileValue(555, 23);
    StoredTabletFile tf1 = StoredTabletFile.of(new Path("hdfs://nn1/acc/tables/1/t-0001/df1.rf"));
    StoredTabletFile tf2 = StoredTabletFile.of(new Path("hdfs://nn1/acc/tables/1/t-0001/df2.rf"));
    mutation.at().family(DataFileColumnFamily.NAME).qualifier(tf1.getMetadata()).put(dfv1.encode());
    DataFileValue dfv2 = new DataFileValue(234, 13);
    mutation.at().family(DataFileColumnFamily.NAME).qualifier(tf2.getMetadata()).put(dfv2.encode());

    mutation.at().family(CurrentLocationColumnFamily.NAME).qualifier("s001").put("server1:8555");

    mutation.at().family(LastLocationColumnFamily.NAME).qualifier("s000").put("server2:8555");

    LogEntry le1 = LogEntry.fromPath("localhost+8020/" + UUID.randomUUID());
    le1.addToMutation(mutation);
    LogEntry le2 = LogEntry.fromPath("localhost+8020/" + UUID.randomUUID());
    le2.addToMutation(mutation);

    StoredTabletFile sf1 = StoredTabletFile.of(new Path("hdfs://nn1/acc/tables/1/t-0001/sf1.rf"));
    StoredTabletFile sf2 = StoredTabletFile.of(new Path("hdfs://nn1/acc/tables/1/t-0001/sf2.rf"));
    mutation.at().family(ScanFileColumnFamily.NAME).qualifier(sf1.getMetadata()).put("");
    mutation.at().family(ScanFileColumnFamily.NAME).qualifier(sf2.getMetadata()).put("");

    MERGED_COLUMN.put(mutation, new Value());
    FateId userCompactFateId = FateId.from(type, UUID.randomUUID());
    mutation.put(UserCompactionRequestedColumnFamily.STR_NAME, userCompactFateId.canonical(), "");
    var unsplittableMeta =
        UnSplittableMetadata.toUnSplittable(extent, 100, 110, 120, Set.of(sf1, sf2));
    SplitColumnFamily.UNSPLITTABLE_COLUMN.put(mutation, new Value(unsplittableMeta.toBase64()));

    OLD_PREV_ROW_COLUMN.put(mutation, TabletColumnFamily.encodePrevEndRow(new Text("oldPrev")));
    long suspensionTime = System.currentTimeMillis();
    TServerInstance ser1 = new TServerInstance(HostAndPort.fromParts("server1", 8555), "s001");
    Value suspend = SuspendingTServer.toValue(ser1, suspensionTime);
    SUSPEND_COLUMN.put(mutation, suspend);
    double splitRatio = .3;
    SPLIT_RATIO_COLUMN.put(mutation, new Value(Double.toString(splitRatio)));

    ExternalCompactionId ecid = ExternalCompactionId.generate(UUID.randomUUID());
    ReferencedTabletFile tmpFile =
        ReferencedTabletFile.of(new Path("file:///accumulo/tables/t-0/b-0/c1.rf"));
    CompactionExecutorId ceid = CompactionExecutorIdImpl.externalId("G1");
    Set<StoredTabletFile> jobFiles =
        Set.of(StoredTabletFile.of(new Path("file:///accumulo/tables/t-0/b-0/b2.rf")));
    ExternalCompactionMetadata ecMeta = new ExternalCompactionMetadata(jobFiles, jobFiles, tmpFile,
        "localhost:4444", CompactionKind.SYSTEM, (short) 2, ceid, false, false, 44L);
    mutation.put(ExternalCompactionColumnFamily.STR_NAME, ecid.canonical(), ecMeta.toJson());

    SortedMap<Key,Value> rowMap = toRowMap(mutation);

    TabletMetadata tm = TabletMetadata.convertRow(rowMap.entrySet().iterator(),
        EnumSet.allOf(ColumnType.class), true, false);

    assertEquals("OK", tm.getCloned());
    assertEquals("t-0001757", tm.getDirName());
    assertEquals(extent.endRow(), tm.getEndRow());
    assertEquals(extent, tm.getExtent());
    assertEquals(Set.of(tf1, tf2), Set.copyOf(tm.getFiles()));
    assertEquals(Map.of(tf1, dfv1, tf2, dfv2), tm.getFilesMap());
    assertEquals(tm.getFilesMap().values().stream().mapToLong(DataFileValue::getSize).sum(),
        tm.getFileSize());
    assertEquals(6L, tm.getFlushId().getAsLong());
    assertEquals(rowMap, tm.getKeyValues());
    assertEquals(Map.of(new StoredTabletFile(bf1), fateId1, new StoredTabletFile(bf2), fateId2),
        tm.getLoaded());
    assertEquals(HostAndPort.fromParts("server1", 8555), tm.getLocation().getHostAndPort());
    assertEquals("s001", tm.getLocation().getSession());
    assertEquals(LocationType.CURRENT, tm.getLocation().getType());
    assertTrue(tm.hasCurrent());
    assertEquals(HostAndPort.fromParts("server2", 8555), tm.getLast().getHostAndPort());
    assertEquals("s000", tm.getLast().getSession());
    assertEquals(LocationType.LAST, tm.getLast().getType());
    assertEquals(Set.of(le1, le2), tm.getLogs().stream().collect(toSet()));
    assertEquals(extent.prevEndRow(), tm.getPrevEndRow());
    assertEquals(extent.tableId(), tm.getTableId());
    assertTrue(tm.sawPrevEndRow());
    assertEquals("M123456789", tm.getTime().encode());
    assertEquals(Set.of(sf1, sf2), Set.copyOf(tm.getScans()));
    assertTrue(tm.hasMerged());
<<<<<<< HEAD
    assertTrue(tm.getUserCompactionsRequested().contains(userCompactFateId));
    assertEquals(unsplittableMeta, tm.getUnSplittable());
=======
    assertEquals(new Text("oldPrev"), tm.getOldPrevEndRow());
    assertTrue(tm.sawOldPrevEndRow());
    assertEquals(SuspendingTServer.fromValue(suspend), tm.getSuspend());
    assertEquals(splitRatio, tm.getSplitRatio());
    assertEquals(ecMeta.toJson(), tm.getExternalCompactions().get(ecid).toJson());
>>>>>>> 1ae2b17e
  }

  @Test
  public void testFuture() {
    KeyExtent extent = new KeyExtent(TableId.of("5"), new Text("df"), new Text("da"));

    Mutation mutation = TabletColumnFamily.createPrevRowMutation(extent);
    mutation.at().family(FutureLocationColumnFamily.NAME).qualifier("s001").put("server1:8555");

    SortedMap<Key,Value> rowMap = toRowMap(mutation);

    TabletMetadata tm = TabletMetadata.convertRow(rowMap.entrySet().iterator(),
        EnumSet.allOf(ColumnType.class), false, false);

    assertEquals(extent, tm.getExtent());
    assertEquals(HostAndPort.fromParts("server1", 8555), tm.getLocation().getHostAndPort());
    assertEquals("s001", tm.getLocation().getSession());
    assertEquals(LocationType.FUTURE, tm.getLocation().getType());
    assertFalse(tm.hasCurrent());
  }

  @Test
  public void testFutureAndCurrent() {
    KeyExtent extent = new KeyExtent(TableId.of("5"), new Text("df"), new Text("da"));

    Mutation mutation = TabletColumnFamily.createPrevRowMutation(extent);
    mutation.at().family(CurrentLocationColumnFamily.NAME).qualifier("s001").put("server1:8555");
    mutation.at().family(FutureLocationColumnFamily.NAME).qualifier("s001").put("server1:8555");

    SortedMap<Key,Value> rowMap = toRowMap(mutation);

    assertThrows(IllegalStateException.class, () -> TabletMetadata
        .convertRow(rowMap.entrySet().iterator(), EnumSet.allOf(ColumnType.class), false, false));

    TabletMetadata tm = TabletMetadata.convertRow(rowMap.entrySet().iterator(),
        EnumSet.allOf(ColumnType.class), false, true);
    assertTrue(tm.isFutureAndCurrentLocationSet());
  }

  @Test
  public void testLocationStates() {
    KeyExtent extent = new KeyExtent(TableId.of("5"), new Text("df"), new Text("da"));
    TServerInstance ser1 = new TServerInstance(HostAndPort.fromParts("server1", 8555), "s001");
    TServerInstance ser2 = new TServerInstance(HostAndPort.fromParts("server2", 8111), "s002");
    TServerInstance deadSer = new TServerInstance(HostAndPort.fromParts("server3", 8000), "s003");
    Set<TServerInstance> tservers = new LinkedHashSet<>();
    tservers.add(ser1);
    tservers.add(ser2);
    EnumSet<ColumnType> colsToFetch =
        EnumSet.of(LOCATION, LAST, SUSPEND, AVAILABILITY, HOSTING_REQUESTED);

    // test assigned
    Mutation mutation = TabletColumnFamily.createPrevRowMutation(extent);
    mutation.at().family(FutureLocationColumnFamily.NAME).qualifier(ser1.getSession())
        .put(ser1.getHostPort());
    SortedMap<Key,Value> rowMap = toRowMap(mutation);

    TabletMetadata tm =
        TabletMetadata.convertRow(rowMap.entrySet().iterator(), colsToFetch, false, false);
    TabletState state = TabletState.compute(tm, tservers);

    assertEquals(TabletState.ASSIGNED, state);
    assertEquals(ser1, tm.getLocation().getServerInstance());
    assertEquals(ser1.getSession(), tm.getLocation().getSession());
    assertEquals(LocationType.FUTURE, tm.getLocation().getType());
    assertFalse(tm.hasCurrent());

    // test hosted
    mutation = TabletColumnFamily.createPrevRowMutation(extent);
    mutation.at().family(CurrentLocationColumnFamily.NAME).qualifier(ser2.getSession())
        .put(ser2.getHostPort());
    rowMap = toRowMap(mutation);

    tm = TabletMetadata.convertRow(rowMap.entrySet().iterator(), colsToFetch, false, false);

    assertEquals(TabletState.HOSTED, TabletState.compute(tm, tservers));
    assertEquals(ser2, tm.getLocation().getServerInstance());
    assertEquals(ser2.getSession(), tm.getLocation().getSession());
    assertEquals(LocationType.CURRENT, tm.getLocation().getType());
    assertTrue(tm.hasCurrent());

    // test ASSIGNED_TO_DEAD_SERVER
    mutation = TabletColumnFamily.createPrevRowMutation(extent);
    mutation.at().family(CurrentLocationColumnFamily.NAME).qualifier(deadSer.getSession())
        .put(deadSer.getHostPort());
    rowMap = toRowMap(mutation);

    tm = TabletMetadata.convertRow(rowMap.entrySet().iterator(), colsToFetch, false, false);

    assertEquals(TabletState.ASSIGNED_TO_DEAD_SERVER, TabletState.compute(tm, tservers));
    assertEquals(deadSer, tm.getLocation().getServerInstance());
    assertEquals(deadSer.getSession(), tm.getLocation().getSession());
    assertEquals(LocationType.CURRENT, tm.getLocation().getType());
    assertTrue(tm.hasCurrent());

    // test UNASSIGNED
    mutation = TabletColumnFamily.createPrevRowMutation(extent);
    rowMap = toRowMap(mutation);

    tm = TabletMetadata.convertRow(rowMap.entrySet().iterator(), colsToFetch, false, false);

    assertEquals(TabletState.UNASSIGNED, TabletState.compute(tm, tservers));
    assertNull(tm.getLocation());
    assertFalse(tm.hasCurrent());

    // test SUSPENDED
    mutation = TabletColumnFamily.createPrevRowMutation(extent);
    mutation.at().family(SUSPEND_COLUMN.getColumnFamily())
        .qualifier(SUSPEND_COLUMN.getColumnQualifier()).put(SuspendingTServer.toValue(ser2, 1000L));
    rowMap = toRowMap(mutation);

    tm = TabletMetadata.convertRow(rowMap.entrySet().iterator(), colsToFetch, false, false);

    assertEquals(TabletState.SUSPENDED, TabletState.compute(tm, tservers));
    assertEquals(1000L, tm.getSuspend().suspensionTime);
    assertEquals(ser2.getHostAndPort(), tm.getSuspend().server);
    assertNull(tm.getLocation());
    assertFalse(tm.hasCurrent());
  }

  @Test
  public void testMergedColumn() {
    KeyExtent extent = new KeyExtent(TableId.of("5"), new Text("df"), new Text("da"));

    // Test merged column set
    Mutation mutation = TabletColumnFamily.createPrevRowMutation(extent);
    MERGED_COLUMN.put(mutation, MERGED_VALUE);
    TabletMetadata tm = TabletMetadata.convertRow(toRowMap(mutation).entrySet().iterator(),
        EnumSet.of(MERGED), true, false);
    assertTrue(tm.hasMerged());

    // Column not set
    mutation = TabletColumnFamily.createPrevRowMutation(extent);
    tm = TabletMetadata.convertRow(toRowMap(mutation).entrySet().iterator(), EnumSet.of(MERGED),
        true, false);
    assertFalse(tm.hasMerged());

    // MERGED Column not fetched
    mutation = TabletColumnFamily.createPrevRowMutation(extent);
    tm = TabletMetadata.convertRow(toRowMap(mutation).entrySet().iterator(),
        EnumSet.of(ColumnType.PREV_ROW), true, false);
    assertThrows(IllegalStateException.class, tm::hasMerged);
  }

  @Test
  public void testTabletsMetadataAutoClose() throws Exception {
    AtomicBoolean closeCalled = new AtomicBoolean();
    AutoCloseable autoCloseable = () -> closeCalled.set(true);
    Constructor<TabletsMetadata> tmConstructor =
        TabletsMetadata.class.getDeclaredConstructor(AutoCloseable.class, Iterable.class);
    tmConstructor.setAccessible(true);

    try (TabletsMetadata ignored = tmConstructor.newInstance(autoCloseable, List.of())) {
      // test autoCloseable used directly on TabletsMetadata
    }
    assertTrue(closeCalled.get());

    closeCalled.set(false);
    try (Stream<TabletMetadata> ignored =
        tmConstructor.newInstance(autoCloseable, List.of()).stream()) {
      // test stream delegates to close on TabletsMetadata
    }
    assertTrue(closeCalled.get());
  }

  @Test
<<<<<<< HEAD
  public void testCompactionRequestedColumn() {
    KeyExtent extent = new KeyExtent(TableId.of("5"), new Text("df"), new Text("da"));
    FateInstanceType type = FateInstanceType.fromTableId(extent.tableId());
    FateId userCompactFateId1 = FateId.from(type, UUID.randomUUID());
    FateId userCompactFateId2 = FateId.from(type, UUID.randomUUID());

    // Test column set
    Mutation mutation = TabletColumnFamily.createPrevRowMutation(extent);
    mutation.put(UserCompactionRequestedColumnFamily.STR_NAME, userCompactFateId1.canonical(), "");
    mutation.put(UserCompactionRequestedColumnFamily.STR_NAME, userCompactFateId2.canonical(), "");

    TabletMetadata tm = TabletMetadata.convertRow(toRowMap(mutation).entrySet().iterator(),
        EnumSet.of(USER_COMPACTION_REQUESTED), true, false);
    assertEquals(2, tm.getUserCompactionsRequested().size());
    assertTrue(tm.getUserCompactionsRequested().contains(userCompactFateId1));
    assertTrue(tm.getUserCompactionsRequested().contains(userCompactFateId2));

    // Column not set
    mutation = TabletColumnFamily.createPrevRowMutation(extent);
    tm = TabletMetadata.convertRow(toRowMap(mutation).entrySet().iterator(),
        EnumSet.of(USER_COMPACTION_REQUESTED), true, false);
    assertTrue(tm.getUserCompactionsRequested().isEmpty());

    // Column not fetched
    mutation = TabletColumnFamily.createPrevRowMutation(extent);
    tm = TabletMetadata.convertRow(toRowMap(mutation).entrySet().iterator(),
        EnumSet.of(ColumnType.PREV_ROW), true, false);
    assertThrows(IllegalStateException.class, tm::getUserCompactionsRequested);
  }

  @Test
  public void testUnsplittableColumn() {
    KeyExtent extent = new KeyExtent(TableId.of("5"), new Text("df"), new Text("da"));

    StoredTabletFile sf1 = StoredTabletFile.of(new Path("hdfs://nn1/acc/tables/1/t-0001/sf1.rf"));
    StoredTabletFile sf2 = StoredTabletFile.of(new Path("hdfs://nn1/acc/tables/1/t-0001/sf2.rf"));
    StoredTabletFile sf3 = StoredTabletFile.of(new Path("hdfs://nn1/acc/tables/1/t-0001/sf3.rf"));
    // Same path as sf4 but with a range
    StoredTabletFile sf4 =
        StoredTabletFile.of(new Path("hdfs://nn1/acc/tables/1/t-0001/sf3.rf"), new Range("a", "b"));

    // Test with files
    var unsplittableMeta1 =
        UnSplittableMetadata.toUnSplittable(extent, 100, 110, 120, Set.of(sf1, sf2, sf3));
    Mutation mutation = TabletColumnFamily.createPrevRowMutation(extent);
    SplitColumnFamily.UNSPLITTABLE_COLUMN.put(mutation, new Value(unsplittableMeta1.toBase64()));
    TabletMetadata tm = TabletMetadata.convertRow(toRowMap(mutation).entrySet().iterator(),
        EnumSet.of(UNSPLITTABLE), true, false);
    assertUnsplittable(unsplittableMeta1, tm.getUnSplittable(), true);

    // Test empty file set
    var unsplittableMeta2 = UnSplittableMetadata.toUnSplittable(extent, 100, 110, 120, Set.of());
    mutation = TabletColumnFamily.createPrevRowMutation(extent);
    SplitColumnFamily.UNSPLITTABLE_COLUMN.put(mutation, new Value(unsplittableMeta2.toBase64()));
    tm = TabletMetadata.convertRow(toRowMap(mutation).entrySet().iterator(),
        EnumSet.of(UNSPLITTABLE), true, false);
    assertUnsplittable(unsplittableMeta2, tm.getUnSplittable(), true);

    // Make sure not equals works as well
    assertUnsplittable(unsplittableMeta1, unsplittableMeta2, false);

    // Test with ranges
    // use sf4 which includes sf4 instead of sf3 which has a range
    var unsplittableMeta3 =
        UnSplittableMetadata.toUnSplittable(extent, 100, 110, 120, Set.of(sf1, sf2, sf4));
    mutation = TabletColumnFamily.createPrevRowMutation(extent);
    SplitColumnFamily.UNSPLITTABLE_COLUMN.put(mutation, new Value(unsplittableMeta3.toBase64()));
    tm = TabletMetadata.convertRow(toRowMap(mutation).entrySet().iterator(),
        EnumSet.of(UNSPLITTABLE), true, false);
    assertUnsplittable(unsplittableMeta3, tm.getUnSplittable(), true);

    // make sure not equals when all the file paths are equal but one has a range
    assertUnsplittable(unsplittableMeta1, unsplittableMeta3, false);

    // Column not set
    mutation = TabletColumnFamily.createPrevRowMutation(extent);
    tm = TabletMetadata.convertRow(toRowMap(mutation).entrySet().iterator(),
        EnumSet.of(UNSPLITTABLE), true, false);
    assertNull(tm.getUnSplittable());

    // Column not fetched
    mutation = TabletColumnFamily.createPrevRowMutation(extent);
    tm = TabletMetadata.convertRow(toRowMap(mutation).entrySet().iterator(),
        EnumSet.of(ColumnType.PREV_ROW), true, false);
    assertThrows(IllegalStateException.class, tm::getUnSplittable);
  }

  @Test
  public void testUnsplittableWithRange() {
    KeyExtent extent = new KeyExtent(TableId.of("5"), new Text("df"), new Text("da"));

    // Files with same path and different ranges
    StoredTabletFile sf1 = StoredTabletFile.of(new Path("hdfs://nn1/acc/tables/1/t-0001/sf1.rf"));
    StoredTabletFile sf2 =
        StoredTabletFile.of(new Path("hdfs://nn1/acc/tables/1/t-0001/sf1.rf"), new Range("a", "b"));
    StoredTabletFile sf3 =
        StoredTabletFile.of(new Path("hdfs://nn1/acc/tables/1/t-0001/sf1.rf"), new Range("a", "d"));

    var meta1 = UnSplittableMetadata.toUnSplittable(extent, 100, 110, 120, Set.of(sf1));
    var meta2 = UnSplittableMetadata.toUnSplittable(extent, 100, 110, 120, Set.of(sf2));
    var meta3 = UnSplittableMetadata.toUnSplittable(extent, 100, 110, 120, Set.of(sf3));

    // compare each against the others to make sure not equal
    assertUnsplittable(meta1, meta2, false);
    assertUnsplittable(meta1, meta3, false);
    assertUnsplittable(meta2, meta3, false);
  }

  private void assertUnsplittable(UnSplittableMetadata meta1, UnSplittableMetadata meta2,
      boolean equal) {
    assertEquals(equal, meta1.equals(meta2));
    assertEquals(equal, meta1.hashCode() == meta2.hashCode());
    assertEquals(equal, meta1.toBase64().equals(meta2.toBase64()));
  }

  @Test
  public void testUnknownColFamily() {
    KeyExtent extent = new KeyExtent(TableId.of("5"), new Text("df"), new Text("da"));
    Mutation mutation = TabletColumnFamily.createPrevRowMutation(extent);

    mutation.put("1234567890abcdefg", "xyz", "v1");
    assertThrows(IllegalStateException.class, () -> TabletMetadata
        .convertRow(toRowMap(mutation).entrySet().iterator(), EnumSet.of(MERGED), true, false));
=======
  public void testTmBuilderImmutable() {
    TabletMetadata.Builder b = new Builder();
    var tm = b.build(EnumSet.allOf(ColumnType.class));

    ExternalCompactionId ecid = ExternalCompactionId.generate(UUID.randomUUID());
    ReferencedTabletFile tmpFile =
        ReferencedTabletFile.of(new Path("file:///accumulo/tables/t-0/b-0/c1.rf"));
    CompactionExecutorId ceid = CompactionExecutorIdImpl.externalId("G1");
    StoredTabletFile stf = StoredTabletFile.of(new Path("file:///accumulo/tables/t-0/b-0/b2.rf"));
    Set<StoredTabletFile> jobFiles = Set.of(stf);
    ExternalCompactionMetadata ecMeta = new ExternalCompactionMetadata(jobFiles, jobFiles, tmpFile,
        "localhost:4444", CompactionKind.SYSTEM, (short) 2, ceid, false, false, 44L);

    // Verify the various collections are immutable and non-null (except for getKeyValues) if
    // nothing set on the builder
    assertTrue(tm.getExternalCompactions().isEmpty());
    assertThrows(UnsupportedOperationException.class,
        () -> tm.getExternalCompactions().put(ecid, ecMeta));
    assertTrue(tm.getFiles().isEmpty());
    assertTrue(tm.getFilesMap().isEmpty());
    assertThrows(UnsupportedOperationException.class, () -> tm.getFiles().add(stf));
    assertThrows(UnsupportedOperationException.class,
        () -> tm.getFilesMap().put(stf, new DataFileValue(0, 0, 0)));
    assertTrue(tm.getLogs().isEmpty());
    assertThrows(UnsupportedOperationException.class,
        () -> tm.getLogs().add(LogEntry.fromPath("localhost+8020/" + UUID.randomUUID())));
    assertTrue(tm.getScans().isEmpty());
    assertThrows(UnsupportedOperationException.class, () -> tm.getScans().add(stf));
    assertTrue(tm.getLoaded().isEmpty());
    assertThrows(UnsupportedOperationException.class, () -> tm.getLoaded().put(stf, 0L));
    assertThrows(IllegalStateException.class, tm::getKeyValues);

    // Set some data in the collections and very they are not empty but still immutable
    b.extCompaction(ecid, ecMeta);
    b.file(stf, new DataFileValue(0, 0, 0));
    b.log(LogEntry.fromPath("localhost+8020/" + UUID.randomUUID()));
    b.scan(stf);
    b.loadedFile(stf, 0L);
    b.keyValue(new Key(), new Value());
    var tm2 = b.build(EnumSet.allOf(ColumnType.class));

    assertEquals(1, tm2.getExternalCompactions().size());
    assertThrows(UnsupportedOperationException.class,
        () -> tm2.getExternalCompactions().put(ecid, ecMeta));
    assertEquals(1, tm2.getFiles().size());
    assertEquals(1, tm2.getFilesMap().size());
    assertThrows(UnsupportedOperationException.class, () -> tm2.getFiles().add(stf));
    assertThrows(UnsupportedOperationException.class,
        () -> tm2.getFilesMap().put(stf, new DataFileValue(0, 0, 0)));
    assertEquals(1, tm2.getLogs().size());
    assertThrows(UnsupportedOperationException.class,
        () -> tm2.getLogs().add(LogEntry.fromPath("localhost+8020/" + UUID.randomUUID())));
    assertEquals(1, tm2.getScans().size());
    assertThrows(UnsupportedOperationException.class, () -> tm2.getScans().add(stf));
    assertEquals(1, tm2.getLoaded().size());
    assertThrows(UnsupportedOperationException.class, () -> tm2.getLoaded().put(stf, 0L));
    assertEquals(1, tm2.getKeyValues().size());
    assertThrows(UnsupportedOperationException.class,
        () -> tm2.getKeyValues().put(new Key(), new Value()));

>>>>>>> 1ae2b17e
  }

  private SortedMap<Key,Value> toRowMap(Mutation mutation) {
    SortedMap<Key,Value> rowMap = new TreeMap<>();
    mutation.getUpdates().forEach(cu -> {
      Key k = new Key(mutation.getRow(), cu.getColumnFamily(), cu.getColumnQualifier(),
          cu.getTimestamp());
      Value v = new Value(cu.getValue());
      rowMap.put(k, v);
    });
    return rowMap;
  }

  @Test
  public void testBuilder() {
    TServerInstance ser1 = new TServerInstance(HostAndPort.fromParts("server1", 8555), "s001");

    KeyExtent extent = new KeyExtent(TableId.of("5"), new Text("df"), new Text("da"));

    FateInstanceType type = FateInstanceType.fromTableId(extent.tableId());

    StoredTabletFile sf1 =
        new ReferencedTabletFile(new Path("hdfs://nn1/acc/tables/1/t-0001/sf1.rf")).insert();
    DataFileValue dfv1 = new DataFileValue(89, 67);

    StoredTabletFile sf2 =
        new ReferencedTabletFile(new Path("hdfs://nn1/acc/tables/1/t-0001/sf2.rf")).insert();
    DataFileValue dfv2 = new DataFileValue(890, 670);

    ReferencedTabletFile rf1 =
        new ReferencedTabletFile(new Path("hdfs://nn1/acc/tables/1/t-0001/imp1.rf"));
    ReferencedTabletFile rf2 =
        new ReferencedTabletFile(new Path("hdfs://nn1/acc/tables/1/t-0001/imp2.rf"));

    StoredTabletFile sf3 =
        new ReferencedTabletFile(new Path("hdfs://nn1/acc/tables/1/t-0001/sf3.rf")).insert();
    StoredTabletFile sf4 =
        new ReferencedTabletFile(new Path("hdfs://nn1/acc/tables/1/t-0001/sf4.rf")).insert();

    FateId loadedFateId1 = FateId.from(type, UUID.randomUUID());
    FateId loadedFateId2 = FateId.from(type, UUID.randomUUID());
    FateId compactFateId1 = FateId.from(type, UUID.randomUUID());
    FateId compactFateId2 = FateId.from(type, UUID.randomUUID());

    TabletMetadata tm = TabletMetadata.builder(extent)
        .putTabletAvailability(TabletAvailability.UNHOSTED).putLocation(Location.future(ser1))
        .putFile(sf1, dfv1).putFile(sf2, dfv2).putBulkFile(rf1, loadedFateId1)
        .putBulkFile(rf2, loadedFateId2).putFlushId(27).putDirName("dir1").putScan(sf3).putScan(sf4)
        .putCompacted(compactFateId1).putCompacted(compactFateId2)
        .build(ECOMP, HOSTING_REQUESTED, MERGED, USER_COMPACTION_REQUESTED, UNSPLITTABLE);

    assertEquals(extent, tm.getExtent());
    assertEquals(TabletAvailability.UNHOSTED, tm.getTabletAvailability());
    assertEquals(Location.future(ser1), tm.getLocation());
    assertEquals(27L, tm.getFlushId().orElse(-1));
    assertEquals(Map.of(sf1, dfv1, sf2, dfv2), tm.getFilesMap());
    assertEquals(tm.getFilesMap().values().stream().mapToLong(DataFileValue::getSize).sum(),
        tm.getFileSize());
    assertEquals(Map.of(rf1.insert(), loadedFateId1, rf2.insert(), loadedFateId2), tm.getLoaded());
    assertEquals("dir1", tm.getDirName());
    assertEquals(Set.of(sf3, sf4), Set.copyOf(tm.getScans()));
    assertEquals(Set.of(), tm.getExternalCompactions().keySet());
    assertEquals(Set.of(compactFateId1, compactFateId2), tm.getCompacted());
    assertFalse(tm.getHostingRequested());
    assertTrue(tm.getUserCompactionsRequested().isEmpty());
    assertFalse(tm.hasMerged());
    assertNull(tm.getUnSplittable());
    assertThrows(IllegalStateException.class, tm::getOperationId);
    assertThrows(IllegalStateException.class, tm::getSuspend);
    assertThrows(IllegalStateException.class, tm::getTime);

    TabletOperationId opid1 =
        TabletOperationId.from(TabletOperationType.SPLITTING, FateId.from(type, UUID.randomUUID()));
    TabletMetadata tm2 = TabletMetadata.builder(extent).putOperation(opid1).build(LOCATION);

    assertEquals(extent, tm2.getExtent());
    assertEquals(opid1, tm2.getOperationId());
    assertNull(tm2.getLocation());
    assertThrows(IllegalStateException.class, tm2::getFiles);
    assertThrows(IllegalStateException.class, tm2::getTabletAvailability);
    assertThrows(IllegalStateException.class, tm2::getFlushId);
    assertThrows(IllegalStateException.class, tm2::getFiles);
    assertThrows(IllegalStateException.class, tm2::getLogs);
    assertThrows(IllegalStateException.class, tm2::getLoaded);
    assertThrows(IllegalStateException.class, tm2::getDirName);
    assertThrows(IllegalStateException.class, tm2::getScans);
    assertThrows(IllegalStateException.class, tm2::getExternalCompactions);
    assertThrows(IllegalStateException.class, tm2::getHostingRequested);
    assertThrows(IllegalStateException.class, tm2::getSelectedFiles);
    assertThrows(IllegalStateException.class, tm2::getCompacted);
    assertThrows(IllegalStateException.class, tm2::hasMerged);
    assertThrows(IllegalStateException.class, tm2::getUserCompactionsRequested);
    assertThrows(IllegalStateException.class, tm2::getUnSplittable);

    var ecid1 = ExternalCompactionId.generate(UUID.randomUUID());
    CompactionMetadata ecm =
        new CompactionMetadata(Set.of(sf1, sf2), rf1, "cid1", CompactionKind.USER, (short) 3,
            CompactorGroupId.of("Q1"), true, FateId.from(type, UUID.randomUUID()));

    LogEntry le1 = LogEntry.fromPath("localhost+8020/" + UUID.randomUUID());
    LogEntry le2 = LogEntry.fromPath("localhost+8020/" + UUID.randomUUID());

    FateId selFilesFateId = FateId.from(type, UUID.randomUUID());
    SelectedFiles selFiles = new SelectedFiles(Set.of(sf1, sf4), false, selFilesFateId);
    var unsplittableMeta =
        UnSplittableMetadata.toUnSplittable(extent, 100, 110, 120, Set.of(sf1, sf2));

    TabletMetadata tm3 = TabletMetadata.builder(extent).putExternalCompaction(ecid1, ecm)
        .putSuspension(ser1, 45L).putTime(new MetadataTime(479, TimeType.LOGICAL)).putWal(le1)
        .putWal(le2).setHostingRequested().putSelectedFiles(selFiles).setMerged()
        .putUserCompactionRequested(selFilesFateId).setUnSplittable(unsplittableMeta).build();

    assertEquals(Set.of(ecid1), tm3.getExternalCompactions().keySet());
    assertEquals(Set.of(sf1, sf2), tm3.getExternalCompactions().get(ecid1).getJobFiles());
    assertEquals(ser1.getHostAndPort(), tm3.getSuspend().server);
    assertEquals(45L, tm3.getSuspend().suspensionTime);
    assertEquals(new MetadataTime(479, TimeType.LOGICAL), tm3.getTime());
    assertTrue(tm3.getHostingRequested());
    assertEquals(Stream.of(le1, le2).map(LogEntry::toString).collect(toSet()),
        tm3.getLogs().stream().map(LogEntry::toString).collect(toSet()));
    assertEquals(Set.of(sf1, sf4), tm3.getSelectedFiles().getFiles());
    assertEquals(selFilesFateId, tm3.getSelectedFiles().getFateId());
    assertFalse(tm3.getSelectedFiles().initiallySelectedAll());
    assertEquals(selFiles.getMetadataValue(), tm3.getSelectedFiles().getMetadataValue());
    assertTrue(tm3.hasMerged());
    assertTrue(tm3.getUserCompactionsRequested().contains(selFilesFateId));
    assertEquals(unsplittableMeta, tm3.getUnSplittable());
  }

}<|MERGE_RESOLUTION|>--- conflicted
+++ resolved
@@ -24,16 +24,12 @@
 import static org.apache.accumulo.core.metadata.schema.MetadataSchema.TabletsSection.MergedColumnFamily.MERGED_VALUE;
 import static org.apache.accumulo.core.metadata.schema.MetadataSchema.TabletsSection.ServerColumnFamily.DIRECTORY_COLUMN;
 import static org.apache.accumulo.core.metadata.schema.MetadataSchema.TabletsSection.ServerColumnFamily.FLUSH_COLUMN;
+import static org.apache.accumulo.core.metadata.schema.MetadataSchema.TabletsSection.ServerColumnFamily.FLUSH_NONCE_COLUMN;
 import static org.apache.accumulo.core.metadata.schema.MetadataSchema.TabletsSection.ServerColumnFamily.TIME_COLUMN;
-<<<<<<< HEAD
+import static org.apache.accumulo.core.metadata.schema.MetadataSchema.TabletsSection.SuspendLocationColumn.SUSPEND_COLUMN;
 import static org.apache.accumulo.core.metadata.schema.TabletMetadata.ColumnType.AVAILABILITY;
 import static org.apache.accumulo.core.metadata.schema.TabletMetadata.ColumnType.ECOMP;
 import static org.apache.accumulo.core.metadata.schema.TabletMetadata.ColumnType.HOSTING_REQUESTED;
-=======
-import static org.apache.accumulo.core.metadata.schema.MetadataSchema.TabletsSection.SuspendLocationColumn.SUSPEND_COLUMN;
-import static org.apache.accumulo.core.metadata.schema.MetadataSchema.TabletsSection.TabletColumnFamily.OLD_PREV_ROW_COLUMN;
-import static org.apache.accumulo.core.metadata.schema.MetadataSchema.TabletsSection.TabletColumnFamily.SPLIT_RATIO_COLUMN;
->>>>>>> 1ae2b17e
 import static org.apache.accumulo.core.metadata.schema.TabletMetadata.ColumnType.LAST;
 import static org.apache.accumulo.core.metadata.schema.TabletMetadata.ColumnType.LOCATION;
 import static org.apache.accumulo.core.metadata.schema.TabletMetadata.ColumnType.MERGED;
@@ -66,12 +62,8 @@
 import org.apache.accumulo.core.data.TableId;
 import org.apache.accumulo.core.data.Value;
 import org.apache.accumulo.core.dataImpl.KeyExtent;
-<<<<<<< HEAD
 import org.apache.accumulo.core.fate.FateId;
 import org.apache.accumulo.core.fate.FateInstanceType;
-=======
-import org.apache.accumulo.core.fate.FateTxId;
->>>>>>> 1ae2b17e
 import org.apache.accumulo.core.metadata.ReferencedTabletFile;
 import org.apache.accumulo.core.metadata.StoredTabletFile;
 import org.apache.accumulo.core.metadata.SuspendingTServer;
@@ -85,27 +77,16 @@
 import org.apache.accumulo.core.metadata.schema.MetadataSchema.TabletsSection.FutureLocationColumnFamily;
 import org.apache.accumulo.core.metadata.schema.MetadataSchema.TabletsSection.LastLocationColumnFamily;
 import org.apache.accumulo.core.metadata.schema.MetadataSchema.TabletsSection.ScanFileColumnFamily;
-<<<<<<< HEAD
 import org.apache.accumulo.core.metadata.schema.MetadataSchema.TabletsSection.SplitColumnFamily;
-import org.apache.accumulo.core.metadata.schema.MetadataSchema.TabletsSection.SuspendLocationColumn;
 import org.apache.accumulo.core.metadata.schema.MetadataSchema.TabletsSection.TabletColumnFamily;
 import org.apache.accumulo.core.metadata.schema.MetadataSchema.TabletsSection.UserCompactionRequestedColumnFamily;
-=======
-import org.apache.accumulo.core.metadata.schema.MetadataSchema.TabletsSection.TabletColumnFamily;
 import org.apache.accumulo.core.metadata.schema.TabletMetadata.Builder;
->>>>>>> 1ae2b17e
 import org.apache.accumulo.core.metadata.schema.TabletMetadata.ColumnType;
 import org.apache.accumulo.core.metadata.schema.TabletMetadata.Location;
 import org.apache.accumulo.core.metadata.schema.TabletMetadata.LocationType;
-<<<<<<< HEAD
 import org.apache.accumulo.core.spi.compaction.CompactionKind;
 import org.apache.accumulo.core.spi.compaction.CompactorGroupId;
-=======
-import org.apache.accumulo.core.spi.compaction.CompactionExecutorId;
-import org.apache.accumulo.core.spi.compaction.CompactionKind;
->>>>>>> 1ae2b17e
 import org.apache.accumulo.core.tabletserver.log.LogEntry;
-import org.apache.accumulo.core.util.compaction.CompactionExecutorIdImpl;
 import org.apache.hadoop.fs.Path;
 import org.apache.hadoop.io.Text;
 import org.junit.jupiter.api.Test;
@@ -163,22 +144,20 @@
         UnSplittableMetadata.toUnSplittable(extent, 100, 110, 120, Set.of(sf1, sf2));
     SplitColumnFamily.UNSPLITTABLE_COLUMN.put(mutation, new Value(unsplittableMeta.toBase64()));
 
-    OLD_PREV_ROW_COLUMN.put(mutation, TabletColumnFamily.encodePrevEndRow(new Text("oldPrev")));
     long suspensionTime = System.currentTimeMillis();
     TServerInstance ser1 = new TServerInstance(HostAndPort.fromParts("server1", 8555), "s001");
     Value suspend = SuspendingTServer.toValue(ser1, suspensionTime);
     SUSPEND_COLUMN.put(mutation, suspend);
-    double splitRatio = .3;
-    SPLIT_RATIO_COLUMN.put(mutation, new Value(Double.toString(splitRatio)));
+    FLUSH_NONCE_COLUMN.put(mutation, new Value(Long.toHexString(10L)));
 
     ExternalCompactionId ecid = ExternalCompactionId.generate(UUID.randomUUID());
     ReferencedTabletFile tmpFile =
         ReferencedTabletFile.of(new Path("file:///accumulo/tables/t-0/b-0/c1.rf"));
-    CompactionExecutorId ceid = CompactionExecutorIdImpl.externalId("G1");
     Set<StoredTabletFile> jobFiles =
         Set.of(StoredTabletFile.of(new Path("file:///accumulo/tables/t-0/b-0/b2.rf")));
-    ExternalCompactionMetadata ecMeta = new ExternalCompactionMetadata(jobFiles, jobFiles, tmpFile,
-        "localhost:4444", CompactionKind.SYSTEM, (short) 2, ceid, false, false, 44L);
+    CompactionMetadata ecMeta =
+        new CompactionMetadata(jobFiles, tmpFile, "cid1", CompactionKind.USER, (short) 3,
+            CompactorGroupId.of("Q1"), true, FateId.from(FateInstanceType.USER, UUID.randomUUID()));
     mutation.put(ExternalCompactionColumnFamily.STR_NAME, ecid.canonical(), ecMeta.toJson());
 
     SortedMap<Key,Value> rowMap = toRowMap(mutation);
@@ -212,16 +191,10 @@
     assertEquals("M123456789", tm.getTime().encode());
     assertEquals(Set.of(sf1, sf2), Set.copyOf(tm.getScans()));
     assertTrue(tm.hasMerged());
-<<<<<<< HEAD
     assertTrue(tm.getUserCompactionsRequested().contains(userCompactFateId));
     assertEquals(unsplittableMeta, tm.getUnSplittable());
-=======
-    assertEquals(new Text("oldPrev"), tm.getOldPrevEndRow());
-    assertTrue(tm.sawOldPrevEndRow());
-    assertEquals(SuspendingTServer.fromValue(suspend), tm.getSuspend());
-    assertEquals(splitRatio, tm.getSplitRatio());
     assertEquals(ecMeta.toJson(), tm.getExternalCompactions().get(ecid).toJson());
->>>>>>> 1ae2b17e
+    assertEquals(10, tm.getFlushNonce().getAsLong());
   }
 
   @Test
@@ -388,7 +361,83 @@
   }
 
   @Test
-<<<<<<< HEAD
+  public void testTmBuilderImmutable() {
+    TabletMetadata.Builder b = new Builder();
+    var tm = b.build(EnumSet.allOf(ColumnType.class));
+
+    ExternalCompactionId ecid = ExternalCompactionId.generate(UUID.randomUUID());
+    ReferencedTabletFile tmpFile =
+        ReferencedTabletFile.of(new Path("file:///accumulo/tables/t-0/b-0/c1.rf"));
+    StoredTabletFile stf = StoredTabletFile.of(new Path("file:///accumulo/tables/t-0/b-0/b2.rf"));
+    CompactionMetadata ecMeta =
+        new CompactionMetadata(Set.of(stf), tmpFile, "cid1", CompactionKind.USER, (short) 3,
+            CompactorGroupId.of("Q1"), true, FateId.from(FateInstanceType.USER, UUID.randomUUID()));
+
+    // Verify the various collections are immutable and non-null (except for getKeyValues) if
+    // nothing set on the builder
+    assertTrue(tm.getExternalCompactions().isEmpty());
+    assertThrows(UnsupportedOperationException.class,
+        () -> tm.getExternalCompactions().put(ecid, ecMeta));
+    assertTrue(tm.getFiles().isEmpty());
+    assertTrue(tm.getFilesMap().isEmpty());
+    assertThrows(UnsupportedOperationException.class, () -> tm.getFiles().add(stf));
+    assertThrows(UnsupportedOperationException.class,
+        () -> tm.getFilesMap().put(stf, new DataFileValue(0, 0, 0)));
+    assertTrue(tm.getLogs().isEmpty());
+    assertThrows(UnsupportedOperationException.class,
+        () -> tm.getLogs().add(LogEntry.fromPath("localhost+8020/" + UUID.randomUUID())));
+    assertTrue(tm.getScans().isEmpty());
+    assertThrows(UnsupportedOperationException.class, () -> tm.getScans().add(stf));
+    assertTrue(tm.getLoaded().isEmpty());
+    assertThrows(UnsupportedOperationException.class,
+        () -> tm.getLoaded().put(stf, FateId.from(FateInstanceType.USER, UUID.randomUUID())));
+    assertThrows(IllegalStateException.class, tm::getKeyValues);
+    assertTrue(tm.getCompacted().isEmpty());
+    assertThrows(UnsupportedOperationException.class,
+        () -> tm.getCompacted().add(FateId.from(FateInstanceType.USER, UUID.randomUUID())));
+    assertTrue(tm.getUserCompactionsRequested().isEmpty());
+    assertThrows(UnsupportedOperationException.class, () -> tm.getUserCompactionsRequested()
+        .add(FateId.from(FateInstanceType.USER, UUID.randomUUID())));
+
+    // Set some data in the collections and very they are not empty but still immutable
+    b.extCompaction(ecid, ecMeta);
+    b.file(stf, new DataFileValue(0, 0, 0));
+    b.log(LogEntry.fromPath("localhost+8020/" + UUID.randomUUID()));
+    b.scan(stf);
+    b.loadedFile(stf, FateId.from(FateInstanceType.USER, UUID.randomUUID()));
+    b.compacted(FateId.from(FateInstanceType.USER, UUID.randomUUID()));
+    b.userCompactionsRequested(FateId.from(FateInstanceType.USER, UUID.randomUUID()));
+    b.keyValue(new Key(), new Value());
+    var tm2 = b.build(EnumSet.allOf(ColumnType.class));
+
+    assertEquals(1, tm2.getExternalCompactions().size());
+    assertThrows(UnsupportedOperationException.class,
+        () -> tm2.getExternalCompactions().put(ecid, ecMeta));
+    assertEquals(1, tm2.getFiles().size());
+    assertEquals(1, tm2.getFilesMap().size());
+    assertThrows(UnsupportedOperationException.class, () -> tm2.getFiles().add(stf));
+    assertThrows(UnsupportedOperationException.class,
+        () -> tm2.getFilesMap().put(stf, new DataFileValue(0, 0, 0)));
+    assertEquals(1, tm2.getLogs().size());
+    assertThrows(UnsupportedOperationException.class,
+        () -> tm2.getLogs().add(LogEntry.fromPath("localhost+8020/" + UUID.randomUUID())));
+    assertEquals(1, tm2.getScans().size());
+    assertThrows(UnsupportedOperationException.class, () -> tm2.getScans().add(stf));
+    assertEquals(1, tm2.getLoaded().size());
+    assertThrows(UnsupportedOperationException.class,
+        () -> tm2.getLoaded().put(stf, FateId.from(FateInstanceType.USER, UUID.randomUUID())));
+    assertEquals(1, tm2.getKeyValues().size());
+    assertThrows(UnsupportedOperationException.class,
+        () -> tm2.getKeyValues().put(new Key(), new Value()));
+    assertEquals(1, tm2.getCompacted().size());
+    assertThrows(UnsupportedOperationException.class,
+        () -> tm2.getCompacted().add(FateId.from(FateInstanceType.USER, UUID.randomUUID())));
+    assertEquals(1, tm2.getUserCompactionsRequested().size());
+    assertThrows(UnsupportedOperationException.class, () -> tm2.getUserCompactionsRequested()
+        .add(FateId.from(FateInstanceType.USER, UUID.randomUUID())));
+  }
+
+  @Test
   public void testCompactionRequestedColumn() {
     KeyExtent extent = new KeyExtent(TableId.of("5"), new Text("df"), new Text("da"));
     FateInstanceType type = FateInstanceType.fromTableId(extent.tableId());
@@ -512,68 +561,6 @@
     mutation.put("1234567890abcdefg", "xyz", "v1");
     assertThrows(IllegalStateException.class, () -> TabletMetadata
         .convertRow(toRowMap(mutation).entrySet().iterator(), EnumSet.of(MERGED), true, false));
-=======
-  public void testTmBuilderImmutable() {
-    TabletMetadata.Builder b = new Builder();
-    var tm = b.build(EnumSet.allOf(ColumnType.class));
-
-    ExternalCompactionId ecid = ExternalCompactionId.generate(UUID.randomUUID());
-    ReferencedTabletFile tmpFile =
-        ReferencedTabletFile.of(new Path("file:///accumulo/tables/t-0/b-0/c1.rf"));
-    CompactionExecutorId ceid = CompactionExecutorIdImpl.externalId("G1");
-    StoredTabletFile stf = StoredTabletFile.of(new Path("file:///accumulo/tables/t-0/b-0/b2.rf"));
-    Set<StoredTabletFile> jobFiles = Set.of(stf);
-    ExternalCompactionMetadata ecMeta = new ExternalCompactionMetadata(jobFiles, jobFiles, tmpFile,
-        "localhost:4444", CompactionKind.SYSTEM, (short) 2, ceid, false, false, 44L);
-
-    // Verify the various collections are immutable and non-null (except for getKeyValues) if
-    // nothing set on the builder
-    assertTrue(tm.getExternalCompactions().isEmpty());
-    assertThrows(UnsupportedOperationException.class,
-        () -> tm.getExternalCompactions().put(ecid, ecMeta));
-    assertTrue(tm.getFiles().isEmpty());
-    assertTrue(tm.getFilesMap().isEmpty());
-    assertThrows(UnsupportedOperationException.class, () -> tm.getFiles().add(stf));
-    assertThrows(UnsupportedOperationException.class,
-        () -> tm.getFilesMap().put(stf, new DataFileValue(0, 0, 0)));
-    assertTrue(tm.getLogs().isEmpty());
-    assertThrows(UnsupportedOperationException.class,
-        () -> tm.getLogs().add(LogEntry.fromPath("localhost+8020/" + UUID.randomUUID())));
-    assertTrue(tm.getScans().isEmpty());
-    assertThrows(UnsupportedOperationException.class, () -> tm.getScans().add(stf));
-    assertTrue(tm.getLoaded().isEmpty());
-    assertThrows(UnsupportedOperationException.class, () -> tm.getLoaded().put(stf, 0L));
-    assertThrows(IllegalStateException.class, tm::getKeyValues);
-
-    // Set some data in the collections and very they are not empty but still immutable
-    b.extCompaction(ecid, ecMeta);
-    b.file(stf, new DataFileValue(0, 0, 0));
-    b.log(LogEntry.fromPath("localhost+8020/" + UUID.randomUUID()));
-    b.scan(stf);
-    b.loadedFile(stf, 0L);
-    b.keyValue(new Key(), new Value());
-    var tm2 = b.build(EnumSet.allOf(ColumnType.class));
-
-    assertEquals(1, tm2.getExternalCompactions().size());
-    assertThrows(UnsupportedOperationException.class,
-        () -> tm2.getExternalCompactions().put(ecid, ecMeta));
-    assertEquals(1, tm2.getFiles().size());
-    assertEquals(1, tm2.getFilesMap().size());
-    assertThrows(UnsupportedOperationException.class, () -> tm2.getFiles().add(stf));
-    assertThrows(UnsupportedOperationException.class,
-        () -> tm2.getFilesMap().put(stf, new DataFileValue(0, 0, 0)));
-    assertEquals(1, tm2.getLogs().size());
-    assertThrows(UnsupportedOperationException.class,
-        () -> tm2.getLogs().add(LogEntry.fromPath("localhost+8020/" + UUID.randomUUID())));
-    assertEquals(1, tm2.getScans().size());
-    assertThrows(UnsupportedOperationException.class, () -> tm2.getScans().add(stf));
-    assertEquals(1, tm2.getLoaded().size());
-    assertThrows(UnsupportedOperationException.class, () -> tm2.getLoaded().put(stf, 0L));
-    assertEquals(1, tm2.getKeyValues().size());
-    assertThrows(UnsupportedOperationException.class,
-        () -> tm2.getKeyValues().put(new Key(), new Value()));
-
->>>>>>> 1ae2b17e
   }
 
   private SortedMap<Key,Value> toRowMap(Mutation mutation) {
