<?xml version="1.0" encoding="UTF-8"?>
<!--

    Licensed to the Apache Software Foundation (ASF) under one
    or more contributor license agreements.  See the NOTICE file
    distributed with this work for additional information
    regarding copyright ownership.  The ASF licenses this file
    to you under the Apache License, Version 2.0 (the
    "License"); you may not use this file except in compliance
    with the License.  You may obtain a copy of the License at

      https://www.apache.org/licenses/LICENSE-2.0

    Unless required by applicable law or agreed to in writing,
    software distributed under the License is distributed on an
    "AS IS" BASIS, WITHOUT WARRANTIES OR CONDITIONS OF ANY
    KIND, either express or implied.  See the License for the
    specific language governing permissions and limitations
    under the License.

-->
<project xmlns="http://maven.apache.org/POM/4.0.0" xmlns:xsi="http://www.w3.org/2001/XMLSchema-instance" xsi:schemaLocation="http://maven.apache.org/POM/4.0.0 https://maven.apache.org/xsd/maven-4.0.0.xsd">
  <modelVersion>4.0.0</modelVersion>
  <parent>
    <groupId>org.apache</groupId>
    <artifactId>apache</artifactId>
    <version>29</version>
  </parent>
  <groupId>org.apache.accumulo</groupId>
  <artifactId>accumulo-project</artifactId>
  <version>3.0.0-SNAPSHOT</version>
  <packaging>pom</packaging>
  <name>Apache Accumulo Project</name>
  <description>Apache Accumulo is a sorted, distributed key/value store based
    on Google's BigTable design. It is built on top of Apache Hadoop,
    Zookeeper, and Thrift. It features a few novel improvements on the BigTable
    design in the form of cell-level access labels and a server-side
    programming mechanism that can modify key/value pairs at various points in
    the data management process.</description>
  <!-- this URL is where the site derived via the maven-site-plugin ends up,
       not the generic site; currently not used -->
  <url>https://accumulo.apache.org</url>
  <!-- this is the year of inception at ASF -->
  <inceptionYear>2011</inceptionYear>
  <organization>
    <name>The Apache Software Foundation</name>
    <url>https://www.apache.org</url>
  </organization>
  <licenses>
    <license>
      <name>Apache-2.0</name>
      <url>https://www.apache.org/licenses/LICENSE-2.0</url>
    </license>
  </licenses>
  <mailingLists>
    <mailingList>
      <name>User</name>
      <subscribe>user-subscribe@accumulo.apache.org</subscribe>
      <unsubscribe>user-unsubscribe@accumulo.apache.org</unsubscribe>
      <post>user@accumulo.apache.org</post>
      <archive>https://lists.apache.org/list.html?user@accumulo.apache.org</archive>
    </mailingList>
    <mailingList>
      <name>Dev</name>
      <subscribe>dev-subscribe@accumulo.apache.org</subscribe>
      <unsubscribe>dev-unsubscribe@accumulo.apache.org</unsubscribe>
      <post>dev@accumulo.apache.org</post>
      <archive>https://lists.apache.org/list.html?dev@accumulo.apache.org</archive>
    </mailingList>
    <mailingList>
      <name>Commits</name>
      <subscribe>commits-subscribe@accumulo.apache.org</subscribe>
      <unsubscribe>commits-unsubscribe@accumulo.apache.org</unsubscribe>
      <archive>https://lists.apache.org/list.html?commits@accumulo.apache.org</archive>
    </mailingList>
    <mailingList>
      <name>Notifications</name>
      <subscribe>notifications-subscribe@accumulo.apache.org</subscribe>
      <unsubscribe>notifications-unsubscribe@accumulo.apache.org</unsubscribe>
      <archive>https://lists.apache.org/list.html?notifications@accumulo.apache.org</archive>
    </mailingList>
  </mailingLists>
  <modules>
    <module>assemble</module>
    <module>core</module>
    <module>hadoop-mapreduce</module>
    <module>iterator-test-harness</module>
    <module>minicluster</module>
    <module>server/base</module>
    <module>server/compactor</module>
    <module>server/compaction-coordinator</module>
    <module>server/gc</module>
    <module>server/manager</module>
    <module>server/master</module>
    <module>server/monitor</module>
    <module>server/native</module>
    <module>server/tserver</module>
    <module>shell</module>
    <module>start</module>
    <module>test</module>
  </modules>
  <scm>
    <connection>scm:git:https://gitbox.apache.org/repos/asf/accumulo.git</connection>
    <developerConnection>scm:git:https://gitbox.apache.org/repos/asf/accumulo.git</developerConnection>
    <tag>HEAD</tag>
    <url>https://gitbox.apache.org/repos/asf?p=accumulo.git</url>
  </scm>
  <issueManagement>
    <system>GitHub Issues</system>
    <url>https://github.com/apache/accumulo/issues</url>
  </issueManagement>
  <ciManagement>
    <system>GitHub Actions</system>
    <url>https://github.com/apache/accumulo/actions</url>
  </ciManagement>
  <properties>
    <!-- used for filtering the java source with the current version -->
    <accumulo.release.version>${project.version}</accumulo.release.version>
    <auto-service.version>1.0.1</auto-service.version>
    <!-- bouncycastle version for test dependencies -->
    <bouncycastle.version>1.70</bouncycastle.version>
    <!-- Curator version -->
    <curator.version>5.3.0</curator.version>
    <!-- relative path for Eclipse format; should override in child modules if necessary -->
    <eclipseFormatterStyle>${project.parent.basedir}/contrib/Eclipse-Accumulo-Codestyle.xml</eclipseFormatterStyle>
    <errorprone.version>2.15.0</errorprone.version>
    <!-- avoid error shutting down built-in ForkJoinPool.commonPool() during exec:java tasks -->
    <exec.cleanupDaemonThreads>false</exec.cleanupDaemonThreads>
    <extraTestArgs />
    <failsafe.excludedGroups />
    <failsafe.forkCount>1</failsafe.forkCount>
    <failsafe.groups />
    <failsafe.reuseForks>false</failsafe.reuseForks>
    <hadoop.version>3.3.4</hadoop.version>
    <it.failIfNoSpecifiedTests>false</it.failIfNoSpecifiedTests>
    <!-- prevent introduction of new compiler warnings -->
    <maven.compiler.failOnWarning>true</maven.compiler.failOnWarning>
    <maven.compiler.release>11</maven.compiler.release>
    <maven.compiler.source>11</maven.compiler.source>
    <maven.compiler.target>11</maven.compiler.target>
    <maven.site.deploy.skip>true</maven.site.deploy.skip>
    <!-- surefire/failsafe plugin option -->
    <maven.test.redirectTestOutputToFile>true</maven.test.redirectTestOutputToFile>
    <minimalJavaBuildVersion>11</minimalJavaBuildVersion>
    <minimalMavenBuildVersion>3.5.0</minimalMavenBuildVersion>
    <powermock.version>2.0.9</powermock.version>
    <!-- timestamp for reproducible outputs, updated on release by the release plugin -->
    <project.build.outputTimestamp>2022-10-27T05:45:29Z</project.build.outputTimestamp>
    <rat.consoleOutput>true</rat.consoleOutput>
    <slf4j.version>2.0.6</slf4j.version>
    <sourceReleaseAssemblyDescriptor>source-release-tar</sourceReleaseAssemblyDescriptor>
    <surefire.excludedGroups />
    <surefire.failIfNoSpecifiedTests>false</surefire.failIfNoSpecifiedTests>
    <surefire.forkCount>1C</surefire.forkCount>
    <surefire.groups />
    <surefire.reuseForks>true</surefire.reuseForks>
    <surefire.version>3.0.0-M6</surefire.version>
    <!-- Thrift version -->
    <thrift.version>0.17.0</thrift.version>
    <unitTestMemSize>-Xmx1G</unitTestMemSize>
    <!-- ZooKeeper version -->
    <zookeeper.version>3.8.1</zookeeper.version>
  </properties>
  <dependencyManagement>
    <dependencies>
      <dependency>
        <groupId>com.fasterxml.jackson</groupId>
        <artifactId>jackson-bom</artifactId>
        <version>2.14.2</version>
        <type>pom</type>
        <scope>import</scope>
      </dependency>
      <dependency>
        <groupId>io.micrometer</groupId>
        <artifactId>micrometer-bom</artifactId>
        <version>1.9.5</version>
        <type>pom</type>
        <scope>import</scope>
      </dependency>
      <dependency>
        <groupId>io.opentelemetry</groupId>
        <artifactId>opentelemetry-bom</artifactId>
        <version>1.19.0</version>
        <type>pom</type>
        <scope>import</scope>
      </dependency>
      <dependency>
        <groupId>io.opentelemetry</groupId>
        <artifactId>opentelemetry-bom-alpha</artifactId>
        <version>1.19.0-alpha</version>
        <type>pom</type>
        <scope>import</scope>
      </dependency>
      <dependency>
        <groupId>jakarta.platform</groupId>
        <artifactId>jakarta.jakartaee-bom</artifactId>
        <version>9.1.0</version>
        <type>pom</type>
        <scope>import</scope>
      </dependency>
      <dependency>
        <groupId>org.apache.logging.log4j</groupId>
        <artifactId>log4j-bom</artifactId>
        <version>2.19.0</version>
        <type>pom</type>
        <scope>import</scope>
      </dependency>
      <dependency>
        <groupId>org.eclipse.jetty</groupId>
        <artifactId>jetty-bom</artifactId>
        <version>11.0.13</version>
        <type>pom</type>
        <scope>import</scope>
      </dependency>
      <dependency>
        <groupId>org.glassfish.hk2</groupId>
        <artifactId>hk2-bom</artifactId>
        <version>3.0.3</version>
        <type>pom</type>
        <scope>import</scope>
      </dependency>
      <dependency>
        <groupId>org.glassfish.jaxb</groupId>
        <artifactId>jaxb-bom</artifactId>
        <version>4.0.2</version>
        <type>pom</type>
        <scope>import</scope>
      </dependency>
      <dependency>
        <groupId>org.glassfish.jersey</groupId>
        <artifactId>jersey-bom</artifactId>
        <!-- 3.1.0 would require jakarta.ws.rs-api 3.1.0, jakartaee 9 uses 3.0.0 -->
        <version>3.0.9</version>
        <type>pom</type>
        <scope>import</scope>
      </dependency>
      <dependency>
        <groupId>org.junit</groupId>
        <artifactId>junit-bom</artifactId>
        <version>5.9.2</version>
        <type>pom</type>
        <scope>import</scope>
      </dependency>
      <dependency>
        <groupId>com.beust</groupId>
        <artifactId>jcommander</artifactId>
        <version>1.82</version>
      </dependency>
      <dependency>
        <groupId>com.fasterxml</groupId>
        <artifactId>classmate</artifactId>
        <version>1.5.1</version>
      </dependency>
      <dependency>
        <groupId>com.github.ben-manes.caffeine</groupId>
        <artifactId>caffeine</artifactId>
        <version>3.1.4</version>
      </dependency>
      <dependency>
        <groupId>com.github.spotbugs</groupId>
        <artifactId>spotbugs-annotations</artifactId>
        <version>4.7.3</version>
      </dependency>
      <dependency>
        <groupId>com.google.auto.service</groupId>
        <artifactId>auto-service</artifactId>
        <version>${auto-service.version}</version>
      </dependency>
      <dependency>
        <groupId>com.google.code.findbugs</groupId>
        <artifactId>jsr305</artifactId>
        <version>3.0.2</version>
      </dependency>
      <dependency>
        <groupId>com.google.code.gson</groupId>
        <artifactId>gson</artifactId>
        <version>2.9.1</version>
      </dependency>
      <dependency>
        <!-- converge transitive dependency version between guava and caffeine -->
        <groupId>com.google.errorprone</groupId>
        <artifactId>error_prone_annotations</artifactId>
        <version>${errorprone.version}</version>
      </dependency>
      <dependency>
        <!-- this is a runtime dependency of guava, no longer included with guava as of 27.1 -->
        <groupId>com.google.guava</groupId>
        <artifactId>failureaccess</artifactId>
        <version>1.0.1</version>
      </dependency>
      <dependency>
        <groupId>com.google.guava</groupId>
        <artifactId>guava</artifactId>
        <version>31.1-jre</version>
      </dependency>
      <dependency>
<<<<<<< HEAD
=======
        <groupId>com.google.protobuf</groupId>
        <artifactId>protobuf-java</artifactId>
        <version>3.22.0</version>
      </dependency>
      <dependency>
>>>>>>> b59af2ce
        <groupId>com.lmax</groupId>
        <artifactId>disruptor</artifactId>
        <version>3.4.4</version>
      </dependency>
      <dependency>
        <groupId>commons-cli</groupId>
        <artifactId>commons-cli</artifactId>
        <version>1.5.0</version>
      </dependency>
      <dependency>
        <groupId>commons-codec</groupId>
        <artifactId>commons-codec</artifactId>
        <version>1.15</version>
      </dependency>
      <dependency>
        <groupId>commons-io</groupId>
        <artifactId>commons-io</artifactId>
        <version>2.11.0</version>
      </dependency>
      <dependency>
        <groupId>commons-logging</groupId>
        <artifactId>commons-logging</artifactId>
        <version>1.2</version>
      </dependency>
      <dependency>
        <!-- legacy junit version specified here for dependency convergence -->
        <groupId>junit</groupId>
        <artifactId>junit</artifactId>
        <version>4.13.2</version>
      </dependency>
      <dependency>
        <groupId>org.apache.accumulo</groupId>
        <artifactId>accumulo-compaction-coordinator</artifactId>
        <version>${project.version}</version>
      </dependency>
      <dependency>
        <groupId>org.apache.accumulo</groupId>
        <artifactId>accumulo-compactor</artifactId>
        <version>${project.version}</version>
      </dependency>
      <dependency>
        <groupId>org.apache.accumulo</groupId>
        <artifactId>accumulo-core</artifactId>
        <version>${project.version}</version>
      </dependency>
      <dependency>
        <groupId>org.apache.accumulo</groupId>
        <artifactId>accumulo-gc</artifactId>
        <version>${project.version}</version>
      </dependency>
      <dependency>
        <groupId>org.apache.accumulo</groupId>
        <artifactId>accumulo-hadoop-mapreduce</artifactId>
        <version>${project.version}</version>
      </dependency>
      <dependency>
        <groupId>org.apache.accumulo</groupId>
        <artifactId>accumulo-iterator-test-harness</artifactId>
        <version>${project.version}</version>
      </dependency>
      <dependency>
        <groupId>org.apache.accumulo</groupId>
        <artifactId>accumulo-manager</artifactId>
        <version>${project.version}</version>
      </dependency>
      <dependency>
        <groupId>org.apache.accumulo</groupId>
        <artifactId>accumulo-minicluster</artifactId>
        <version>${project.version}</version>
      </dependency>
      <dependency>
        <groupId>org.apache.accumulo</groupId>
        <artifactId>accumulo-monitor</artifactId>
        <version>${project.version}</version>
      </dependency>
      <dependency>
        <groupId>org.apache.accumulo</groupId>
        <artifactId>accumulo-native</artifactId>
        <version>${project.version}</version>
        <type>tar.gz</type>
      </dependency>
      <dependency>
        <groupId>org.apache.accumulo</groupId>
        <artifactId>accumulo-server-base</artifactId>
        <version>${project.version}</version>
      </dependency>
      <dependency>
        <groupId>org.apache.accumulo</groupId>
        <artifactId>accumulo-shell</artifactId>
        <version>${project.version}</version>
      </dependency>
      <dependency>
        <groupId>org.apache.accumulo</groupId>
        <artifactId>accumulo-start</artifactId>
        <version>${project.version}</version>
      </dependency>
      <dependency>
        <groupId>org.apache.accumulo</groupId>
        <artifactId>accumulo-test</artifactId>
        <version>${project.version}</version>
      </dependency>
      <dependency>
        <groupId>org.apache.accumulo</groupId>
        <artifactId>accumulo-tracer</artifactId>
        <version>${project.version}</version>
      </dependency>
      <dependency>
        <groupId>org.apache.accumulo</groupId>
        <artifactId>accumulo-tserver</artifactId>
        <version>${project.version}</version>
      </dependency>
      <dependency>
        <groupId>org.apache.commons</groupId>
        <artifactId>commons-collections4</artifactId>
        <version>4.4</version>
      </dependency>
      <dependency>
        <groupId>org.apache.commons</groupId>
        <artifactId>commons-configuration2</artifactId>
        <version>2.8.0</version>
      </dependency>
      <dependency>
        <groupId>org.apache.commons</groupId>
        <artifactId>commons-jci-core</artifactId>
        <version>1.1</version>
      </dependency>
      <dependency>
        <groupId>org.apache.commons</groupId>
        <artifactId>commons-jci-fam</artifactId>
        <version>1.1</version>
      </dependency>
      <dependency>
        <groupId>org.apache.commons</groupId>
        <artifactId>commons-lang3</artifactId>
        <version>3.12.0</version>
      </dependency>
      <dependency>
        <groupId>org.apache.commons</groupId>
        <artifactId>commons-math3</artifactId>
        <version>3.6.1</version>
      </dependency>
      <dependency>
        <groupId>org.apache.commons</groupId>
        <artifactId>commons-text</artifactId>
        <version>1.10.0</version>
      </dependency>
      <dependency>
        <groupId>org.apache.curator</groupId>
        <artifactId>curator-framework</artifactId>
        <version>${curator.version}</version>
      </dependency>
      <dependency>
        <groupId>org.apache.curator</groupId>
        <artifactId>curator-test</artifactId>
        <version>${curator.version}</version>
      </dependency>
      <dependency>
        <groupId>org.apache.datasketches</groupId>
        <artifactId>datasketches-java</artifactId>
        <version>3.3.0</version>
      </dependency>
      <dependency>
        <groupId>org.apache.hadoop</groupId>
        <artifactId>hadoop-client</artifactId>
        <version>${hadoop.version}</version>
        <exclusions>
          <exclusion>
            <groupId>xerces</groupId>
            <artifactId>xercesImpl</artifactId>
          </exclusion>
        </exclusions>
      </dependency>
      <dependency>
        <groupId>org.apache.hadoop</groupId>
        <artifactId>hadoop-client-api</artifactId>
        <version>${hadoop.version}</version>
      </dependency>
      <dependency>
        <groupId>org.apache.hadoop</groupId>
        <artifactId>hadoop-client-minicluster</artifactId>
        <version>${hadoop.version}</version>
      </dependency>
      <dependency>
        <groupId>org.apache.hadoop</groupId>
        <artifactId>hadoop-client-runtime</artifactId>
        <version>${hadoop.version}</version>
      </dependency>
      <dependency>
        <groupId>org.apache.hadoop</groupId>
        <artifactId>hadoop-distcp</artifactId>
        <version>${hadoop.version}</version>
      </dependency>
      <dependency>
        <groupId>org.apache.hadoop</groupId>
        <artifactId>hadoop-minicluster</artifactId>
        <version>${hadoop.version}</version>
        <exclusions>
          <exclusion>
            <groupId>xerces</groupId>
            <artifactId>xercesImpl</artifactId>
          </exclusion>
        </exclusions>
      </dependency>
      <dependency>
        <groupId>org.apache.hadoop</groupId>
        <artifactId>hadoop-minikdc</artifactId>
        <version>${hadoop.version}</version>
        <exclusions>
          <exclusion>
            <groupId>org.slf4j</groupId>
            <artifactId>*</artifactId>
          </exclusion>
        </exclusions>
      </dependency>
      <dependency>
        <groupId>org.apache.hadoop</groupId>
        <artifactId>hadoop-tools</artifactId>
        <version>${hadoop.version}</version>
      </dependency>
      <dependency>
        <groupId>org.apache.thrift</groupId>
        <artifactId>libthrift</artifactId>
        <version>${thrift.version}</version>
        <!-- exclude vulnerable lib see https://issues.apache.org/jira/browse/HTTPCLIENT-1803 -->
        <exclusions>
          <exclusion>
            <groupId>org.apache.httpcomponents</groupId>
            <artifactId>httpclient</artifactId>
          </exclusion>
        </exclusions>
      </dependency>
      <dependency>
        <groupId>org.apache.zookeeper</groupId>
        <artifactId>zookeeper</artifactId>
        <version>${zookeeper.version}</version>
        <exclusions>
          <exclusion>
            <groupId>ch.qos.logback</groupId>
            <artifactId>logback-classic</artifactId>
          </exclusion>
          <exclusion>
            <groupId>ch.qos.logback</groupId>
            <artifactId>logback-core</artifactId>
          </exclusion>
        </exclusions>
      </dependency>
      <dependency>
        <groupId>org.apache.zookeeper</groupId>
        <artifactId>zookeeper-jute</artifactId>
        <version>${zookeeper.version}</version>
      </dependency>
      <dependency>
        <groupId>org.bouncycastle</groupId>
        <artifactId>bcpkix-jdk15on</artifactId>
        <version>${bouncycastle.version}</version>
      </dependency>
      <dependency>
        <groupId>org.bouncycastle</groupId>
        <artifactId>bcprov-jdk15on</artifactId>
        <version>${bouncycastle.version}</version>
      </dependency>
      <dependency>
        <groupId>org.checkerframework</groupId>
        <artifactId>checker-qual</artifactId>
        <version>3.26.0</version>
      </dependency>
      <dependency>
        <groupId>org.easymock</groupId>
        <artifactId>easymock</artifactId>
        <version>4.3</version>
      </dependency>
      <dependency>
        <groupId>org.freemarker</groupId>
        <artifactId>freemarker</artifactId>
        <version>2.3.32</version>
      </dependency>
      <dependency>
        <groupId>org.glassfish</groupId>
        <artifactId>jakarta.el</artifactId>
        <version>4.0.2</version>
      </dependency>
      <dependency>
        <groupId>org.hdrhistogram</groupId>
        <artifactId>HdrHistogram</artifactId>
        <version>2.1.12</version>
      </dependency>
      <dependency>
        <groupId>org.hibernate.validator</groupId>
        <artifactId>hibernate-validator</artifactId>
        <version>7.0.5.Final</version>
      </dependency>
      <dependency>
        <groupId>org.javassist</groupId>
        <artifactId>javassist</artifactId>
        <version>3.29.2-GA</version>
      </dependency>
      <dependency>
        <groupId>org.jboss.logging</groupId>
        <artifactId>jboss-logging</artifactId>
        <version>3.5.0.Final</version>
      </dependency>
      <dependency>
        <!-- force convergence of transitive dependency of hibernate-validator -->
        <groupId>org.jboss.logging</groupId>
        <artifactId>jboss-logging-annotations</artifactId>
        <version>2.2.1.Final</version>
      </dependency>
      <dependency>
        <!-- force convergence of transitive dependency of hibernate-validator -->
        <groupId>org.jboss.logging</groupId>
        <artifactId>jboss-logging-processor</artifactId>
        <version>2.2.1.Final</version>
      </dependency>
      <dependency>
        <groupId>org.jline</groupId>
        <artifactId>jline</artifactId>
        <version>3.22.0</version>
      </dependency>
      <dependency>
        <groupId>org.latencyutils</groupId>
        <artifactId>LatencyUtils</artifactId>
        <version>2.0.3</version>
        <exclusions>
          <exclusion>
            <groupId>org.hdrhistogram</groupId>
            <artifactId>HdrHistogram</artifactId>
          </exclusion>
        </exclusions>
      </dependency>
      <dependency>
        <!-- converge transitive dependency version between powermock and easymock -->
        <groupId>org.objenesis</groupId>
        <artifactId>objenesis</artifactId>
        <version>3.3</version>
      </dependency>
      <dependency>
        <groupId>org.powermock</groupId>
        <artifactId>powermock-api-easymock</artifactId>
        <version>${powermock.version}</version>
      </dependency>
      <dependency>
        <groupId>org.powermock</groupId>
        <artifactId>powermock-core</artifactId>
        <version>${powermock.version}</version>
      </dependency>
      <dependency>
        <groupId>org.powermock</groupId>
        <artifactId>powermock-module-junit4</artifactId>
        <version>${powermock.version}</version>
      </dependency>
      <dependency>
        <groupId>org.powermock</groupId>
        <artifactId>powermock-reflect</artifactId>
        <version>${powermock.version}</version>
      </dependency>
      <dependency>
        <groupId>org.slf4j</groupId>
        <artifactId>slf4j-api</artifactId>
        <version>${slf4j.version}</version>
      </dependency>
      <dependency>
        <!-- version specified to converge transitive dependency of hadoop and curator -->
        <groupId>org.xerial.snappy</groupId>
        <artifactId>snappy-java</artifactId>
        <version>1.1.8.4</version>
      </dependency>
      <dependency>
        <groupId>org.yaml</groupId>
        <artifactId>snakeyaml</artifactId>
        <version>1.33</version>
      </dependency>
    </dependencies>
  </dependencyManagement>
  <dependencies>
    <dependency>
      <groupId>com.github.spotbugs</groupId>
      <artifactId>spotbugs-annotations</artifactId>
      <optional>true</optional>
    </dependency>
  </dependencies>
  <build>
    <pluginManagement>
      <plugins>
        <!-- check for version updates with 'mvn versions:display-plugin-updates' -->
        <plugin>
          <groupId>org.codehaus.mojo</groupId>
          <artifactId>versions-maven-plugin</artifactId>
          <version>2.12.0</version>
        </plugin>
        <plugin>
          <groupId>com.mycila</groupId>
          <artifactId>license-maven-plugin</artifactId>
          <version>4.1</version>
          <configuration>
            <header>${session.executionRootDirectory}/contrib/license-header.txt</header>
            <excludes combine.children="append">
              <exclude>**/DEPENDENCIES</exclude>
              <exclude>**/LICENSE</exclude>
              <exclude>**/NOTICE</exclude>
              <exclude>**/target/**</exclude>
              <exclude>contrib/javadoc11.patch</exclude>
            </excludes>
            <mapping combine.children="append">
              <!-- general mappings; module-specific mappings appear in their respective pom -->
              <Makefile>SCRIPT_STYLE</Makefile>
              <c>SLASHSTAR_STYLE</c>
              <cc>SLASHSTAR_STYLE</cc>
              <css>SLASHSTAR_STYLE</css>
              <h>SLASHSTAR_STYLE</h>
              <java>SLASHSTAR_STYLE</java>
              <thrift>SLASHSTAR_STYLE</thrift>
            </mapping>
          </configuration>
        </plugin>
        <plugin>
          <groupId>org.gaul</groupId>
          <artifactId>modernizer-maven-plugin</artifactId>
          <version>2.4.0</version>
          <configuration>
            <javaVersion>${maven.compiler.target}</javaVersion>
          </configuration>
        </plugin>
        <plugin>
          <groupId>com.github.spotbugs</groupId>
          <artifactId>spotbugs-maven-plugin</artifactId>
          <version>4.7.2.0</version>
          <configuration>
            <xmlOutput>true</xmlOutput>
            <effort>Max</effort>
            <failOnError>true</failOnError>
            <includeTests>true</includeTests>
            <maxRank>16</maxRank>
            <jvmArgs>-Dcom.overstock.findbugs.ignore=com.google.common.util.concurrent.RateLimiter,com.google.common.hash.Hasher,com.google.common.hash.HashCode,com.google.common.hash.HashFunction,com.google.common.hash.Hashing,com.google.common.cache.Cache,com.google.common.io.CountingOutputStream,com.google.common.io.ByteStreams,com.google.common.cache.LoadingCache,com.google.common.base.Stopwatch,com.google.common.cache.RemovalNotification,com.google.common.util.concurrent.Uninterruptibles,com.google.common.reflect.ClassPath,com.google.common.reflect.ClassPath$ClassInfo,com.google.common.base.Throwables,com.google.common.collect.Iterators</jvmArgs>
            <plugins combine.children="append">
              <plugin>
                <groupId>com.overstock.findbugs</groupId>
                <artifactId>library-detectors</artifactId>
                <version>1.2.0</version>
              </plugin>
            </plugins>
          </configuration>
        </plugin>
        <plugin>
          <groupId>org.apache.maven.plugins</groupId>
          <artifactId>maven-checkstyle-plugin</artifactId>
          <version>3.2.0</version>
        </plugin>
        <plugin>
          <groupId>org.apache.maven.plugins</groupId>
          <artifactId>maven-assembly-plugin</artifactId>
          <!-- Must use 3.1.1 until https://issues.apache.org/jira/browse/MASSEMBLY-941 is fixed -->
          <version>3.1.1</version>
        </plugin>
        <plugin>
          <groupId>com.github.ekryd.sortpom</groupId>
          <artifactId>sortpom-maven-plugin</artifactId>
          <version>3.2.0</version>
          <configuration>
            <createBackupFile>false</createBackupFile>
            <expandEmptyElements>false</expandEmptyElements>
            <keepBlankLines>false</keepBlankLines>
            <lineSeparator>\n</lineSeparator>
            <nrOfIndentSpace>2</nrOfIndentSpace>
            <predefinedSortOrder>recommended_2008_06</predefinedSortOrder>
            <sortDependencies>scope,groupId,artifactId</sortDependencies>
            <sortProperties>true</sortProperties>
            <spaceBeforeCloseEmptyElement>true</spaceBeforeCloseEmptyElement>
            <verifyFail>Stop</verifyFail>
          </configuration>
        </plugin>
        <plugin>
          <groupId>com.github.koraktor</groupId>
          <artifactId>mavanagaiata</artifactId>
          <version>1.0.0</version>
          <configuration>
            <skipNoGit>true</skipNoGit>
          </configuration>
        </plugin>
        <plugin>
          <groupId>org.apache.maven.plugins</groupId>
          <artifactId>maven-clean-plugin</artifactId>
          <configuration>
            <filesets>
              <fileset>
                <directory>./</directory>
                <includes>
                  <include>**/*.pyc</include>
                  <include>**/*.so</include>
                </includes>
              </fileset>
            </filesets>
          </configuration>
        </plugin>
        <plugin>
          <groupId>org.apache.maven.plugins</groupId>
          <artifactId>maven-compiler-plugin</artifactId>
          <configuration>
            <optimize>true</optimize>
            <showDeprecation>true</showDeprecation>
            <showWarnings>true</showWarnings>
            <compilerArgs>
              <arg>-Xlint:all</arg>
              <arg>-Xlint:-processing</arg>
              <!-- suppress try to ignore unused variable in try-with-resources -->
              <arg>-Xlint:-try</arg>
              <arg>-Xmaxwarns</arg>
              <arg>5</arg>
            </compilerArgs>
            <annotationProcessorPaths combine.children="append">
              <path>
                <groupId>com.google.auto.service</groupId>
                <artifactId>auto-service</artifactId>
                <version>${auto-service.version}</version>
              </path>
            </annotationProcessorPaths>
          </configuration>
        </plugin>
        <plugin>
          <groupId>org.apache.maven.plugins</groupId>
          <artifactId>maven-jar-plugin</artifactId>
          <configuration>
            <archive>
              <manifestEntries>
                <!-- Automatic modules do not work with the javadoc plugin - see MJAVADOC-707 -->
                <!-- Automatic-Module-Name>${accumulo.module.name}</Automatic-Module-Name -->
                <Implementation-Build>${mvngit.commit.id}</Implementation-Build>
                <Sealed>true</Sealed>
              </manifestEntries>
            </archive>
            <excludes>
              <exclude>**/log4j2-test.properties</exclude>
            </excludes>
          </configuration>
        </plugin>
        <plugin>
          <groupId>org.apache.maven.plugins</groupId>
          <artifactId>maven-javadoc-plugin</artifactId>
          <configuration>
            <quiet>true</quiet>
            <additionalJOption>-J-Xmx512m</additionalJOption>
            <doclint>all,-missing</doclint>
          </configuration>
        </plugin>
        <plugin>
          <groupId>org.apache.maven.plugins</groupId>
          <artifactId>maven-release-plugin</artifactId>
          <configuration>
            <arguments>-P !autoformat,verifyformat,thrift -DskipTests</arguments>
            <autoVersionSubmodules>true</autoVersionSubmodules>
            <goals>clean deploy</goals>
            <preparationGoals>clean package</preparationGoals>
            <tagNameFormat>rel/@{project.version}</tagNameFormat>
            <releaseProfiles>apache-release,accumulo-release</releaseProfiles>
            <useReleaseProfile>false</useReleaseProfile>
            <pushChanges>false</pushChanges>
            <localCheckout>true</localCheckout>
          </configuration>
        </plugin>
        <plugin>
          <groupId>org.apache.maven.plugins</groupId>
          <artifactId>maven-surefire-plugin</artifactId>
          <configuration>
            <forkCount>${surefire.forkCount}</forkCount>
            <reuseForks>${surefire.reuseForks}</reuseForks>
            <excludedGroups>${surefire.excludedGroups}</excludedGroups>
            <groups>${surefire.groups}</groups>
            <systemPropertyVariables combine.children="append">
              <java.io.tmpdir>${project.build.directory}</java.io.tmpdir>
            </systemPropertyVariables>
            <argLine>${unitTestMemSize} ${extraTestArgs}</argLine>
          </configuration>
        </plugin>
        <plugin>
          <groupId>org.apache.maven.plugins</groupId>
          <artifactId>maven-failsafe-plugin</artifactId>
          <configuration>
            <forkCount>${failsafe.forkCount}</forkCount>
            <reuseForks>${failsafe.reuseForks}</reuseForks>
            <excludedGroups>${failsafe.excludedGroups}</excludedGroups>
            <groups>${failsafe.groups}</groups>
            <systemPropertyVariables combine.children="append">
              <java.io.tmpdir>${project.build.directory}</java.io.tmpdir>
            </systemPropertyVariables>
            <argLine>${extraTestArgs}</argLine>
            <trimStackTrace>false</trimStackTrace>
          </configuration>
        </plugin>
        <plugin>
          <groupId>org.codehaus.mojo</groupId>
          <artifactId>build-helper-maven-plugin</artifactId>
          <version>3.3.0</version>
        </plugin>
        <plugin>
          <groupId>org.codehaus.mojo</groupId>
          <artifactId>exec-maven-plugin</artifactId>
          <version>3.0.0</version>
        </plugin>
        <plugin>
          <groupId>net.revelc.code</groupId>
          <artifactId>apilyzer-maven-plugin</artifactId>
          <version>1.2.0</version>
        </plugin>
        <plugin>
          <groupId>net.revelc.code.formatter</groupId>
          <artifactId>formatter-maven-plugin</artifactId>
          <version>2.21.0</version>
          <configuration>
            <configFile>${eclipseFormatterStyle}</configFile>
            <excludes>
              <exclude>**/thrift/*.java</exclude>
            </excludes>
            <lineEnding>LF</lineEnding>
            <skipCssFormatting>true</skipCssFormatting>
            <skipHtmlFormatting>true</skipHtmlFormatting>
            <skipJsFormatting>true</skipJsFormatting>
            <skipJsonFormatting>true</skipJsonFormatting>
            <skipXmlFormatting>true</skipXmlFormatting>
          </configuration>
        </plugin>
        <plugin>
          <groupId>org.apache.rat</groupId>
          <artifactId>apache-rat-plugin</artifactId>
          <configuration>
            <excludes combine.children="append">
              <exclude>src/main/resources/META-INF/services/*</exclude>
              <exclude>nbproject/**</exclude>
              <exclude>nb-configuration.xml</exclude>
              <exclude>nbactions.xml</exclude>
              <exclude>.vscode/**</exclude>
              <exclude>.factorypath</exclude>
              <exclude>.github/**</exclude>
            </excludes>
          </configuration>
        </plugin>
        <plugin>
          <groupId>net.revelc.code</groupId>
          <artifactId>warbucks-maven-plugin</artifactId>
          <version>1.1.2</version>
        </plugin>
        <plugin>
          <groupId>net.revelc.code</groupId>
          <artifactId>impsort-maven-plugin</artifactId>
          <version>1.7.0</version>
          <configuration>
            <removeUnused>true</removeUnused>
            <groups>java.,javax.,jakarta.,org.,com.</groups>
            <excludes>
              <exclude>**/thrift/*.java</exclude>
            </excludes>
          </configuration>
        </plugin>
      </plugins>
    </pluginManagement>
    <plugins>
      <plugin>
        <groupId>org.apache.maven.plugins</groupId>
        <artifactId>maven-dependency-plugin</artifactId>
        <executions>
          <execution>
            <id>analyze</id>
            <goals>
              <goal>analyze-only</goal>
            </goals>
            <configuration>
              <failOnWarning>true</failOnWarning>
              <ignoredUsedUndeclaredDependencies>
                <!-- auto-service-annotations is transitive via auto-service -->
                <undeclared>com.google.auto.service:auto-service-annotations:jar:*</undeclared>
                <!-- used/undeclared child jars brought in by parents below -->
                <undeclared>org.apache.curator:curator-client:jar:*</undeclared>
                <undeclared>org.apache.hadoop:hadoop-common:jar:*</undeclared>
                <undeclared>org.apache.hadoop:hadoop-hdfs:*:*</undeclared>
                <undeclared>org.apache.hadoop:hadoop-mapreduce-client-core:jar:*</undeclared>
                <undeclared>org.apache.hadoop:hadoop-auth:jar:*</undeclared>
                <undeclared>org.apache.httpcomponents:httpcore:jar:*</undeclared>
                <undeclared>org.powermock:powermock-core:jar:*</undeclared>
                <undeclared>org.powermock:powermock-reflect:jar:*</undeclared>
                <!-- This should be removed upon completion of migrating junit 4 to 5 -->
                <undeclared>junit:junit:jar:*</undeclared>
              </ignoredUsedUndeclaredDependencies>
              <ignoredUnusedDeclaredDependencies>
                <!-- auto-service isn't used in every module -->
                <unused>com.google.auto.service:auto-service:jar:*</unused>
                <!-- unused/declared implementation jars or parent jars that bring in children -->
                <unused>org.apache.hadoop:hadoop-client:jar:*</unused>
                <unused>org.apache.hadoop:hadoop-client-runtime:jar:*</unused>
                <unused>org.apache.hadoop:hadoop-minicluster:jar:*</unused>
                <unused>org.glassfish.jaxb:txw2:jar:*</unused>
                <unused>org.glassfish.jersey.ext:jersey-bean-validation:jar:*</unused>
                <unused>org.glassfish.jersey.inject:jersey-hk2:jar:*</unused>
                <unused>org.glassfish.jersey.test-framework.providers:jersey-test-framework-provider-grizzly2:jar:*</unused>
                <unused>org.powermock:powermock-api-easymock:jar:*</unused>
                <!-- spotbugs annotations may or may not be used in each module -->
                <unused>com.github.spotbugs:spotbugs-annotations:jar:*</unused>
                <!-- ignore unused native; analysis isn't possible with tar.gz dependency -->
                <unused>org.apache.accumulo:accumulo-native:tar.gz:*</unused>
                <!-- ignore runtime log4j dependencies at test scope -->
                <unused>org.apache.logging.log4j:log4j-1.2-api:jar:*</unused>
                <unused>org.apache.logging.log4j:log4j-slf4j2-impl:jar:*</unused>
                <unused>org.apache.logging.log4j:log4j-web:jar:*</unused>
                <!-- needed because https://issues.apache.org/jira/browse/LOG4J2-3601 -->
                <unused>org.apache.logging.log4j:log4j-core:jar:*</unused>
                <!-- This should be removed upon completion of migrating junit 4 to 5 -->
                <unused>org.junit.vintage:junit-vintage-engine:jar:*</unused>
                <unused>org.junit.jupiter:junit-jupiter-engine:jar:*</unused>
              </ignoredUnusedDeclaredDependencies>
            </configuration>
          </execution>
        </executions>
      </plugin>
      <plugin>
        <groupId>org.codehaus.mojo</groupId>
        <artifactId>build-helper-maven-plugin</artifactId>
        <executions>
          <execution>
            <id>create-automatic-module-name</id>
            <goals>
              <goal>regex-property</goal>
            </goals>
            <configuration>
              <name>accumulo.module.name</name>
              <regex>-</regex>
              <replacement>.</replacement>
              <value>org-apache-${project.artifactId}</value>
            </configuration>
          </execution>
        </executions>
      </plugin>
      <plugin>
        <groupId>org.apache.maven.plugins</groupId>
        <artifactId>maven-enforcer-plugin</artifactId>
        <executions>
          <execution>
            <id>enforce-accumulo-rules</id>
            <goals>
              <goal>enforce</goal>
            </goals>
            <phase>validate</phase>
            <configuration>
              <rules>
                <reactorModuleConvergence />
                <banDuplicatePomDependencyVersions />
                <dependencyConvergence />
                <bannedDependencies>
                  <excludes>
                    <!-- we redirect logging to log4j2, so we should have those bridges instead -->
                    <!-- commons-logging is allowed because log4j-jcl uses it as a dependency -->
                    <exclude>ch.qos.logback:*</exclude>
                    <exclude>ch.qos.reload4j:*</exclude>
                    <exclude>log4j:*</exclude>
                    <!-- exclude log4j-slf4j-impl to prefer log4j-slf4j2-impl -->
                    <exclude>org.apache.logging.log4j:log4j-slf4j-impl</exclude>
                    <exclude>org.apache.logging.log4j:log4j-to-slf4j</exclude>
                    <exclude>org.slf4j:*</exclude>
                  </excludes>
                  <includes>
                    <!-- only allow API jar for slf4j, but no other slf4j implementations -->
                    <include>org.slf4j:slf4j-api</include>
                  </includes>
                </bannedDependencies>
              </rules>
            </configuration>
          </execution>
        </executions>
      </plugin>
      <plugin>
        <groupId>org.gaul</groupId>
        <artifactId>modernizer-maven-plugin</artifactId>
        <executions>
          <execution>
            <id>modernizer</id>
            <goals>
              <goal>modernizer</goal>
            </goals>
          </execution>
        </executions>
      </plugin>
      <plugin>
        <groupId>org.apache.maven.plugins</groupId>
        <artifactId>maven-checkstyle-plugin</artifactId>
        <configuration>
          <checkstyleRules>
            <module name="Checker">
              <property name="charset" value="UTF-8" />
              <property name="severity" value="warning" />
              <!-- Checks for whitespace                               -->
              <!-- See https://checkstyle.sourceforge.io/config_whitespace.html -->
              <module name="FileTabCharacter" />
              <module name="TreeWalker">
                <module name="OneTopLevelClass" />
                <module name="RegexpSinglelineJava">
                  <property name="format" value="\s+$" />
                  <property name="message" value="Line has trailing whitespace." />
                </module>
                <module name="RegexpSinglelineJava">
                  <property name="format" value="[@]see\s+[{][@]link" />
                  <property name="message" value="Javadoc @see does not need @link: pick one or the other." />
                </module>
                <module name="RegexpSinglelineJava">
                  <property name="format" value="jline[.]internal[.]Preconditions" />
                  <property name="message" value="Please use Guava Preconditions not JLine" />
                </module>
                <module name="RegexpSinglelineJava">
                  <property name="format" value="org[.]apache[.]commons[.]math[.]" />
                  <property name="message" value="Use commons-math3 (org.apache.commons.math3.*)" />
                </module>
                <module name="RegexpSinglelineJava">
                  <property name="format" value="junit[.]framework[.]TestCase" />
                  <property name="message" value="Use JUnit4+ @Test annotation instead of TestCase" />
                </module>
                <module name="RegexpSinglelineJava">
                  <property name="format" value="import org[.]junit[.]Assert;" />
                  <property name="message" value="Use static imports for Assert.* methods for consistency" />
                </module>
                <module name="RegexpSinglelineJava">
                  <property name="format" value="org[.]junit[.]jupiter[.]api[.]Assertions;" />
                  <property name="message" value="Use static imports for Assertions.* methods for consistency" />
                </module>
                <module name="RegexpSinglelineJava">
                  <property name="format" value="import org[.]junit[.]Assume;" />
                  <property name="message" value="Use static imports for Assume.* methods for consistency" />
                </module>
                <module name="RegexpSinglelineJava">
                  <property name="format" value="org[.]junit[.]jupiter[.]api[.]Assumptions;" />
                  <property name="message" value="Use static imports for Assumptions.* methods for consistency" />
                </module>
                <module name="RegexpSinglelineJava">
                  <property name="format" value="import java[.]nio[.]charset[.]StandardCharsets;" />
                  <property name="message" value="Use static imports for StandardCharsets.* constants for consistency" />
                </module>
                <module name="RegexpSinglelineJava">
                  <!-- double escape quotes because checkstyle passes these through another xml parser -->
                  <property name="format" value="&amp;quot; [+] &amp;quot;" />
                  <property name="message" value="Unnecessary concatenation of string literals" />
                </module>
                <module name="OuterTypeFilename" />
                <module name="AvoidStarImport" />
                <module name="NoLineWrap" />
                <module name="LeftCurly" />
                <module name="RightCurly">
                  <property name="tokens" value="LITERAL_TRY, LITERAL_CATCH, LITERAL_FINALLY, LITERAL_IF, LITERAL_ELSE, CLASS_DEF, METHOD_DEF, CTOR_DEF, LITERAL_FOR, LITERAL_WHILE, LITERAL_DO, STATIC_INIT, INSTANCE_INIT" />
                </module>
                <module name="SeparatorWrap">
                  <property name="tokens" value="DOT" />
                  <property name="option" value="nl" />
                </module>
                <module name="SeparatorWrap">
                  <property name="tokens" value="COMMA" />
                  <property name="option" value="EOL" />
                </module>
                <module name="PackageName">
                  <property name="format" value="^[a-z]+(\.[a-z][a-zA-Z0-9]*)*$" />
                </module>
                <module name="MethodTypeParameterName">
                  <property name="format" value="(^[A-Z][0-9]?)$|([A-Z][a-zA-Z0-9]*[T]$)" />
                </module>
                <module name="NonEmptyAtclauseDescription" />
                <module name="JavadocMethod">
                  <property name="allowMissingParamTags" value="true" />
                  <property name="allowMissingReturnTag" value="true" />
                  <property name="allowedAnnotations" value="Override,Test,BeforeClass,AfterClass,Before,After,BeforeAll,AfterAll,BeforeEach,AfterEach" />
                </module>
                <module name="MissingOverrideCheck" />
                <!--Require braces for all control statements -->
                <module name="NeedBraces" />
              </module>
            </module>
          </checkstyleRules>
          <violationSeverity>warning</violationSeverity>
          <includeTestSourceDirectory>true</includeTestSourceDirectory>
          <excludes>**/thrift/*.java,**/HelpMojo.java</excludes>
        </configuration>
        <dependencies>
          <dependency>
            <groupId>com.puppycrawl.tools</groupId>
            <artifactId>checkstyle</artifactId>
            <version>10.3.4</version>
          </dependency>
        </dependencies>
        <executions>
          <execution>
            <id>check-style</id>
            <goals>
              <goal>check</goal>
            </goals>
          </execution>
        </executions>
      </plugin>
      <plugin>
        <groupId>com.github.koraktor</groupId>
        <artifactId>mavanagaiata</artifactId>
        <executions>
          <execution>
            <id>git-commit</id>
            <goals>
              <goal>commit</goal>
            </goals>
            <phase>validate</phase>
          </execution>
        </executions>
      </plugin>
      <plugin>
        <groupId>org.apache.maven.plugins</groupId>
        <artifactId>maven-failsafe-plugin</artifactId>
        <executions>
          <execution>
            <id>run-integration-tests</id>
            <goals>
              <goal>integration-test</goal>
              <goal>verify</goal>
            </goals>
          </execution>
        </executions>
      </plugin>
      <plugin>
        <groupId>com.github.spotbugs</groupId>
        <artifactId>spotbugs-maven-plugin</artifactId>
        <executions>
          <execution>
            <id>run-spotbugs</id>
            <goals>
              <goal>check</goal>
            </goals>
          </execution>
        </executions>
      </plugin>
      <plugin>
        <groupId>org.apache.rat</groupId>
        <artifactId>apache-rat-plugin</artifactId>
        <executions>
          <execution>
            <id>check-licenses</id>
            <goals>
              <goal>check</goal>
            </goals>
            <phase>prepare-package</phase>
          </execution>
        </executions>
      </plugin>
      <plugin>
        <groupId>net.revelc.code</groupId>
        <artifactId>warbucks-maven-plugin</artifactId>
        <executions>
          <execution>
            <id>check-junit-tags-on-its</id>
            <goals>
              <goal>check</goal>
            </goals>
            <configuration>
              <rules>
                <rule>
                  <includeMainClasses>true</includeMainClasses>
                  <includeTestClasses>true</includeTestClasses>
                  <classPattern>.*IT</classPattern>
                  <classAnnotationPattern>org[.]junit[.]jupiter[.]api[.]Tag</classAnnotationPattern>
                </rule>
              </rules>
            </configuration>
          </execution>
        </executions>
      </plugin>
    </plugins>
  </build>
  <profiles>
    <profile>
      <!-- This profile skips all Quality Assurance checks; activate with -PskipQA OR -DskipQA  -->
      <id>skipQA</id>
      <activation>
        <property>
          <name>skipQA</name>
        </property>
      </activation>
      <properties>
        <accumulo.skip>true</accumulo.skip>
        <apilyzer.skip>true</apilyzer.skip>
        <checkstyle.skip>true</checkstyle.skip>
        <formatter.skip>true</formatter.skip>
        <impsort.skip>true</impsort.skip>
        <mdep.analyze.skip>true</mdep.analyze.skip>
        <modernizer.skip>true</modernizer.skip>
        <rat.skip>true</rat.skip>
        <skipITs>true</skipITs>
        <skipTests>true</skipTests>
        <sort.skip>true</sort.skip>
        <spotbugs.skip>true</spotbugs.skip>
        <warbucks.skip>true</warbucks.skip>
      </properties>
    </profile>
    <profile>
      <id>m2e</id>
      <activation>
        <property>
          <name>m2e.version</name>
        </property>
      </activation>
      <build>
        <pluginManagement>
          <plugins>
            <!--This plugin's configuration is used to store Eclipse m2e settings only. It has no influence on the Maven build itself.-->
            <plugin>
              <groupId>org.eclipse.m2e</groupId>
              <artifactId>lifecycle-mapping</artifactId>
              <version>1.0.0</version>
              <configuration>
                <lifecycleMappingMetadata>
                  <pluginExecutions>
                    <pluginExecution>
                      <pluginExecutionFilter>
                        <groupId>org.codehaus.mojo</groupId>
                        <artifactId>exec-maven-plugin</artifactId>
                        <versionRange>[0,)</versionRange>
                        <goals>
                          <goal>exec</goal>
                        </goals>
                      </pluginExecutionFilter>
                      <action>
                        <ignore />
                      </action>
                    </pluginExecution>
                    <pluginExecution>
                      <pluginExecutionFilter>
                        <groupId>org.gaul</groupId>
                        <artifactId>modernizer-maven-plugin</artifactId>
                        <versionRange>[0,)</versionRange>
                        <goals>
                          <goal>modernizer</goal>
                        </goals>
                      </pluginExecutionFilter>
                      <action>
                        <ignore />
                      </action>
                    </pluginExecution>
                    <pluginExecution>
                      <pluginExecutionFilter>
                        <groupId>com.github.koraktor</groupId>
                        <artifactId>mavanagaiata</artifactId>
                        <versionRange>[0,)</versionRange>
                        <goals>
                          <goal>commit</goal>
                        </goals>
                      </pluginExecutionFilter>
                      <action>
                        <ignore />
                      </action>
                    </pluginExecution>
                  </pluginExecutions>
                </lifecycleMappingMetadata>
              </configuration>
            </plugin>
          </plugins>
        </pluginManagement>
      </build>
    </profile>
    <profile>
      <id>accumulo-release</id>
      <properties>
        <!-- some properties to make the release build a bit faster -->
        <checkstyle.skip>true</checkstyle.skip>
        <skipITs>true</skipITs>
        <skipTests>true</skipTests>
        <spotbugs.skip>true</spotbugs.skip>
      </properties>
    </profile>
    <profile>
      <!-- set proper source assembly name with apache-release and don't attach here -->
      <id>apache-release</id>
      <build>
        <pluginManagement>
          <plugins>
            <plugin>
              <groupId>org.apache.maven.plugins</groupId>
              <artifactId>maven-assembly-plugin</artifactId>
              <inherited>false</inherited>
              <configuration>
                <!-- source assembly gets attached in the assemble module -->
                <attach>false</attach>
                <finalName>accumulo-${project.version}</finalName>
              </configuration>
            </plugin>
          </plugins>
        </pluginManagement>
      </build>
    </profile>
    <profile>
      <!-- off by default, but enable with '-P verifyformat' or '-DverifyFormat' -->
      <id>verifyformat</id>
      <activation>
        <property>
          <name>verifyFormat</name>
        </property>
      </activation>
      <build>
        <plugins>
          <plugin>
            <groupId>com.github.ekryd.sortpom</groupId>
            <artifactId>sortpom-maven-plugin</artifactId>
            <executions>
              <execution>
                <id>verify-sorted-pom</id>
                <goals>
                  <goal>verify</goal>
                </goals>
                <phase>process-resources</phase>
              </execution>
            </executions>
          </plugin>
          <plugin>
            <groupId>com.mycila</groupId>
            <artifactId>license-maven-plugin</artifactId>
            <executions>
              <execution>
                <id>verify-license-headers</id>
                <goals>
                  <goal>check</goal>
                </goals>
                <phase>process-test-resources</phase>
              </execution>
            </executions>
          </plugin>
          <plugin>
            <groupId>net.revelc.code.formatter</groupId>
            <artifactId>formatter-maven-plugin</artifactId>
            <executions>
              <execution>
                <id>verify-formatted-java-source</id>
                <goals>
                  <goal>validate</goal>
                </goals>
              </execution>
            </executions>
          </plugin>
          <plugin>
            <groupId>net.revelc.code</groupId>
            <artifactId>impsort-maven-plugin</artifactId>
            <executions>
              <execution>
                <id>verify-sorted-imports</id>
                <goals>
                  <goal>check</goal>
                </goals>
              </execution>
            </executions>
          </plugin>
        </plugins>
      </build>
    </profile>
    <profile>
      <!-- on by default, but disable with '-P !autoformat' or '-DskipFormat' -->
      <id>autoformat</id>
      <activation>
        <property>
          <name>!skipFormat</name>
        </property>
      </activation>
      <build>
        <plugins>
          <plugin>
            <groupId>com.github.ekryd.sortpom</groupId>
            <artifactId>sortpom-maven-plugin</artifactId>
            <executions>
              <execution>
                <id>sort-pom</id>
                <goals>
                  <goal>sort</goal>
                </goals>
                <phase>process-sources</phase>
              </execution>
            </executions>
          </plugin>
          <plugin>
            <groupId>com.mycila</groupId>
            <artifactId>license-maven-plugin</artifactId>
            <executions>
              <execution>
                <id>license-headers</id>
                <goals>
                  <goal>format</goal>
                </goals>
                <phase>process-test-resources</phase>
              </execution>
            </executions>
          </plugin>
          <plugin>
            <groupId>net.revelc.code.formatter</groupId>
            <artifactId>formatter-maven-plugin</artifactId>
            <executions>
              <execution>
                <id>format-java-source</id>
                <goals>
                  <goal>format</goal>
                </goals>
              </execution>
            </executions>
          </plugin>
          <plugin>
            <groupId>net.revelc.code</groupId>
            <artifactId>impsort-maven-plugin</artifactId>
            <executions>
              <execution>
                <id>sort-imports</id>
                <goals>
                  <goal>sort</goal>
                </goals>
              </execution>
            </executions>
          </plugin>
        </plugins>
      </build>
    </profile>
    <profile>
      <!-- Minimal testing profile. (a.k.a. SunnyDay) -->
      <id>sunny</id>
      <properties>
        <failsafe.groups>SunnyDay</failsafe.groups>
      </properties>
    </profile>
    <profile>
      <!-- mvn clean package javadoc:aggregate -DskipTests -Paggregate-javadocs -->
      <id>aggregate-javadocs</id>
      <build>
        <pluginManagement>
          <plugins>
            <plugin>
              <groupId>org.apache.maven.plugins</groupId>
              <artifactId>maven-javadoc-plugin</artifactId>
              <configuration>
                <sourceFileIncludes>
                  <sourceFileInclude>**/org/apache/accumulo/core/client/**/*.java</sourceFileInclude>
                  <sourceFileInclude>**/org/apache/accumulo/core/data/**/*.java</sourceFileInclude>
                  <sourceFileInclude>**/org/apache/accumulo/core/iterators/**/*.java</sourceFileInclude>
                  <sourceFileInclude>**/org/apache/accumulo/core/security/**/*.java</sourceFileInclude>
                  <sourceFileInclude>**/org/apache/accumulo/core/spi/**/*.java</sourceFileInclude>
                  <sourceFileInclude>**/org/apache/accumulo/hadoop/**/*.java</sourceFileInclude>
                  <sourceFileInclude>**/org/apache/accumulo/minicluster/**/*.java</sourceFileInclude>
                </sourceFileIncludes>
              </configuration>
            </plugin>
          </plugins>
        </pluginManagement>
      </build>
    </profile>
    <profile>
      <id>add-thrift-java-source</id>
      <activation>
        <file>
          <exists>src/main/thrift-gen-java</exists>
        </file>
      </activation>
      <build>
        <plugins>
          <plugin>
            <groupId>org.codehaus.mojo</groupId>
            <artifactId>build-helper-maven-plugin</artifactId>
            <executions>
              <execution>
                <id>add-thrift-java-source</id>
                <goals>
                  <goal>add-source</goal>
                </goals>
                <phase>generate-sources</phase>
                <configuration>
                  <sources>
                    <source>src/main/thrift-gen-java</source>
                  </sources>
                </configuration>
              </execution>
            </executions>
          </plugin>
        </plugins>
      </build>
    </profile>
    <profile>
      <id>add-spotbugs-excludes</id>
      <activation>
        <file>
          <exists>src/main/spotbugs/exclude-filter.xml</exists>
        </file>
      </activation>
      <properties>
        <spotbugs.excludeFilterFile>src/main/spotbugs/exclude-filter.xml</spotbugs.excludeFilterFile>
      </properties>
    </profile>
    <profile>
      <id>sec-bugs</id>
      <build>
        <plugins>
          <plugin>
            <groupId>com.github.spotbugs</groupId>
            <artifactId>spotbugs-maven-plugin</artifactId>
            <configuration>
              <plugins>
                <plugin>
                  <groupId>com.h3xstream.findsecbugs</groupId>
                  <artifactId>findsecbugs-plugin</artifactId>
                  <version>1.12.0</version>
                </plugin>
              </plugins>
            </configuration>
          </plugin>
        </plugins>
      </build>
    </profile>
    <profile>
      <id>forkCount</id>
      <activation>
        <property>
          <name>forkCount</name>
        </property>
      </activation>
      <properties>
        <failsafe.forkCount>${forkCount}</failsafe.forkCount>
        <surefire.forkCount>${forkCount}</surefire.forkCount>
      </properties>
    </profile>
    <profile>
      <id>reuseForks</id>
      <activation>
        <property>
          <name>reuseForks</name>
        </property>
      </activation>
      <properties>
        <failsafe.reuseForks>${reuseForks}</failsafe.reuseForks>
        <surefire.reuseForks>${reuseForks}</surefire.reuseForks>
      </properties>
    </profile>
    <profile>
      <!-- This profile uses the Google ErrorProne tool to perform static code analysis at
      compile time. Auto-generated code is not checked.
      See: https://errorprone.info/bugpatterns for list of available bug patterns.-->
      <id>errorprone</id>
      <build>
        <plugins>
          <plugin>
            <groupId>org.apache.maven.plugins</groupId>
            <artifactId>maven-compiler-plugin</artifactId>
            <configuration>
              <compilerArgs>
                <arg>-XDcompilePolicy=simple</arg>
                <arg>
                  -Xplugin:ErrorProne \
                  -XepExcludedPaths:.*/(thrift|generated-sources|src/test)/.* \
                  -XepDisableWarningsInGeneratedCode \
                  -XepDisableAllWarnings \
                  <!-- ERROR patterns to specifically ignore -->
                  -Xep:MustBeClosedChecker:OFF \
                  -Xep:UnicodeInCode:OFF \
                  <!-- WARNING patterns to specifically check -->
                  -Xep:ExpectedExceptionChecker \
                  <!-- treat following warning as an error -->
                  -Xep:FutureReturnValueIgnored:ERROR \
                  -Xep:MissingOverride \
                  <!--WARN if braces are missing for control statements -->
                  -Xep:MissingBraces:WARN \
                  <!-- Items containing 'OFF' are currently Errors flagged by ErrorProne. The 'OFF'
                  can be removed and the project recompiled to discover location of errors for
                  further analysis. @SuppressWarnings can be used to ignore errors if desired. -->
                </arg>
                <arg>-J--add-exports=jdk.compiler/com.sun.tools.javac.api=ALL-UNNAMED</arg>
                <arg>-J--add-exports=jdk.compiler/com.sun.tools.javac.file=ALL-UNNAMED</arg>
                <arg>-J--add-exports=jdk.compiler/com.sun.tools.javac.main=ALL-UNNAMED</arg>
                <arg>-J--add-exports=jdk.compiler/com.sun.tools.javac.model=ALL-UNNAMED</arg>
                <arg>-J--add-exports=jdk.compiler/com.sun.tools.javac.parser=ALL-UNNAMED</arg>
                <arg>-J--add-exports=jdk.compiler/com.sun.tools.javac.processing=ALL-UNNAMED</arg>
                <arg>-J--add-exports=jdk.compiler/com.sun.tools.javac.tree=ALL-UNNAMED</arg>
                <arg>-J--add-exports=jdk.compiler/com.sun.tools.javac.util=ALL-UNNAMED</arg>
                <arg>-J--add-opens=jdk.compiler/com.sun.tools.javac.code=ALL-UNNAMED</arg>
                <arg>-J--add-opens=jdk.compiler/com.sun.tools.javac.comp=ALL-UNNAMED</arg>
              </compilerArgs>
              <annotationProcessorPaths>
                <path>
                  <groupId>com.google.errorprone</groupId>
                  <artifactId>error_prone_core</artifactId>
                  <version>${errorprone.version}</version>
                </path>
              </annotationProcessorPaths>
            </configuration>
          </plugin>
        </plugins>
      </build>
    </profile>
    <profile>
      <id>jdk17</id>
      <activation>
        <jdk>[17,)</jdk>
      </activation>
      <properties>
        <extraTestArgs>--add-opens java.base/java.lang=ALL-UNNAMED --add-opens java.base/java.util=ALL-UNNAMED --add-opens java.base/java.io=ALL-UNNAMED --add-opens java.base/java.net=ALL-UNNAMED --add-opens java.management/java.lang.management=ALL-UNNAMED --add-opens java.management/sun.management=ALL-UNNAMED --add-opens java.base/java.security=ALL-UNNAMED --add-opens java.base/java.lang.reflect=ALL-UNNAMED --add-opens java.base/java.util.concurrent=ALL-UNNAMED --add-opens java.base/java.util.concurrent.atomic=ALL-UNNAMED --add-opens java.base/java.time=ALL-UNNAMED</extraTestArgs>
      </properties>
    </profile>
  </profiles>
</project><|MERGE_RESOLUTION|>--- conflicted
+++ resolved
@@ -294,14 +294,6 @@
         <version>31.1-jre</version>
       </dependency>
       <dependency>
-<<<<<<< HEAD
-=======
-        <groupId>com.google.protobuf</groupId>
-        <artifactId>protobuf-java</artifactId>
-        <version>3.22.0</version>
-      </dependency>
-      <dependency>
->>>>>>> b59af2ce
         <groupId>com.lmax</groupId>
         <artifactId>disruptor</artifactId>
         <version>3.4.4</version>
