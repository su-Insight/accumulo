<?xml version="1.0" encoding="UTF-8"?>
<!--
  Licensed to the Apache Software Foundation (ASF) under one or more
  contributor license agreements.  See the NOTICE file distributed with
  this work for additional information regarding copyright ownership.
  The ASF licenses this file to You under the Apache License, Version 2.0
  (the "License"); you may not use this file except in compliance with
  the License.  You may obtain a copy of the License at

      http://www.apache.org/licenses/LICENSE-2.0

  Unless required by applicable law or agreed to in writing, software
  distributed under the License is distributed on an "AS IS" BASIS,
  WITHOUT WARRANTIES OR CONDITIONS OF ANY KIND, either express or implied.
  See the License for the specific language governing permissions and
  limitations under the License.
-->
<project xmlns="http://maven.apache.org/POM/4.0.0" xmlns:xsi="http://www.w3.org/2001/XMLSchema-instance" xsi:schemaLocation="http://maven.apache.org/POM/4.0.0 http://maven.apache.org/maven-v4_0_0.xsd">
  <modelVersion>4.0.0</modelVersion>
  <parent>
    <groupId>org.apache</groupId>
    <artifactId>apache</artifactId>
    <version>13</version>
  </parent>
  <groupId>org.apache.accumulo</groupId>
  <artifactId>accumulo-project</artifactId>
  <version>1.6.0-SNAPSHOT</version>
  <packaging>pom</packaging>
  <name>Apache Accumulo Project</name>
  <description>Apache Accumulo is a sorted, distributed key/value store based on Google's BigTable design. It is built on top of Apache Hadoop, Zookeeper, and Thrift. It features a few novel improvements on the BigTable design in the form of cell-level access labels and a server-side programming mechanism that can modify key/value pairs at various points in the data management process.</description>
  <!-- this URL is where the site derived via the maven-site-plugin ends up, not the generic site -->
  <url>http://accumulo.apache.org/maven-site/</url>
  <organization>
    <name>Apache Accumulo Project</name>
    <url>http://accumulo.apache.org/</url>
  </organization>
  <licenses>
    <license>
      <name>Apache License, Version 2.0</name>
      <url>http://www.apache.org/licenses/LICENSE-2.0</url>
    </license>
  </licenses>
  <mailingLists>
    <mailingList>
      <name>User</name>
      <subscribe>user-subscribe@accumulo.apache.org</subscribe>
      <unsubscribe>user-unsubscribe@accumulo.apache.org</unsubscribe>
      <post>user@accumulo.apache.org</post>
      <archive>http://mail-archives.apache.org/mod_mbox/accumulo-user</archive>
    </mailingList>
    <mailingList>
      <name>Dev</name>
      <subscribe>dev-subscribe@accumulo.apache.org</subscribe>
      <unsubscribe>dev-unsubscribe@accumulo.apache.org</unsubscribe>
      <post>dev@accumulo.apache.org</post>
      <archive>http://mail-archives.apache.org/mod_mbox/accumulo-dev</archive>
    </mailingList>
    <mailingList>
      <name>Commits</name>
      <subscribe>commits-subscribe@accumulo.apache.org</subscribe>
      <unsubscribe>commits-unsubscribe@accumulo.apache.org</unsubscribe>
      <archive>http://mail-archives.apache.org/mod_mbox/accumulo-commits</archive>
    </mailingList>
    <mailingList>
      <name>Notifications</name>
      <subscribe>notifications-subscribe@accumulo.apache.org</subscribe>
      <unsubscribe>notifications-unsubscribe@accumulo.apache.org</unsubscribe>
      <archive>http://mail-archives.apache.org/mod_mbox/accumulo-notifications</archive>
    </mailingList>
  </mailingLists>
  <prerequisites>
    <maven>${maven.min-version}</maven>
  </prerequisites>
  <modules>
    <module>trace</module>
    <module>core</module>
    <module>fate</module>
    <module>server</module>
    <module>start</module>
    <module>examples</module>
    <module>assemble</module>
    <module>proxy</module>
    <module>test</module>
    <module>minicluster</module>
    <module>docs</module>
    <module>maven-plugin</module>
  </modules>
  <scm>
<<<<<<< HEAD
    <connection>scm:svn:http://svn.apache.org/repos/asf/accumulo/trunk</connection>
    <developerConnection>scm:svn:https://svn.apache.org/repos/asf/accumulo/trunk</developerConnection>
    <url>http://svn.apache.org/viewvc/accumulo/trunk</url>
=======
    <connection>scm:git:git://git.apache.org/accumulo.git</connection>
    <developerConnection>scm:git:https://git-wip-us.apache.org/repos/asf/accumulo.git</developerConnection>
    <url>https://git-wip-us.apache.org/repos/asf?p=accumulo.git</url>
>>>>>>> a7bc9375
  </scm>
  <issueManagement>
    <system>JIRA</system>
    <url>https://issues.apache.org/jira/browse/ACCUMULO</url>
  </issueManagement>
  <ciManagement>
    <system>Apache Jenkins</system>
    <url>https://builds.apache.org/view/A-D/view/Accumulo/</url>
  </ciManagement>
  <distributionManagement>
    <site>
      <id>accumulo.mvn.website</id>
      <name>Accumulo Maven Site</name>
      <!-- this is not likely to be what we really want, but it's good enough for a test -->
      <url>scm:svn:https://svn.apache.org/repos/asf/accumulo/site/trunk/maven-site</url>
    </site>
  </distributionManagement>
  <properties>
    <accumulo.it.threads>1</accumulo.it.threads>
    <!-- used for filtering the java source with the current version -->
    <accumulo.release.version>${project.version}</accumulo.release.version>
    <!-- the maven-release-plugin makes this recommendation, due to plugin bugs -->
    <maven.min-version>3.0.4</maven.min-version>
    <powermock.version>1.5</powermock.version>
    <project.build.sourceEncoding>UTF-8</project.build.sourceEncoding>
    <project.reporting.outputEncoding>UTF-8</project.reporting.outputEncoding>
    <sealJars>false</sealJars>
    <!-- ZooKeeper 3.4.x works also, but we're not using new features yet; this ensures 3.3.x compatibility. -->
    <zookeeper.version>3.3.6</zookeeper.version>
  </properties>
  <dependencyManagement>
    <dependencies>
      <dependency>
        <groupId>com.beust</groupId>
        <artifactId>jcommander</artifactId>
        <version>1.30</version>
      </dependency>
      <dependency>
        <groupId>com.google.code.gson</groupId>
        <artifactId>gson</artifactId>
        <version>2.2.2</version>
      </dependency>
      <dependency>
        <groupId>com.google.guava</groupId>
        <artifactId>guava</artifactId>
        <version>14.0.1</version>
      </dependency>
      <dependency>
        <groupId>commons-cli</groupId>
        <artifactId>commons-cli</artifactId>
        <version>1.2</version>
      </dependency>
      <dependency>
        <groupId>commons-codec</groupId>
        <artifactId>commons-codec</artifactId>
        <version>1.7</version>
      </dependency>
      <dependency>
        <groupId>commons-collections</groupId>
        <artifactId>commons-collections</artifactId>
        <version>3.2.1</version>
      </dependency>
      <dependency>
        <groupId>commons-configuration</groupId>
        <artifactId>commons-configuration</artifactId>
        <version>1.6</version>
      </dependency>
      <dependency>
        <groupId>commons-httpclient</groupId>
        <artifactId>commons-httpclient</artifactId>
        <version>${httpclient.version}</version>
      </dependency>
      <dependency>
        <groupId>commons-io</groupId>
        <artifactId>commons-io</artifactId>
        <version>2.1</version>
      </dependency>
      <dependency>
        <groupId>commons-lang</groupId>
        <artifactId>commons-lang</artifactId>
        <version>2.4</version>
      </dependency>
      <dependency>
        <groupId>commons-logging</groupId>
        <artifactId>commons-logging</artifactId>
        <version>1.1.1</version>
      </dependency>
      <dependency>
        <groupId>commons-logging</groupId>
        <artifactId>commons-logging-api</artifactId>
        <version>1.0.4</version>
      </dependency>
      <dependency>
        <groupId>javax.servlet</groupId>
        <artifactId>servlet-api</artifactId>
        <version>2.5</version>
      </dependency>
      <dependency>
        <groupId>javax.ws.rs</groupId>
        <artifactId>jsr311-api</artifactId>
        <version>1.1.1</version>
      </dependency>
      <dependency>
        <groupId>jline</groupId>
        <artifactId>jline</artifactId>
        <version>2.11</version>
      </dependency>
      <dependency>
        <groupId>junit</groupId>
        <artifactId>junit</artifactId>
        <version>4.11</version>
      </dependency>
      <dependency>
        <groupId>log4j</groupId>
        <artifactId>log4j</artifactId>
        <version>1.2.16</version>
      </dependency>
      <dependency>
        <groupId>org.apache.accumulo</groupId>
        <artifactId>accumulo-core</artifactId>
        <version>${project.version}</version>
      </dependency>
      <dependency>
        <groupId>org.apache.accumulo</groupId>
        <artifactId>accumulo-docs</artifactId>
        <version>${project.version}</version>
        <classifier>user-manual</classifier>
        <type>pdf</type>
      </dependency>
      <dependency>
        <groupId>org.apache.accumulo</groupId>
        <artifactId>accumulo-examples-simple</artifactId>
        <version>${project.version}</version>
      </dependency>
      <dependency>
        <groupId>org.apache.accumulo</groupId>
        <artifactId>accumulo-fate</artifactId>
        <version>${project.version}</version>
      </dependency>
      <dependency>
        <groupId>org.apache.accumulo</groupId>
        <artifactId>accumulo-maven-plugin</artifactId>
        <version>${project.version}</version>
      </dependency>
      <dependency>
        <groupId>org.apache.accumulo</groupId>
        <artifactId>accumulo-minicluster</artifactId>
        <version>${project.version}</version>
      </dependency>
      <dependency>
        <groupId>org.apache.accumulo</groupId>
        <artifactId>accumulo-proxy</artifactId>
        <version>${project.version}</version>
      </dependency>
      <dependency>
        <groupId>org.apache.accumulo</groupId>
        <artifactId>accumulo-server</artifactId>
        <version>${project.version}</version>
      </dependency>
      <dependency>
        <groupId>org.apache.accumulo</groupId>
        <artifactId>accumulo-start</artifactId>
        <version>${project.version}</version>
      </dependency>
      <dependency>
        <groupId>org.apache.accumulo</groupId>
        <artifactId>accumulo-test</artifactId>
        <version>${project.version}</version>
      </dependency>
      <dependency>
        <groupId>org.apache.accumulo</groupId>
        <artifactId>accumulo-trace</artifactId>
        <version>${project.version}</version>
      </dependency>
      <dependency>
        <groupId>org.apache.commons</groupId>
        <artifactId>commons-jci-core</artifactId>
        <version>1.0</version>
      </dependency>
      <dependency>
        <groupId>org.apache.commons</groupId>
        <artifactId>commons-jci-fam</artifactId>
        <version>1.0</version>
      </dependency>
      <dependency>
        <groupId>org.apache.commons</groupId>
        <artifactId>commons-math</artifactId>
        <version>2.1</version>
      </dependency>
      <dependency>
        <groupId>org.apache.commons</groupId>
        <artifactId>commons-vfs2</artifactId>
        <version>2.0</version>
      </dependency>
      <dependency>
        <groupId>org.apache.hadoop</groupId>
        <artifactId>hadoop-client</artifactId>
        <version>${hadoop.version}</version>
      </dependency>
      <dependency>
        <groupId>org.apache.hadoop</groupId>
        <artifactId>hadoop-distcp</artifactId>
        <version>${hadoop.version}</version>
      </dependency>
      <dependency>
        <groupId>org.apache.hadoop</groupId>
        <artifactId>hadoop-minicluster</artifactId>
        <version>${hadoop.version}</version>
      </dependency>
      <dependency>
        <groupId>org.apache.hadoop</groupId>
        <artifactId>hadoop-tools</artifactId>
        <version>${hadoop.version}</version>
      </dependency>
      <dependency>
        <groupId>org.apache.maven</groupId>
        <artifactId>maven-core</artifactId>
        <version>${maven.min-version}</version>
      </dependency>
      <dependency>
        <groupId>org.apache.maven</groupId>
        <artifactId>maven-plugin-api</artifactId>
        <version>${maven.min-version}</version>
      </dependency>
      <dependency>
        <groupId>org.apache.maven.plugin-tools</groupId>
        <artifactId>maven-plugin-annotations</artifactId>
        <version>3.2</version>
      </dependency>
      <dependency>
        <groupId>org.apache.thrift</groupId>
        <artifactId>libthrift</artifactId>
        <version>0.9.0</version>
      </dependency>
      <dependency>
        <groupId>org.apache.zookeeper</groupId>
        <artifactId>zookeeper</artifactId>
        <version>${zookeeper.version}</version>
      </dependency>
      <dependency>
        <groupId>org.codehaus.plexus</groupId>
        <artifactId>plexus-utils</artifactId>
        <version>3.0.10</version>
      </dependency>
      <dependency>
        <groupId>org.easymock</groupId>
        <artifactId>easymock</artifactId>
        <version>3.1</version>
      </dependency>
      <dependency>
        <groupId>org.mortbay.jetty</groupId>
        <artifactId>jetty</artifactId>
        <version>6.1.26</version>
      </dependency>
      <dependency>
        <groupId>org.powermock</groupId>
        <artifactId>powermock-api-easymock</artifactId>
        <version>${powermock.version}</version>
      </dependency>
      <dependency>
        <groupId>org.powermock</groupId>
        <artifactId>powermock-core</artifactId>
        <version>${powermock.version}</version>
      </dependency>
      <dependency>
        <groupId>org.powermock</groupId>
        <artifactId>powermock-module-junit4</artifactId>
        <version>${powermock.version}</version>
      </dependency>
      <dependency>
        <groupId>org.powermock</groupId>
        <artifactId>powermock-reflect</artifactId>
        <version>${powermock.version}</version>
      </dependency>
      <dependency>
        <groupId>org.slf4j</groupId>
        <artifactId>slf4j-api</artifactId>
        <version>${slf4j.version}</version>
      </dependency>
      <dependency>
        <groupId>org.slf4j</groupId>
        <artifactId>slf4j-log4j12</artifactId>
        <version>${slf4j.version}</version>
      </dependency>
      <dependency>
        <groupId>org.slf4j</groupId>
        <artifactId>slf4j-nop</artifactId>
        <version>${slf4j.version}</version>
      </dependency>
    </dependencies>
  </dependencyManagement>
  <build>
    <pluginManagement>
      <plugins>
        <plugin>
          <groupId>com.google.code.sortpom</groupId>
          <artifactId>maven-sortpom-plugin</artifactId>
          <version>2.1.0</version>
          <configuration>
            <predefinedSortOrder>recommended_2008_06</predefinedSortOrder>
            <lineSeparator>\n</lineSeparator>
            <expandEmptyElements>false</expandEmptyElements>
            <nrOfIndentSpace>2</nrOfIndentSpace>
            <sortDependencies>scope,groupId,artifactId</sortDependencies>
            <sortProperties>true</sortProperties>
            <verifyFail>Stop</verifyFail>
          </configuration>
        </plugin>
        <plugin>
          <groupId>org.apache.maven.plugins</groupId>
          <artifactId>maven-assembly-plugin</artifactId>
          <configuration>
            <attach>false</attach>
            <tarLongFileMode>gnu</tarLongFileMode>
          </configuration>
        </plugin>
        <plugin>
          <groupId>org.apache.maven.plugins</groupId>
          <artifactId>maven-changes-plugin</artifactId>
          <version>2.9</version>
          <configuration>
            <issueManagementSystems>
              <issueManagementSystem>JIRA</issueManagementSystem>
            </issueManagementSystems>
            <onlyCurrentVersion>true</onlyCurrentVersion>
            <statusIds>Closed,Resolved</statusIds>
            <maxEntries>10000</maxEntries>
            <useJql>true</useJql>
          </configuration>
        </plugin>
        <plugin>
          <artifactId>maven-clean-plugin</artifactId>
          <configuration>
            <filesets>
              <fileset>
                <directory>./</directory>
                <includes>
                  <include>**/*.pyc</include>
                  <include>**/*.so</include>
                </includes>
              </fileset>
            </filesets>
          </configuration>
        </plugin>
        <plugin>
          <artifactId>maven-compiler-plugin</artifactId>
          <configuration>
            <source>1.6</source>
            <target>1.6</target>
            <optimize>true</optimize>
            <encoding>UTF-8</encoding>
          </configuration>
        </plugin>
        <plugin>
          <!-- should be in the Apache parent, but isn't -->
          <groupId>org.apache.maven.plugins</groupId>
          <artifactId>maven-dependency-plugin</artifactId>
          <version>2.7</version>
        </plugin>
        <plugin>
          <groupId>org.apache.maven.plugins</groupId>
          <artifactId>maven-jar-plugin</artifactId>
          <configuration>
            <archive>
              <manifestEntries>
                <Sealed>${sealJars}</Sealed>
              </manifestEntries>
            </archive>
          </configuration>
        </plugin>
        <plugin>
          <groupId>org.apache.maven.plugins</groupId>
          <artifactId>maven-javadoc-plugin</artifactId>
          <configuration>
            <encoding>UTF-8</encoding>
            <quiet>true</quiet>
            <reportOutputDirectory>docs</reportOutputDirectory>
            <javadocVersion>1.6</javadocVersion>
            <additionalJOption>-J-Xmx512m</additionalJOption>
          </configuration>
        </plugin>
        <plugin>
          <groupId>org.apache.maven.plugins</groupId>
          <artifactId>maven-release-plugin</artifactId>
          <configuration>
            <arguments>-P apache-release,thrift,native,assemble,docs,rpm,deb</arguments>
            <autoVersionSubmodules>true</autoVersionSubmodules>
            <goals>clean compile javadoc:aggregate deploy</goals>
            <preparationGoals>clean compile javadoc:aggregate verify</preparationGoals>
            <tagNameFormat>@{project.version}-RC</tagNameFormat>
            <releaseProfiles>seal-jars</releaseProfiles>
            <useReleaseProfile>false</useReleaseProfile>
            <pushChanges>false</pushChanges>
          </configuration>
        </plugin>
        <plugin>
          <groupId>org.apache.maven.plugins</groupId>
          <artifactId>maven-site-plugin</artifactId>
          <configuration>
            <skipDeploy>true</skipDeploy>
          </configuration>
        </plugin>
        <plugin>
          <artifactId>maven-surefire-plugin</artifactId>
          <configuration>
            <redirectTestOutputToFile>true</redirectTestOutputToFile>
          </configuration>
        </plugin>
        <plugin>
          <groupId>org.apache.rat</groupId>
          <artifactId>apache-rat-plugin</artifactId>
          <version>0.9</version>
<<<<<<< HEAD
=======
          <configuration>
            <excludes>
              <exclude>docs/apidocs/package-list</exclude>
            </excludes>
          </configuration>
>>>>>>> a7bc9375
        </plugin>
        <plugin>
          <groupId>org.codehaus.mojo</groupId>
          <artifactId>build-helper-maven-plugin</artifactId>
          <version>1.8</version>
        </plugin>
        <plugin>
          <groupId>org.codehaus.mojo</groupId>
          <artifactId>cobertura-maven-plugin</artifactId>
          <version>2.5.2</version>
          <configuration>
            <formats>
              <format>xml</format>
              <format>html</format>
            </formats>
            <instrumentation>
              <excludes>
                <exclude>**/thrift/*.class</exclude>
              </excludes>
            </instrumentation>
          </configuration>
        </plugin>
        <plugin>
          <groupId>org.codehaus.mojo</groupId>
          <artifactId>exec-maven-plugin</artifactId>
          <version>1.2.1</version>
        </plugin>
        <plugin>
          <groupId>org.codehaus.mojo</groupId>
          <artifactId>latex-maven-plugin</artifactId>
          <version>1.1</version>
        </plugin>
        <plugin>
          <groupId>org.codehaus.mojo</groupId>
          <artifactId>rpm-maven-plugin</artifactId>
          <version>2.1-alpha-3</version>
        </plugin>
        <plugin>
          <groupId>org.eclipse.m2e</groupId>
          <artifactId>lifecycle-mapping</artifactId>
          <version>1.0.0</version>
          <configuration>
            <lifecycleMappingMetadata>
              <pluginExecutions>
                <pluginExecution>
                  <pluginExecutionFilter>
                    <groupId>org.apache.maven.plugins</groupId>
                    <artifactId>maven-dependency-plugin</artifactId>
                    <versionRange>[2.0,)</versionRange>
                    <goals>
                      <goal>copy-dependencies</goal>
                    </goals>
                  </pluginExecutionFilter>
                  <action>
                    <ignore />
                  </action>
                </pluginExecution>
                <pluginExecution>
                  <pluginExecutionFilter>
                    <groupId>org.apache.maven.plugins</groupId>
                    <artifactId>maven-remote-resources-plugin</artifactId>
                    <versionRange>[1.0,)</versionRange>
                    <goals>
                      <goal>process</goal>
                    </goals>
                  </pluginExecutionFilter>
                  <action>
                    <ignore />
                  </action>
                </pluginExecution>
                <pluginExecution>
                  <pluginExecutionFilter>
                    <groupId>org.codehaus.mojo</groupId>
                    <artifactId>exec-maven-plugin</artifactId>
                    <versionRange>[1.0,)</versionRange>
                    <goals>
                      <goal>exec</goal>
                    </goals>
                  </pluginExecutionFilter>
                  <action>
                    <ignore />
                  </action>
                </pluginExecution>
                <pluginExecution>
                  <pluginExecutionFilter>
                    <groupId>org.apache.maven.plugins</groupId>
                    <artifactId>maven-enforcer-plugin</artifactId>
                    <versionRange>[1.0,)</versionRange>
                    <goals>
                      <goal>enforce</goal>
                    </goals>
                  </pluginExecutionFilter>
                  <action>
                    <ignore />
                  </action>
                </pluginExecution>
                <pluginExecution>
                  <pluginExecutionFilter>
                    <groupId>org.apache.maven.plugins</groupId>
                    <artifactId>maven-invoker-plugin</artifactId>
                    <versionRange>[1.7,)</versionRange>
                    <goals>
                      <goal>install</goal>
                    </goals>
                  </pluginExecutionFilter>
                  <action>
                    <ignore />
                  </action>
                </pluginExecution>
                <pluginExecution>
                  <pluginExecutionFilter>
                    <groupId>com.google.code.sortpom</groupId>
                    <artifactId>maven-sortpom-plugin</artifactId>
                    <versionRange>[2.1.0,)</versionRange>
                    <goals>
                      <goal>verify</goal>
                    </goals>
                  </pluginExecutionFilter>
                  <action>
                    <ignore />
                  </action>
                </pluginExecution>
              </pluginExecutions>
            </lifecycleMappingMetadata>
          </configuration>
        </plugin>
      </plugins>
    </pluginManagement>
    <plugins>
      <plugin>
        <!-- verify only; 'mvn clean -P sortpom' sorts -->
        <groupId>com.google.code.sortpom</groupId>
        <artifactId>maven-sortpom-plugin</artifactId>
        <executions>
          <execution>
            <id>verify-sorted-pom</id>
            <goals>
              <goal>verify</goal>
            </goals>
            <phase>validate</phase>
          </execution>
        </executions>
      </plugin>
      <plugin>
        <groupId>org.apache.maven.plugins</groupId>
        <artifactId>maven-enforcer-plugin</artifactId>
        <executions>
          <execution>
            <id>enforce-mvn</id>
            <goals>
              <goal>enforce</goal>
            </goals>
            <configuration>
              <rules>
                <requireMavenVersion>
                  <version>[${maven.min-version},)</version>
                </requireMavenVersion>
              </rules>
            </configuration>
          </execution>
        </executions>
      </plugin>
      <plugin>
        <groupId>org.apache.maven.plugins</groupId>
        <artifactId>maven-failsafe-plugin</artifactId>
        <executions>
          <execution>
            <id>run-integration-tests</id>
            <goals>
              <goal>integration-test</goal>
              <goal>verify</goal>
            </goals>
            <configuration>
              <!--parallel>classes</parallel-->
              <perCoreThreadCount>false</perCoreThreadCount>
              <threadCount>${accumulo.it.threads}</threadCount>
              <redirectTestOutputToFile>true</redirectTestOutputToFile>
            </configuration>
          </execution>
        </executions>
      </plugin>
      <plugin>
        <groupId>org.apache.maven.plugins</groupId>
        <artifactId>maven-scm-publish-plugin</artifactId>
        <executions>
          <execution>
            <id>scm-publish</id>
            <goals>
              <goal>publish-scm</goal>
            </goals>
            <phase>site-deploy</phase>
          </execution>
        </executions>
      </plugin>
      <plugin>
        <groupId>org.apache.rat</groupId>
        <artifactId>apache-rat-plugin</artifactId>
        <executions>
          <execution>
            <goals>
              <goal>check</goal>
            </goals>
            <phase>verify</phase>
          </execution>
        </executions>
      </plugin>
    </plugins>
    <extensions>
      <extension>
        <!-- enable ssh deployment of site with maven 3 -->
        <groupId>org.apache.maven.wagon</groupId>
        <artifactId>wagon-ssh</artifactId>
        <version>2.4</version>
      </extension>
    </extensions>
  </build>
  <reporting>
    <plugins>
      <plugin>
        <groupId>org.apache.maven.plugins</groupId>
        <artifactId>maven-changes-plugin</artifactId>
        <version>2.9</version>
        <reportSets>
          <reportSet>
            <reports>
              <report>jira-report</report>
            </reports>
          </reportSet>
        </reportSets>
      </plugin>
      <plugin>
        <groupId>org.apache.maven.plugins</groupId>
        <artifactId>maven-javadoc-plugin</artifactId>
        <version>2.9</version>
        <reportSets>
          <reportSet>
            <reports>
              <report>javadoc</report>
            </reports>
          </reportSet>
        </reportSets>
      </plugin>
      <plugin>
        <groupId>org.apache.maven.plugins</groupId>
        <artifactId>maven-jxr-plugin</artifactId>
        <version>2.3</version>
      </plugin>
      <plugin>
        <groupId>org.apache.maven.plugins</groupId>
        <artifactId>maven-pmd-plugin</artifactId>
        <version>3.0.1</version>
        <configuration>
          <format>html</format>
          <includeTests>true</includeTests>
          <targetJdk>1.6</targetJdk>
        </configuration>
      </plugin>
      <plugin>
        <groupId>org.apache.maven.plugins</groupId>
        <artifactId>maven-project-info-reports-plugin</artifactId>
        <version>2.6</version>
        <configuration>
          <dependencyLocationsEnabled>false</dependencyLocationsEnabled>
        </configuration>
        <reportSets>
          <reportSet>
            <reports>
              <report>summary</report>
              <report>index</report>
              <report>dependencies</report>
              <report>issue-tracking</report>
              <report>scm</report>
            </reports>
          </reportSet>
        </reportSets>
      </plugin>
      <plugin>
        <groupId>org.codehaus.mojo</groupId>
        <artifactId>findbugs-maven-plugin</artifactId>
        <version>2.5.2</version>
        <configuration>
          <findbugsXmlOutput>true</findbugsXmlOutput>
          <findbugsXmlWithMessages>true</findbugsXmlWithMessages>
          <xmlOutput>true</xmlOutput>
          <effort>Max</effort>
          <threshold>Medium</threshold>
        </configuration>
      </plugin>
    </plugins>
  </reporting>
  <profiles>
    <profile>
      <id>apache-release</id>
      <build>
        <plugins>
          <plugin>
            <groupId>org.apache.maven.plugins</groupId>
            <artifactId>maven-assembly-plugin</artifactId>
            <dependencies>
              <dependency>
                <groupId>org.apache.apache.resources</groupId>
                <artifactId>apache-source-release-assembly-descriptor</artifactId>
                <version>1.0.4</version>
              </dependency>
            </dependencies>
            <executions>
              <execution>
                <id>source-release-assembly</id>
                <goals>
                  <goal>single</goal>
                </goals>
                <phase>validate</phase>
                <configuration>
                  <runOnlyAtExecutionRoot>true</runOnlyAtExecutionRoot>
                  <finalName>accumulo-${project.version}</finalName>
                  <descriptorRefs>
                    <descriptorRef>source-release-zip-tar</descriptorRef>
                  </descriptorRefs>
                  <tarLongFileFormat>gnu</tarLongFileFormat>
                </configuration>
              </execution>
            </executions>
          </plugin>
          <plugin>
            <groupId>org.codehaus.mojo</groupId>
            <artifactId>exec-maven-plugin</artifactId>
            <executions>
              <execution>
                <id>rename-source-release-assembly</id>
                <goals>
                  <goal>exec</goal>
                </goals>
                <phase>validate</phase>
                <configuration>
                  <executable>mv</executable>
                  <workingDirectory>${project.build.directory}</workingDirectory>
                  <commandlineArgs>-n accumulo-${project.version}-source-release.tar.gz accumulo-${project.version}-src.tar.gz</commandlineArgs>
                  <successCodes>
                    <successCode>0</successCode>
                    <successCode>1</successCode>
                  </successCodes>
                </configuration>
              </execution>
            </executions>
          </plugin>
        </plugins>
      </build>
    </profile>
    <profile>
      <!-- 'mvn clean -P sortpom' sorts -->
      <id>sortpom</id>
      <build>
        <plugins>
          <plugin>
            <groupId>com.google.code.sortpom</groupId>
            <artifactId>maven-sortpom-plugin</artifactId>
            <executions>
              <execution>
                <id>sort-pom</id>
                <goals>
                  <goal>sort</goal>
                </goals>
                <phase>clean</phase>
              </execution>
            </executions>
          </plugin>
        </plugins>
      </build>
    </profile>
    <profile>
      <!-- Seal jars and skip tests when the
           apache-release profile is activated. -->
      <id>seal-jars</id>
      <properties>
        <sealJars>true</sealJars>
        <skipITs>true</skipITs>
        <skipTests>true</skipTests>
      </properties>
    </profile>
    <profile>
      <!-- Generate cobertura reports with site.
           Activate with -P cobertura -->
      <id>cobertura</id>
      <reporting>
        <plugins>
          <plugin>
            <groupId>org.codehaus.mojo</groupId>
            <artifactId>cobertura-maven-plugin</artifactId>
            <version>2.5.2</version>
            <configuration>
              <formats>
                <format>xml</format>
                <format>html</format>
              </formats>
            </configuration>
          </plugin>
        </plugins>
      </reporting>
    </profile>
    <profile>
      <!-- profile for building against Hadoop 1.0.x
      Activate by not specifying hadoop.profile -->
      <id>hadoop-1.0</id>
      <activation>
        <property>
          <name>!hadoop.profile</name>
        </property>
      </activation>
      <properties>
        <hadoop.version>1.0.4</hadoop.version>
        <httpclient.version>3.0.1</httpclient.version>
        <slf4j.version>1.4.3</slf4j.version>
      </properties>
    </profile>
    <profile>
      <!-- profile for building against Hadoop 2.0.x
      Activate using: mvn -Dhadoop.profile=2.0 -->
      <id>hadoop-2.0</id>
      <activation>
        <property>
          <name>hadoop.profile</name>
          <value>2.0</value>
        </property>
      </activation>
      <properties>
        <hadoop.version>2.0.5-alpha</hadoop.version>
        <httpclient.version>3.1</httpclient.version>
        <slf4j.version>1.6.1</slf4j.version>
      </properties>
    </profile>
  </profiles>
</project><|MERGE_RESOLUTION|>--- conflicted
+++ resolved
@@ -86,15 +86,9 @@
     <module>maven-plugin</module>
   </modules>
   <scm>
-<<<<<<< HEAD
-    <connection>scm:svn:http://svn.apache.org/repos/asf/accumulo/trunk</connection>
-    <developerConnection>scm:svn:https://svn.apache.org/repos/asf/accumulo/trunk</developerConnection>
-    <url>http://svn.apache.org/viewvc/accumulo/trunk</url>
-=======
     <connection>scm:git:git://git.apache.org/accumulo.git</connection>
     <developerConnection>scm:git:https://git-wip-us.apache.org/repos/asf/accumulo.git</developerConnection>
     <url>https://git-wip-us.apache.org/repos/asf?p=accumulo.git</url>
->>>>>>> a7bc9375
   </scm>
   <issueManagement>
     <system>JIRA</system>
@@ -507,14 +501,6 @@
           <groupId>org.apache.rat</groupId>
           <artifactId>apache-rat-plugin</artifactId>
           <version>0.9</version>
-<<<<<<< HEAD
-=======
-          <configuration>
-            <excludes>
-              <exclude>docs/apidocs/package-list</exclude>
-            </excludes>
-          </configuration>
->>>>>>> a7bc9375
         </plugin>
         <plugin>
           <groupId>org.codehaus.mojo</groupId>
