--- conflicted
+++ resolved
@@ -53,13 +53,8 @@
 fi
 ZOOKEEPER_VERSION=$(basename "${ZOOKEEPER_VERSION##*-}" .jar)
 
-<<<<<<< HEAD
-if [ "$ZOOKEEPER_VERSION" '<' "3.4.0" ]; then
+if [[ "$ZOOKEEPER_VERSION" < "3.4.0" ]]; then
    echo "WARN : Using Zookeeper $ZOOKEEPER_VERSION.  Use version 3.4.0 or greater. Older versions may not work reliably.";
-=======
-if [[ "$ZOOKEEPER_VERSION" < "3.3.0" ]]; then
-   echo "WARN : Using Zookeeper $ZOOKEEPER_VERSION.  Use version 3.3.0 or greater to avoid zookeeper deadlock bug.";
->>>>>>> b040557a
 fi
 
 ${bin}/start-server.sh $MONITOR monitor 
