#! /usr/bin/env bash
#
# Licensed to the Apache Software Foundation (ASF) under one
# or more contributor license agreements.  See the NOTICE file
# distributed with this work for additional information
# regarding copyright ownership.  The ASF licenses this file
# to you under the Apache License, Version 2.0 (the
# "License"); you may not use this file except in compliance
# with the License.  You may obtain a copy of the License at
#
#   https://www.apache.org/licenses/LICENSE-2.0
#
# Unless required by applicable law or agreed to in writing,
# software distributed under the License is distributed on an
# "AS IS" BASIS, WITHOUT WARRANTIES OR CONDITIONS OF ANY
# KIND, either express or implied.  See the License for the
# specific language governing permissions and limitations
# under the License.
#

function print_usage {
  cat <<EOF
Usage: accumulo-service <service> <command>

Services:
  gc                     Accumulo garbage collector
  monitor                Accumulo monitor
  manager                Accumulo manager
  tserver                Accumulo tserver
  compactor              Accumulo compactor (experimental)
  sserver                Accumulo scan server (experimental)

Commands:
  start                   Starts service(s)
  stop [--all | [<name>]] Stops service(s)
  kill [--all | [<name>]] Kills service(s)
  list                    List running service(s)

EOF
}

function invalid_args {
  echo -e "Invalid arguments: $1\n"
  print_usage 1>&2
  exit 1
}

function rotate_log() {
  logfile="$1"
  max_retained="5"
  if [[ -f $logfile ]]; then
    while [[ $max_retained -gt 1 ]]; do
      prev=$((max_retained - 1))
      [ -f "$logfile.$prev" ] && mv -f "$logfile.$prev" "$logfile.$max_retained"
      max_retained=$prev
    done
    mv -f "$logfile" "$logfile.$max_retained"
  fi
}

function start_service() {
  local service_type=$1
  local service_name=$2
  shift 2

  local pid_file="${ACCUMULO_PID_DIR}/accumulo-${service_name}.pid"
  if [[ -f $pid_file ]]; then
    pid=$(cat "$pid_file")
    if kill -0 "$pid" 2>/dev/null; then
      echo "$HOST : ${service_name} already running (${pid})"
      exit 0
    fi
  fi
  echo "Starting $service_name on $HOST"

  if [[ ${service_type} == "manager" ]]; then
    "${bin}/accumulo" org.apache.accumulo.manager.state.SetGoalState NORMAL
  fi
  outfile="${ACCUMULO_LOG_DIR}/${service_name}_${HOST}.out"
  errfile="${ACCUMULO_LOG_DIR}/${service_name}_${HOST}.err"
  rotate_log "$outfile"
  rotate_log "$errfile"

  nohup "${bin}/accumulo" "$service_type" "$@" >"$outfile" 2>"$errfile" </dev/null &
  echo "$!" >"${pid_file}"

  # Check the max open files limit and selectively warn
  max_files_open=$(ulimit -n)
  if [[ -n $max_files_open ]]; then
    max_files_recommended=32768
    if ((max_files_open < max_files_recommended)); then
      echo "WARN : Max open files on $HOST is $max_files_open, recommend $max_files_recommended" >&2
    fi
  fi
}

function control_process() {
  local kill_code=$1
  local service_name=$2
  local pid_file=$3
  if [[ -f $pid_file ]]; then
    echo "Stopping $service_name on $HOST"
    kill -s "$kill_code" "$(cat "$pid_file")" 2>/dev/null
    rm -f "${pid_file}" 2>/dev/null
  fi
}

function find_processes() {
  local service_type=$1
  local file
  for file in "$ACCUMULO_PID_DIR"/*; do
    if file=$(expr "$file" : '^.*/accumulo-\('"$service_type"'.*\)[.]pid$'); then
      RUNNING_PROCESSES+=("$file")
    fi
  done
}

function stop_service() {
  local service_type=$1
  local service_name=$2
  local all_flag=$3
  if $all_flag; then
    find_processes "$service_type"
    for process in "${RUNNING_PROCESSES[@]}"; do
      local pid_file="${ACCUMULO_PID_DIR}/accumulo-${process}.pid"
      control_process "TERM" "$process" "$pid_file"
    done
  else
    echo "Stopping service process: $service_name"
    local pid_file="${ACCUMULO_PID_DIR}/accumulo-${service_name}.pid"
    control_process "TERM" "$service_name" "$pid_file"
  fi
}

function kill_service() {
  local service_type=$1
  local service_name=$2
  local all_flag=$3
  if $all_flag; then
    find_processes "$service_type"
    for process in "${RUNNING_PROCESSES[@]}"; do
      local pid_file="${ACCUMULO_PID_DIR}/accumulo-${process}.pid"
      control_process "KILL" "$process" "$pid_file"
    done
  else
    local pid_file="${ACCUMULO_PID_DIR}/accumulo-${service_name}.pid"
    control_process "KILL" "$service_name" "$pid_file"
  fi
}

function list_processes() {
  local service_type=$1
  find_processes "$service_type"
  echo "Currently running ${service_type} processes:"
  for process in "${RUNNING_PROCESSES[@]}"; do
    echo "$process"
  done
}

function main() {
  if [[ -z $1 ]]; then
    invalid_args "<service> cannot be empty"
  fi

  # Create a global array for process tracking
  declare -a RUNNING_PROCESSES

  # Resolve base directory
  SOURCE="${BASH_SOURCE[0]}"
  while [ -h "${SOURCE}" ]; do
    bin="$(cd -P "$(dirname "${SOURCE}")" && pwd)"
    SOURCE="$(readlink "${SOURCE}")"
    [[ ${SOURCE} != /* ]] && SOURCE="${bin}/${SOURCE}"
  done
  # Set up variables needed by accumulo-env.sh
  bin="$(cd -P "$(dirname "${SOURCE}")" && pwd)"
  export bin
  basedir=$(cd -P "${bin}"/.. && pwd)
  export basedir
  export conf="${ACCUMULO_CONF_DIR:-${basedir}/conf}"
  export lib="${basedir}/lib"

  if [[ -f "${conf}/accumulo-env.sh" ]]; then
    #shellcheck source=../conf/accumulo-env.sh
    source "${conf}/accumulo-env.sh"
  fi
  ACCUMULO_LOG_DIR="${ACCUMULO_LOG_DIR:-${basedir}/logs}"
  ACCUMULO_PID_DIR="${ACCUMULO_PID_DIR:-${basedir}/run}"

  mkdir -p "$ACCUMULO_LOG_DIR" 2>/dev/null
  mkdir -p "$ACCUMULO_PID_DIR" 2>/dev/null

  HOST="$(hostname)"
  if [[ -z $HOST ]]; then
    HOST=$(ip addr | grep 'state UP' -A2 | tail -n1 | awk '{print $2}' | cut -f1 -d'/')
  fi

<<<<<<< HEAD
  # Find the group parameter if any
  GROUP_PATTERN="^(compactor.group|sserver.group|tserver.group)=(.*)$"
  group="default"
  for param in "$@"; do
    if [[ $param =~ $GROUP_PATTERN ]]; then
      group="${BASH_REMATCH[2]}"
    fi
  done

  pid_file="${ACCUMULO_PID_DIR}/accumulo-${service}${ACCUMULO_SERVICE_INSTANCE}-${group}.pid"
  case "$service" in
    gc | manager | monitor | tserver | compactor | sserver)
      if [[ -z $2 ]]; then
=======
  local service_type="$1"
  local command_name="$2"
  shift 2
  local service_name="unknown"
  local all_flag=false

  # Check and see if accumulo-cluster is calling this script
  if [[ -z $ACCUMULO_SERVICE_INSTANCE ]]; then
    # The rest of the arguments are from a user
    if [[ $1 == "--all" ]]; then
      all_flag=true
    else
      # A named service has been specified
      service_name="$1"
    fi
  # Use the special bash env var from accumulo-cluster
  else
    service_name=${service_type}${ACCUMULO_SERVICE_INSTANCE}
  fi

  case "$service_type" in
    gc | manager | monitor | tserver | compaction-coordinator | compactor | sserver)
      if [[ -z $command_name ]]; then
>>>>>>> 11b1f48f
        invalid_args "<command> cannot be empty"
      fi
      case "$command_name" in
        start)
          start_service "$service_type" "$service_name" "$@"
          ;;
        stop)
          stop_service "$service_type" "$service_name" $all_flag
          ;;
        kill)
          kill_service "$service_type" "$service_name" $all_flag
          ;;
        list)
          list_processes "$service_type"
          ;;
        *)
          invalid_args "'$command_name' is an invalid <command>"
          ;;
      esac
      ;;
    *)
      invalid_args "'$service_type' is an invalid <service>"
      ;;
  esac
}

main "$@"<|MERGE_RESOLUTION|>--- conflicted
+++ resolved
@@ -127,7 +127,7 @@
     done
   else
     echo "Stopping service process: $service_name"
-    local pid_file="${ACCUMULO_PID_DIR}/accumulo-${service_name}.pid"
+    local pid_file="${ACCUMULO_PID_DIR}/accumulo-${service_name}-${group}.pid"
     control_process "TERM" "$service_name" "$pid_file"
   fi
 }
@@ -143,7 +143,7 @@
       control_process "KILL" "$process" "$pid_file"
     done
   else
-    local pid_file="${ACCUMULO_PID_DIR}/accumulo-${service_name}.pid"
+    local pid_file="${ACCUMULO_PID_DIR}/accumulo-${service_name}-${group}.pid"
     control_process "KILL" "$service_name" "$pid_file"
   fi
 }
@@ -195,7 +195,6 @@
     HOST=$(ip addr | grep 'state UP' -A2 | tail -n1 | awk '{print $2}' | cut -f1 -d'/')
   fi
 
-<<<<<<< HEAD
   # Find the group parameter if any
   GROUP_PATTERN="^(compactor.group|sserver.group|tserver.group)=(.*)$"
   group="default"
@@ -205,15 +204,10 @@
     fi
   done
 
-  pid_file="${ACCUMULO_PID_DIR}/accumulo-${service}${ACCUMULO_SERVICE_INSTANCE}-${group}.pid"
-  case "$service" in
-    gc | manager | monitor | tserver | compactor | sserver)
-      if [[ -z $2 ]]; then
-=======
   local service_type="$1"
   local command_name="$2"
   shift 2
-  local service_name="unknown"
+  local service_name=$service_type
   local all_flag=false
 
   # Check and see if accumulo-cluster is calling this script
@@ -223,17 +217,18 @@
       all_flag=true
     else
       # A named service has been specified
-      service_name="$1"
+      if [[ $1 != "-o" ]]; then
+        service_name="$1"
+      fi
     fi
   # Use the special bash env var from accumulo-cluster
   else
-    service_name=${service_type}${ACCUMULO_SERVICE_INSTANCE}
+    service_name=${service_type}${ACCUMULO_SERVICE_INSTANCE}-${group}
   fi
 
   case "$service_type" in
-    gc | manager | monitor | tserver | compaction-coordinator | compactor | sserver)
+    gc | manager | monitor | tserver | compactor | sserver)
       if [[ -z $command_name ]]; then
->>>>>>> 11b1f48f
         invalid_args "<command> cannot be empty"
       fi
       case "$command_name" in
