# Licensed to the Apache Software Foundation (ASF) under one or more
# contributor license agreements.  See the NOTICE file distributed with
# this work for additional information regarding copyright ownership.
# The ASF licenses this file to You under the Apache License, Version 2.0
# (the "License"); you may not use this file except in compliance with
# the License.  You may obtain a copy of the License at
#
#     http://www.apache.org/licenses/LICENSE-2.0
#
# Unless required by applicable law or agreed to in writing, software
# distributed under the License is distributed on an "AS IS" BASIS,
# WITHOUT WARRANTIES OR CONDITIONS OF ANY KIND, either express or implied.
# See the License for the specific language governing permissions and
# limitations under the License.

import os
import shutil
import unittest
import time

from TestUtils import TestUtilsMixin, ACCUMULO_HOME, SITE, ZOOKEEPERS

class ZooCacheTest(TestUtilsMixin, unittest.TestCase):
    "Zoo Cache Test"

    order = 21
    testClass=""

    def setUp(self):
        self.create_config_file(self.settings.copy())
        
    def runTest(self):
<<<<<<< HEAD
        shutil.rmtree('/tmp/zcTest-42')
        handleCC = self.runClassOn('localhost', 'org.apache.accumulo.test.functional.CacheTestClean', ['/zcTest-42','/tmp/zcTest-42'])
=======
        shutil.rmtree('/tmp/zcTest-42', ignore_errors=True, onerror=None)
        handleCC = self.runClassOn('localhost', 'org.apache.accumulo.server.test.functional.CacheTestClean', ['/zcTest-42','/tmp/zcTest-42'])
>>>>>>> 3705acd8
        self.waitForStop(handleCC, 10)
        handleR1 = self.runClassOn('localhost', 'org.apache.accumulo.test.functional.CacheTestReader', ['/zcTest-42','/tmp/zcTest-42', ZOOKEEPERS])
        handleR2 = self.runClassOn('localhost', 'org.apache.accumulo.test.functional.CacheTestReader', ['/zcTest-42','/tmp/zcTest-42', ZOOKEEPERS])
        handleR3 = self.runClassOn('localhost', 'org.apache.accumulo.test.functional.CacheTestReader', ['/zcTest-42','/tmp/zcTest-42', ZOOKEEPERS])
        handleW = self.runClassOn('localhost', 'org.apache.accumulo.test.functional.CacheTestWriter', ['/zcTest-42','/tmp/zcTest-42','3','500'])
        self.waitForStop(handleW, 200)
        self.waitForStop(handleR1, 1)
        self.waitForStop(handleR2, 1)
        self.waitForStop(handleR3, 1)

    def tearDown(self):
        os.unlink(os.path.join(ACCUMULO_HOME, 'conf', SITE))
        shutil.rmtree('/tmp/zcTest-42', ignore_errors=True, onerror=None)

def suite():
    result = unittest.TestSuite()
    result.addTest(ZooCacheTest())
    return result<|MERGE_RESOLUTION|>--- conflicted
+++ resolved
@@ -30,13 +30,8 @@
         self.create_config_file(self.settings.copy())
         
     def runTest(self):
-<<<<<<< HEAD
-        shutil.rmtree('/tmp/zcTest-42')
+        shutil.rmtree('/tmp/zcTest-42', ignore_errors=True, onerror=None)
         handleCC = self.runClassOn('localhost', 'org.apache.accumulo.test.functional.CacheTestClean', ['/zcTest-42','/tmp/zcTest-42'])
-=======
-        shutil.rmtree('/tmp/zcTest-42', ignore_errors=True, onerror=None)
-        handleCC = self.runClassOn('localhost', 'org.apache.accumulo.server.test.functional.CacheTestClean', ['/zcTest-42','/tmp/zcTest-42'])
->>>>>>> 3705acd8
         self.waitForStop(handleCC, 10)
         handleR1 = self.runClassOn('localhost', 'org.apache.accumulo.test.functional.CacheTestReader', ['/zcTest-42','/tmp/zcTest-42', ZOOKEEPERS])
         handleR2 = self.runClassOn('localhost', 'org.apache.accumulo.test.functional.CacheTestReader', ['/zcTest-42','/tmp/zcTest-42', ZOOKEEPERS])
