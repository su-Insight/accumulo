--- conflicted
+++ resolved
@@ -103,7 +103,6 @@
       System.out.println("closing");
       for (int w = 0; w < N; w++) {
         writers[w].close();
-<<<<<<< HEAD
       }
       System.out.println("stopping the agitator");
       stop.set(true);
@@ -119,23 +118,6 @@
           }
         }
       }
-=======
-      }
-      System.out.println("stopping the agitator");
-      stop.set(true);
-      agitator.join();
-      System.out.println("checking the data");
-      long count = 0;
-      for (int w = 0; w < N; w++) {
-        try (Scanner scanner = c.createScanner(tables[w], Authorizations.EMPTY)) {
-          for (Entry<Key,Value> entry : scanner) {
-            int value = Integer.parseInt(entry.getValue().toString());
-            assertEquals(w, value);
-            count++;
-          }
-        }
-      }
->>>>>>> 80dde610
       assertEquals(1_000_000, count);
     }
   }
