/*
 * Licensed to the Apache Software Foundation (ASF) under one or more
 * contributor license agreements.  See the NOTICE file distributed with
 * this work for additional information regarding copyright ownership.
 * The ASF licenses this file to You under the Apache License, Version 2.0
 * (the "License"); you may not use this file except in compliance with
 * the License.  You may obtain a copy of the License at
 *
 *     http://www.apache.org/licenses/LICENSE-2.0
 *
 * Unless required by applicable law or agreed to in writing, software
 * distributed under the License is distributed on an "AS IS" BASIS,
 * WITHOUT WARRANTIES OR CONDITIONS OF ANY KIND, either express or implied.
 * See the License for the specific language governing permissions and
 * limitations under the License.
 */
package org.apache.accumulo.test.functional;

import static org.junit.Assert.assertEquals;
import static org.junit.Assert.assertFalse;

import java.io.FileInputStream;
import java.io.IOException;
import java.io.InputStream;
import java.util.Collection;
import java.util.HashMap;
import java.util.Map.Entry;
import java.util.Set;
import java.util.SortedSet;
import java.util.TreeSet;
import java.util.concurrent.ExecutorService;
import java.util.concurrent.Executors;
import java.util.concurrent.TimeUnit;
import java.util.concurrent.atomic.AtomicBoolean;

import org.apache.accumulo.cluster.AccumuloCluster;
import org.apache.accumulo.core.Constants;
import org.apache.accumulo.core.cli.BatchWriterOpts;
import org.apache.accumulo.core.client.Connector;
import org.apache.accumulo.core.client.Scanner;
import org.apache.accumulo.core.client.impl.ClientContext;
import org.apache.accumulo.core.client.impl.Table;
import org.apache.accumulo.core.conf.Property;
import org.apache.accumulo.core.data.Key;
import org.apache.accumulo.core.data.Mutation;
import org.apache.accumulo.core.data.Range;
import org.apache.accumulo.core.data.Value;
import org.apache.accumulo.core.metadata.MetadataTable;
import org.apache.accumulo.core.metadata.schema.MetadataSchema;
import org.apache.accumulo.core.security.Authorizations;
import org.apache.accumulo.fate.AdminUtil;
import org.apache.accumulo.fate.AdminUtil.FateStatus;
import org.apache.accumulo.fate.ZooStore;
import org.apache.accumulo.fate.zookeeper.IZooReaderWriter;
import org.apache.accumulo.minicluster.impl.MiniAccumuloClusterImpl;
import org.apache.accumulo.minicluster.impl.MiniAccumuloClusterImpl.LogWriter;
import org.apache.accumulo.server.zookeeper.ZooReaderWriterFactory;
import org.apache.accumulo.test.TestIngest;
import org.apache.hadoop.fs.FileSystem;
import org.apache.hadoop.fs.Path;
import org.apache.hadoop.io.Text;
import org.apache.zookeeper.KeeperException;

import com.google.common.collect.Iterators;

public class FunctionalTestUtils {

  public static int countRFiles(Connector c, String tableName) throws Exception {
    try (Scanner scanner = c.createScanner(MetadataTable.NAME, Authorizations.EMPTY)) {
      Table.ID tableId = Table.ID.of(c.tableOperations().tableIdMap().get(tableName));
      scanner.setRange(MetadataSchema.TabletsSection.getRange(tableId));
      scanner.fetchColumnFamily(MetadataSchema.TabletsSection.DataFileColumnFamily.NAME);
      return Iterators.size(scanner.iterator());
    }
  }

  static void checkRFiles(Connector c, String tableName, int minTablets, int maxTablets,
      int minRFiles, int maxRFiles) throws Exception {
    try (Scanner scanner = c.createScanner(MetadataTable.NAME, Authorizations.EMPTY)) {
      String tableId = c.tableOperations().tableIdMap().get(tableName);
      scanner.setRange(new Range(new Text(tableId + ";"), true, new Text(tableId + "<"), true));
      scanner.fetchColumnFamily(MetadataSchema.TabletsSection.DataFileColumnFamily.NAME);
      MetadataSchema.TabletsSection.TabletColumnFamily.PREV_ROW_COLUMN.fetch(scanner);

      HashMap<Text,Integer> tabletFileCounts = new HashMap<>();

      for (Entry<Key,Value> entry : scanner) {

        Text row = entry.getKey().getRow();

        Integer count = tabletFileCounts.get(row);
        if (count == null)
          count = 0;
        if (entry.getKey().getColumnFamily()
            .equals(MetadataSchema.TabletsSection.DataFileColumnFamily.NAME)) {
          count = count + 1;
        }

        tabletFileCounts.put(row, count);
      }

      if (tabletFileCounts.size() < minTablets || tabletFileCounts.size() > maxTablets) {
        throw new Exception("Did not find expected number of tablets " + tabletFileCounts.size());
      }

      Set<Entry<Text,Integer>> es = tabletFileCounts.entrySet();
      for (Entry<Text,Integer> entry : es) {
        if (entry.getValue() > maxRFiles || entry.getValue() < minRFiles) {
          throw new Exception(
              "tablet " + entry.getKey() + " has " + entry.getValue() + " map files");
        }
      }
    }
  }

  static public void checkSplits(Connector c, String table, int min, int max) throws Exception {
    Collection<Text> splits = c.tableOperations().listSplits(table);
    if (splits.size() < min || splits.size() > max) {
      throw new Exception("# of table splits points out of range, #splits=" + splits.size()
          + " table=" + table + " min=" + min + " max=" + max);
    }
  }

  static public void createRFiles(final Connector c, final FileSystem fs, String path, int rows,
      int splits, int threads) throws Exception {
    fs.delete(new Path(path), true);
    ExecutorService threadPool = Executors.newFixedThreadPool(threads);
    final AtomicBoolean fail = new AtomicBoolean(false);
    for (int i = 0; i < rows; i += rows / splits) {
      final TestIngest.Opts opts = new TestIngest.Opts();
      opts.outputFile = String.format("%s/mf%s", path, i);
      opts.random = 56;
      opts.timestamp = 1;
      opts.dataSize = 50;
      opts.rows = rows / splits;
      opts.startRow = i;
      opts.cols = 1;
      threadPool.execute(new Runnable() {
        @Override
        public void run() {
          try {
            TestIngest.ingest(c, fs, opts, new BatchWriterOpts());
          } catch (Exception e) {
            fail.set(true);
          }
        }
      });
    }
    threadPool.shutdown();
    threadPool.awaitTermination(1, TimeUnit.HOURS);
    assertFalse(fail.get());
  }

  static public String readAll(InputStream is) throws IOException {
    byte[] buffer = new byte[4096];
    StringBuilder result = new StringBuilder();
    while (true) {
      int n = is.read(buffer);
      if (n <= 0)
        break;
      result.append(new String(buffer, 0, n));
    }
    return result.toString();
  }

  public static String readAll(MiniAccumuloClusterImpl c, Class<?> klass, Process p)
      throws Exception {
    for (LogWriter writer : c.getLogWriters())
      writer.flush();
    return readAll(new FileInputStream(
        c.getConfig().getLogDir() + "/" + klass.getSimpleName() + "_" + p.hashCode() + ".out"));
  }

  static Mutation nm(String row, String cf, String cq, Value value) {
    Mutation m = new Mutation(new Text(row));
    m.put(new Text(cf), new Text(cq), value);
    return m;
  }

  static Mutation nm(String row, String cf, String cq, String value) {
    return nm(row, cf, cq, new Value(value.getBytes()));
  }

  public static SortedSet<Text> splits(String[] splits) {
    SortedSet<Text> result = new TreeSet<>();
    for (String split : splits)
      result.add(new Text(split));
    return result;
  }

<<<<<<< HEAD
  public static void assertNoDanglingFateLocks(ClientContext context, AccumuloCluster cluster) {
    FateStatus fateStatus = getFateStatus(context, cluster);
    Assert.assertEquals("Dangling FATE locks : " + fateStatus.getDanglingHeldLocks(), 0,
=======
  public static void assertNoDanglingFateLocks(Instance instance, AccumuloCluster cluster) {
    FateStatus fateStatus = getFateStatus(instance, cluster);
    assertEquals("Dangling FATE locks : " + fateStatus.getDanglingHeldLocks(), 0,
>>>>>>> 851c2d13
        fateStatus.getDanglingHeldLocks().size());
    assertEquals("Dangling FATE locks : " + fateStatus.getDanglingWaitingLocks(), 0,
        fateStatus.getDanglingWaitingLocks().size());
  }

  private static FateStatus getFateStatus(ClientContext context, AccumuloCluster cluster) {
    try {
      AdminUtil<String> admin = new AdminUtil<>(false);
      String secret = cluster.getSiteConfiguration().get(Property.INSTANCE_SECRET);
      IZooReaderWriter zk = new ZooReaderWriterFactory().getZooReaderWriter(context.getZooKeepers(),
          context.getZooKeepersSessionTimeOut(), secret);
      ZooStore<String> zs = new ZooStore<>(context.getZooKeeperRoot() + Constants.ZFATE, zk);
      return admin.getStatus(zs, zk, context.getZooKeeperRoot() + Constants.ZTABLE_LOCKS, null,
          null);
    } catch (KeeperException | InterruptedException e) {
      throw new RuntimeException(e);
    }
  }
}<|MERGE_RESOLUTION|>--- conflicted
+++ resolved
@@ -188,15 +188,9 @@
     return result;
   }
 
-<<<<<<< HEAD
   public static void assertNoDanglingFateLocks(ClientContext context, AccumuloCluster cluster) {
     FateStatus fateStatus = getFateStatus(context, cluster);
-    Assert.assertEquals("Dangling FATE locks : " + fateStatus.getDanglingHeldLocks(), 0,
-=======
-  public static void assertNoDanglingFateLocks(Instance instance, AccumuloCluster cluster) {
-    FateStatus fateStatus = getFateStatus(instance, cluster);
     assertEquals("Dangling FATE locks : " + fateStatus.getDanglingHeldLocks(), 0,
->>>>>>> 851c2d13
         fateStatus.getDanglingHeldLocks().size());
     assertEquals("Dangling FATE locks : " + fateStatus.getDanglingWaitingLocks(), 0,
         fateStatus.getDanglingWaitingLocks().size());
