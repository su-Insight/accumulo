--- conflicted
+++ resolved
@@ -130,21 +130,15 @@
 
       HashMap<String,String> actual = new HashMap<>();
 
-<<<<<<< HEAD
       for (Entry<Key,Value> entry : scanner)
-        actual.put(entry.getKey().getRowData().toString() + ":" + entry.getKey().getColumnQualifierData().toString(), entry.getValue().toString());
-=======
-    for (Entry<Key,Value> entry : scanner)
-      actual.put(entry.getKey().getRowData().toString() + ":"
-          + entry.getKey().getColumnQualifierData().toString(), entry.getValue().toString());
->>>>>>> f4f43feb
+        actual.put(entry.getKey().getRowData().toString() + ":"
+            + entry.getKey().getColumnQualifierData().toString(), entry.getValue().toString());
 
       Assert.assertEquals(expected, actual);
     }
   }
 
   private void checkMetadata(String table, Connector conn) throws Exception {
-<<<<<<< HEAD
     try (Scanner s = conn.createScanner(MetadataTable.NAME, Authorizations.EMPTY)) {
 
       s.fetchColumnFamily(MetadataSchema.TabletsSection.DataFileColumnFamily.NAME);
@@ -168,8 +162,12 @@
           Path p = new Path(cq.toString());
           FileSystem fs = cluster.getFileSystem();
           Assert.assertTrue("File does not exist: " + p, fs.exists(p));
-        } else if (cf.equals(MetadataSchema.TabletsSection.ServerColumnFamily.DIRECTORY_COLUMN.getColumnFamily())) {
-          Assert.assertEquals("Saw unexpected cq", MetadataSchema.TabletsSection.ServerColumnFamily.DIRECTORY_COLUMN.getColumnQualifier(), cq);
+        } else if (cf.equals(
+            MetadataSchema.TabletsSection.ServerColumnFamily.DIRECTORY_COLUMN.getColumnFamily())) {
+          Assert.assertEquals("Saw unexpected cq",
+              MetadataSchema.TabletsSection.ServerColumnFamily.DIRECTORY_COLUMN
+                  .getColumnQualifier(),
+              cq);
           Path tabletDir = new Path(entry.getValue().toString());
           Path tableDir = tabletDir.getParent();
           Path tablesDir = tableDir.getParent();
@@ -179,44 +177,6 @@
           Assert.fail("Got unexpected key-value: " + entry);
           throw new RuntimeException();
         }
-=======
-    Scanner s = conn.createScanner(MetadataTable.NAME, Authorizations.EMPTY);
-
-    s.fetchColumnFamily(MetadataSchema.TabletsSection.DataFileColumnFamily.NAME);
-    MetadataSchema.TabletsSection.ServerColumnFamily.DIRECTORY_COLUMN.fetch(s);
-    String tableId = conn.tableOperations().tableIdMap().get(table);
-
-    Assert.assertNotNull("Could not get table id for " + table, tableId);
-
-    s.setRange(Range.prefix(tableId));
-
-    Key k;
-    Text cf = new Text(), cq = new Text();
-    int itemsInspected = 0;
-    for (Entry<Key,Value> entry : s) {
-      itemsInspected++;
-      k = entry.getKey();
-      k.getColumnFamily(cf);
-      k.getColumnQualifier(cq);
-
-      if (cf.equals(MetadataSchema.TabletsSection.DataFileColumnFamily.NAME)) {
-        Path p = new Path(cq.toString());
-        FileSystem fs = cluster.getFileSystem();
-        Assert.assertTrue("File does not exist: " + p, fs.exists(p));
-      } else if (cf.equals(
-          MetadataSchema.TabletsSection.ServerColumnFamily.DIRECTORY_COLUMN.getColumnFamily())) {
-        Assert.assertEquals("Saw unexpected cq",
-            MetadataSchema.TabletsSection.ServerColumnFamily.DIRECTORY_COLUMN.getColumnQualifier(),
-            cq);
-        Path tabletDir = new Path(entry.getValue().toString());
-        Path tableDir = tabletDir.getParent();
-        Path tablesDir = tableDir.getParent();
-
-        Assert.assertEquals(ServerConstants.TABLE_DIR, tablesDir.getName());
-      } else {
-        Assert.fail("Got unexpected key-value: " + entry);
-        throw new RuntimeException();
->>>>>>> f4f43feb
       }
       Assert.assertTrue("Expected to find metadata entries", itemsInspected > 0);
     }
