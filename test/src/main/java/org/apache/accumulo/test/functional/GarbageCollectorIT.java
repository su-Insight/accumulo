--- conflicted
+++ resolved
@@ -93,17 +93,13 @@
     hadoopCoreSite.set("fs.file.impl", RawLocalFileSystem.class.getName());
   }
 
-  private void killMacGc() throws ProcessNotFoundException, InterruptedException, KeeperException, AccumuloSecurityException, AccumuloException {
+  private void killMacGc() throws ProcessNotFoundException, InterruptedException, KeeperException,
+      AccumuloSecurityException, AccumuloException {
     // kill gc started by MAC
     getCluster().killProcess(ServerType.GARBAGE_COLLECTOR,
         getCluster().getProcesses().get(ServerType.GARBAGE_COLLECTOR).iterator().next());
     // delete lock in zookeeper if there, this will allow next GC to start quickly
-<<<<<<< HEAD
     String path = ZooUtil.getRoot(getConnector().getInstance()) + Constants.ZGC_LOCK;
-=======
-    String path = ZooUtil.getRoot(new ZooKeeperInstance(getCluster().getClientConfig()))
-        + Constants.ZGC_LOCK;
->>>>>>> f4f43feb
     ZooReaderWriter zk = new ZooReaderWriter(cluster.getZooKeepers(), 30000, OUR_SECRET);
     try {
       ZooLock.deleteLock(zk, path);
