/*
 * Licensed to the Apache Software Foundation (ASF) under one
 * or more contributor license agreements.  See the NOTICE file
 * distributed with this work for additional information
 * regarding copyright ownership.  The ASF licenses this file
 * to you under the Apache License, Version 2.0 (the
 * "License"); you may not use this file except in compliance
 * with the License.  You may obtain a copy of the License at
 *
 *   http://www.apache.org/licenses/LICENSE-2.0
 *
 * Unless required by applicable law or agreed to in writing,
 * software distributed under the License is distributed on an
 * "AS IS" BASIS, WITHOUT WARRANTIES OR CONDITIONS OF ANY
 * KIND, either express or implied.  See the License for the
 * specific language governing permissions and limitations
 * under the License.
 */
package org.apache.accumulo.test.functional;

import static org.junit.Assert.assertEquals;
import static org.junit.Assert.assertTrue;
import static org.junit.Assume.assumeFalse;

import java.util.HashMap;
import java.util.Map;
import java.util.Map.Entry;

import org.apache.accumulo.core.client.Accumulo;
import org.apache.accumulo.core.client.AccumuloClient;
import org.apache.accumulo.core.client.BatchWriter;
import org.apache.accumulo.core.client.admin.TableOperations;
import org.apache.accumulo.core.conf.Property;
import org.apache.accumulo.core.data.Mutation;
import org.apache.accumulo.core.metadata.MetadataTable;
import org.apache.accumulo.core.security.Authorizations;
import org.apache.accumulo.minicluster.ServerType;
import org.apache.accumulo.miniclusterImpl.MiniAccumuloConfigImpl;
import org.apache.accumulo.miniclusterImpl.ProcessReference;
import org.apache.accumulo.test.categories.MiniClusterOnlyTests;
import org.apache.accumulo.test.mrit.IntegrationTestMapReduce;
import org.apache.hadoop.conf.Configuration;
import org.apache.hadoop.fs.RawLocalFileSystem;
import org.junit.BeforeClass;
import org.junit.Test;
import org.junit.experimental.categories.Category;

import com.google.common.collect.Iterators;

@Category({MiniClusterOnlyTests.class})
public class DurabilityIT extends ConfigurableMacBase {

  @Override
  public void configure(MiniAccumuloConfigImpl cfg, Configuration hadoopCoreSite) {
    hadoopCoreSite.set("fs.file.impl", RawLocalFileSystem.class.getName());
    cfg.setProperty(Property.INSTANCE_ZK_TIMEOUT, "15s");
    cfg.setNumTservers(1);
  }

  @Override
  protected int defaultTimeoutSeconds() {
    return 4 * 60;
  }

  @BeforeClass
  public static void checkMR() {
    assumeFalse(IntegrationTestMapReduce.isMapReduce());
  }

  static final long N = 100000;

  private String[] init(AccumuloClient c) throws Exception {
    String[] tableNames = getUniqueNames(4);
    TableOperations tableOps = c.tableOperations();
    createTable(c, tableNames[0]);
    createTable(c, tableNames[1]);
    createTable(c, tableNames[2]);
    createTable(c, tableNames[3]);
    // default is sync
    tableOps.setProperty(tableNames[1], Property.TABLE_DURABILITY.getKey(), "flush");
    tableOps.setProperty(tableNames[2], Property.TABLE_DURABILITY.getKey(), "log");
    tableOps.setProperty(tableNames[3], Property.TABLE_DURABILITY.getKey(), "none");
    return tableNames;
  }

  private void cleanup(AccumuloClient c, String[] tableNames) throws Exception {
    for (String tableName : tableNames) {
      c.tableOperations().delete(tableName);
    }
  }

<<<<<<< HEAD
  private void createTable(AccumuloClient c, String tableName) throws Exception {
    c.tableOperations().create(tableName);
=======
  private void createTable(String tableName) throws Exception {
    TableOperations tableOps = getConnector().tableOperations();
    tableOps.create(tableName);
  }

  @Test
  public void testWriteSpeed() throws Exception {
    TableOperations tableOps = getConnector().tableOperations();
    String tableNames[] = init();
    // write some gunk, delete the table to keep that table from messing with the performance
    // numbers of successive calls
    // sync
    long t0 = writeSome(tableNames[0], N);
    tableOps.delete(tableNames[0]);
    // flush
    long t1 = writeSome(tableNames[1], N);
    tableOps.delete(tableNames[1]);
    // log
    long t2 = writeSome(tableNames[2], N);
    tableOps.delete(tableNames[2]);
    // none
    long t3 = writeSome(tableNames[3], N);
    tableOps.delete(tableNames[3]);
    System.out.println(String.format("sync %d flush %d log %d none %d", t0, t1, t2, t3));
    assertTrue("flush should be faster than sync", t0 > t1);
    assertTrue("log should be faster than flush", t1 > t2);
    assertTrue("no durability should be faster than log", t2 > t3);
>>>>>>> ed1bb673
  }

  @Test
  public void testSync() throws Exception {
    try (AccumuloClient client = Accumulo.newClient().from(getClientProperties()).build()) {
      String[] tableNames = init(client);
      // sync table should lose nothing
      writeSome(client, tableNames[0], N);
      restartTServer();
      assertEquals(N, readSome(client, tableNames[0]));
      cleanup(client, tableNames);
    }
  }

  @Test
  public void testFlush() throws Exception {
    try (AccumuloClient client = Accumulo.newClient().from(getClientProperties()).build()) {
      String[] tableNames = init(client);
      // flush table won't lose anything since we're not losing power/dfs
      writeSome(client, tableNames[1], N);
      restartTServer();
      assertEquals(N, readSome(client, tableNames[1]));
      cleanup(client, tableNames);
    }
  }

  @Test
  public void testLog() throws Exception {
    try (AccumuloClient client = Accumulo.newClient().from(getClientProperties()).build()) {
      String[] tableNames = init(client);
      // we're probably going to lose something the the log setting
      writeSome(client, tableNames[2], N);
      restartTServer();
      long numResults = readSome(client, tableNames[2]);
      assertTrue("Expected " + N + " >= " + numResults, numResults <= N);
      cleanup(client, tableNames);
    }
  }

  @Test
  public void testNone() throws Exception {
    try (AccumuloClient client = Accumulo.newClient().from(getClientProperties()).build()) {
      String[] tableNames = init(client);
      // probably won't get any data back without logging
      writeSome(client, tableNames[3], N);
      restartTServer();
      long numResults = readSome(client, tableNames[3]);
      assertTrue("Expected " + N + " >= " + numResults, numResults <= N);
      cleanup(client, tableNames);
    }
  }

  @Test
  public void testIncreaseDurability() throws Exception {
    try (AccumuloClient c = Accumulo.newClient().from(getClientProperties()).build()) {
      String tableName = getUniqueNames(1)[0];
      c.tableOperations().create(tableName);
      c.tableOperations().setProperty(tableName, Property.TABLE_DURABILITY.getKey(), "none");
      writeSome(c, tableName, N);
      restartTServer();
      long numResults = readSome(c, tableName);
      assertTrue("Expected " + N + " >= " + numResults, numResults <= N);
      c.tableOperations().setProperty(tableName, Property.TABLE_DURABILITY.getKey(), "sync");
      writeSome(c, tableName, N);
      restartTServer();
      assertEquals(N, readSome(c, tableName));
    }
  }

  private static Map<String,String> map(Iterable<Entry<String,String>> entries) {
    Map<String,String> result = new HashMap<>();
    for (Entry<String,String> entry : entries) {
      result.put(entry.getKey(), entry.getValue());
    }
    return result;
  }

  @Test
  public void testMetaDurability() throws Exception {
    try (AccumuloClient c = Accumulo.newClient().from(getClientProperties()).build()) {
      String tableName = getUniqueNames(1)[0];
      c.instanceOperations().setProperty(Property.TABLE_DURABILITY.getKey(), "none");
      Map<String,String> props = map(c.tableOperations().getProperties(MetadataTable.NAME));
      assertEquals("sync", props.get(Property.TABLE_DURABILITY.getKey()));
      c.tableOperations().create(tableName);
      props = map(c.tableOperations().getProperties(tableName));
      assertEquals("none", props.get(Property.TABLE_DURABILITY.getKey()));
      restartTServer();
      assertTrue(c.tableOperations().exists(tableName));
    }
  }

  private long readSome(AccumuloClient client, String table) throws Exception {
    return Iterators.size(client.createScanner(table, Authorizations.EMPTY).iterator());
  }

  private void restartTServer() throws Exception {
    for (ProcessReference proc : cluster.getProcesses().get(ServerType.TABLET_SERVER)) {
      cluster.killProcess(ServerType.TABLET_SERVER, proc);
    }
    cluster.start();
  }

  private void writeSome(AccumuloClient c, String table, long count) throws Exception {
    try (BatchWriter bw = c.createBatchWriter(table)) {
      for (int i = 1; i < count + 1; i++) {
        Mutation m = new Mutation("" + i);
        m.put("", "", "");
        bw.addMutation(m);
        if (i % (Math.max(1, count / 100)) == 0) {
          bw.flush();
        }
      }
    }
  }

}<|MERGE_RESOLUTION|>--- conflicted
+++ resolved
@@ -89,38 +89,8 @@
     }
   }
 
-<<<<<<< HEAD
   private void createTable(AccumuloClient c, String tableName) throws Exception {
     c.tableOperations().create(tableName);
-=======
-  private void createTable(String tableName) throws Exception {
-    TableOperations tableOps = getConnector().tableOperations();
-    tableOps.create(tableName);
-  }
-
-  @Test
-  public void testWriteSpeed() throws Exception {
-    TableOperations tableOps = getConnector().tableOperations();
-    String tableNames[] = init();
-    // write some gunk, delete the table to keep that table from messing with the performance
-    // numbers of successive calls
-    // sync
-    long t0 = writeSome(tableNames[0], N);
-    tableOps.delete(tableNames[0]);
-    // flush
-    long t1 = writeSome(tableNames[1], N);
-    tableOps.delete(tableNames[1]);
-    // log
-    long t2 = writeSome(tableNames[2], N);
-    tableOps.delete(tableNames[2]);
-    // none
-    long t3 = writeSome(tableNames[3], N);
-    tableOps.delete(tableNames[3]);
-    System.out.println(String.format("sync %d flush %d log %d none %d", t0, t1, t2, t3));
-    assertTrue("flush should be faster than sync", t0 > t1);
-    assertTrue("log should be faster than flush", t1 > t2);
-    assertTrue("no durability should be faster than log", t2 > t3);
->>>>>>> ed1bb673
   }
 
   @Test
