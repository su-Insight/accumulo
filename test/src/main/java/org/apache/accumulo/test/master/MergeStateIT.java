/*
 * Licensed to the Apache Software Foundation (ASF) under one or more
 * contributor license agreements.  See the NOTICE file distributed with
 * this work for additional information regarding copyright ownership.
 * The ASF licenses this file to You under the Apache License, Version 2.0
 * (the "License"); you may not use this file except in compliance with
 * the License.  You may obtain a copy of the License at
 *
 *     http://www.apache.org/licenses/LICENSE-2.0
 *
 * Unless required by applicable law or agreed to in writing, software
 * distributed under the License is distributed on an "AS IS" BASIS,
 * WITHOUT WARRANTIES OR CONDITIONS OF ANY KIND, either express or implied.
 * See the License for the specific language governing permissions and
 * limitations under the License.
 */
package org.apache.accumulo.test.master;

import static org.junit.Assert.assertEquals;

import java.util.Collection;
import java.util.Collections;
import java.util.Set;

import org.apache.accumulo.core.client.Accumulo;
import org.apache.accumulo.core.client.AccumuloClient;
import org.apache.accumulo.core.client.BatchDeleter;
import org.apache.accumulo.core.client.BatchWriter;
import org.apache.accumulo.core.client.BatchWriterConfig;
import org.apache.accumulo.core.client.MutationsRejectedException;
import org.apache.accumulo.core.client.TableNotFoundException;
import org.apache.accumulo.core.data.Mutation;
import org.apache.accumulo.core.data.Range;
import org.apache.accumulo.core.data.TableId;
import org.apache.accumulo.core.data.Value;
import org.apache.accumulo.core.dataImpl.KeyExtent;
import org.apache.accumulo.core.master.thrift.MasterState;
import org.apache.accumulo.core.metadata.MetadataTable;
import org.apache.accumulo.core.metadata.schema.MetadataSchema.TabletsSection;
import org.apache.accumulo.core.metadata.schema.MetadataSchema.TabletsSection.ChoppedColumnFamily;
import org.apache.accumulo.core.security.Authorizations;
import org.apache.accumulo.core.security.TablePermission;
import org.apache.accumulo.core.util.HostAndPort;
import org.apache.accumulo.master.state.MergeStats;
import org.apache.accumulo.server.ServerContext;
import org.apache.accumulo.server.master.state.Assignment;
import org.apache.accumulo.server.master.state.CurrentState;
import org.apache.accumulo.server.master.state.MergeInfo;
import org.apache.accumulo.server.master.state.MergeState;
import org.apache.accumulo.server.master.state.MetaDataStateStore;
import org.apache.accumulo.server.master.state.TServerInstance;
import org.apache.accumulo.server.master.state.TabletLocationState;
import org.apache.accumulo.test.functional.ConfigurableMacBase;
import org.apache.hadoop.io.Text;
import org.junit.Test;

public class MergeStateIT extends ConfigurableMacBase {

  private static class MockCurrentState implements CurrentState {

    TServerInstance someTServer =
        new TServerInstance(HostAndPort.fromParts("127.0.0.1", 1234), 0x123456);
    MergeInfo mergeInfo;

    MockCurrentState(MergeInfo info) {
      this.mergeInfo = info;
    }

    @Override
    public Set<TableId> onlineTables() {
      return Collections.singleton(TableId.of("t"));
    }

    @Override
    public Set<TServerInstance> onlineTabletServers() {
      return Collections.singleton(someTServer);
    }

    @Override
    public Collection<MergeInfo> merges() {
      return Collections.singleton(mergeInfo);
    }

    @Override
    public Set<KeyExtent> migrationsSnapshot() {
      return Collections.emptySet();
    }

    @Override
    public MasterState getMasterState() {
      return MasterState.NORMAL;
    }

    @Override
    public Set<TServerInstance> shutdownServers() {
      return Collections.emptySet();
    }
  }

  private static void update(AccumuloClient c, Mutation m)
      throws TableNotFoundException, MutationsRejectedException {
    try (BatchWriter bw = c.createBatchWriter(MetadataTable.NAME)) {
      bw.addMutation(m);
    }
  }

  @Test
  public void test() throws Exception {
    ServerContext context = getServerContext();
    try (AccumuloClient accumuloClient = Accumulo.newClient().from(getClientProperties()).build()) {
      accumuloClient.securityOperations().grantTablePermission(accumuloClient.whoami(),
          MetadataTable.NAME, TablePermission.WRITE);
      BatchWriter bw = accumuloClient.createBatchWriter(MetadataTable.NAME,
          new BatchWriterConfig());

      // Create a fake METADATA table with these splits
      String[] splits = {"a", "e", "j", "o", "t", "z"};
      // create metadata for a table "t" with the splits above
      TableId tableId = TableId.of("t");
      Text pr = null;
      for (String s : splits) {
        Text split = new Text(s);
        Mutation prevRow = KeyExtent.getPrevRowUpdateMutation(new KeyExtent(tableId, split, pr));
        prevRow.put(TabletsSection.CurrentLocationColumnFamily.NAME, new Text("123456"),
            new Value("127.0.0.1:1234".getBytes()));
        ChoppedColumnFamily.CHOPPED_COLUMN.put(prevRow, new Value("junk".getBytes()));
        bw.addMutation(prevRow);
        pr = split;
      }
      // Add the default tablet
      Mutation defaultTablet = KeyExtent.getPrevRowUpdateMutation(new KeyExtent(tableId, null, pr));
      defaultTablet.put(TabletsSection.CurrentLocationColumnFamily.NAME, new Text("123456"),
          new Value("127.0.0.1:1234".getBytes()));
<<<<<<< HEAD
      bw.addMutation(defaultTablet);
      bw.close();

      // Read out the TabletLocationStates
      MockCurrentState state = new MockCurrentState(new MergeInfo(
          new KeyExtent(tableId, new Text("p"), new Text("e")), MergeInfo.Operation.MERGE));

      // Verify the tablet state: hosted, and count
      MetaDataStateStore metaDataStateStore = new MetaDataStateStore(context, state);
      int count = 0;
      for (TabletLocationState tss : metaDataStateStore) {
        if (tss != null)
          count++;
      }
      assertEquals(0, count); // the normal case is to skip tablets in a good state

      // Create the hole
      // Split the tablet at one end of the range
      Mutation m = new KeyExtent(tableId, new Text("t"), new Text("p")).getPrevRowUpdateMutation();
      TabletsSection.TabletColumnFamily.SPLIT_RATIO_COLUMN.put(m, new Value("0.5".getBytes()));
      TabletsSection.TabletColumnFamily.OLD_PREV_ROW_COLUMN.put(m,
          KeyExtent.encodePrevEndRow(new Text("o")));
      update(accumuloClient, m);

      // do the state check
      MergeStats stats = scan(state, metaDataStateStore);
      MergeState newState = stats.nextMergeState(accumuloClient, state);
      assertEquals(MergeState.WAITING_FOR_OFFLINE, newState);

      // unassign the tablets
      BatchDeleter deleter = accumuloClient.createBatchDeleter(MetadataTable.NAME,
          Authorizations.EMPTY, 1000, new BatchWriterConfig());
      deleter.fetchColumnFamily(TabletsSection.CurrentLocationColumnFamily.NAME);
      deleter.setRanges(Collections.singletonList(new Range()));
      deleter.delete();

      // now we should be ready to merge but, we have inconsistent metadata
      stats = scan(state, metaDataStateStore);
      assertEquals(MergeState.WAITING_FOR_OFFLINE, stats.nextMergeState(accumuloClient, state));

      // finish the split
      KeyExtent tablet = new KeyExtent(tableId, new Text("p"), new Text("o"));
      m = tablet.getPrevRowUpdateMutation();
      TabletsSection.TabletColumnFamily.SPLIT_RATIO_COLUMN.put(m, new Value("0.5".getBytes()));
      update(accumuloClient, m);
      metaDataStateStore
          .setLocations(Collections.singletonList(new Assignment(tablet, state.someTServer)));

      // onos... there's a new tablet online
      stats = scan(state, metaDataStateStore);
      assertEquals(MergeState.WAITING_FOR_CHOPPED, stats.nextMergeState(accumuloClient, state));

      // chop it
      m = tablet.getPrevRowUpdateMutation();
      ChoppedColumnFamily.CHOPPED_COLUMN.put(m, new Value("junk".getBytes()));
      update(accumuloClient, m);

      stats = scan(state, metaDataStateStore);
      assertEquals(MergeState.WAITING_FOR_OFFLINE, stats.nextMergeState(accumuloClient, state));

      // take it offline
      m = tablet.getPrevRowUpdateMutation();
      Collection<Collection<String>> walogs = Collections.emptyList();
      metaDataStateStore.unassign(
          Collections.singletonList(
              new TabletLocationState(tablet, null, state.someTServer, null, null, walogs, false)),
          null);

      // now we can split
      stats = scan(state, metaDataStateStore);
      assertEquals(MergeState.MERGING, stats.nextMergeState(accumuloClient, state));
=======
      ChoppedColumnFamily.CHOPPED_COLUMN.put(prevRow, new Value("junk".getBytes()));
      bw.addMutation(prevRow);
      pr = split;
    }
    // Add the default tablet
    Mutation defaultTablet = KeyExtent.getPrevRowUpdateMutation(new KeyExtent(tableId, null, pr));
    defaultTablet.put(TabletsSection.CurrentLocationColumnFamily.NAME, new Text("123456"),
        new Value("127.0.0.1:1234".getBytes()));
    bw.addMutation(defaultTablet);
    bw.close();

    // Read out the TabletLocationStates
    MockCurrentState state =
        new MockCurrentState(new MergeInfo(new KeyExtent(tableId, new Text("p"), new Text("e")),
            MergeInfo.Operation.MERGE));

    // Verify the tablet state: hosted, and count
    MetaDataStateStore metaDataStateStore = new MetaDataStateStore(context, state);
    int count = 0;
    for (TabletLocationState tss : metaDataStateStore) {
      if (tss != null)
        count++;
>>>>>>> 0a9837f3
    }
  }

  private MergeStats scan(MockCurrentState state, MetaDataStateStore metaDataStateStore) {
    MergeStats stats = new MergeStats(state.mergeInfo);
    stats.getMergeInfo().setState(MergeState.WAITING_FOR_OFFLINE);
    for (TabletLocationState tss : metaDataStateStore) {
      stats.update(tss.extent, tss.getState(state.onlineTabletServers()), tss.chopped, false);
    }
    return stats;
  }
}<|MERGE_RESOLUTION|>--- conflicted
+++ resolved
@@ -110,8 +110,8 @@
     try (AccumuloClient accumuloClient = Accumulo.newClient().from(getClientProperties()).build()) {
       accumuloClient.securityOperations().grantTablePermission(accumuloClient.whoami(),
           MetadataTable.NAME, TablePermission.WRITE);
-      BatchWriter bw = accumuloClient.createBatchWriter(MetadataTable.NAME,
-          new BatchWriterConfig());
+      BatchWriter bw =
+          accumuloClient.createBatchWriter(MetadataTable.NAME, new BatchWriterConfig());
 
       // Create a fake METADATA table with these splits
       String[] splits = {"a", "e", "j", "o", "t", "z"};
@@ -131,13 +131,13 @@
       Mutation defaultTablet = KeyExtent.getPrevRowUpdateMutation(new KeyExtent(tableId, null, pr));
       defaultTablet.put(TabletsSection.CurrentLocationColumnFamily.NAME, new Text("123456"),
           new Value("127.0.0.1:1234".getBytes()));
-<<<<<<< HEAD
       bw.addMutation(defaultTablet);
       bw.close();
 
       // Read out the TabletLocationStates
-      MockCurrentState state = new MockCurrentState(new MergeInfo(
-          new KeyExtent(tableId, new Text("p"), new Text("e")), MergeInfo.Operation.MERGE));
+      MockCurrentState state =
+          new MockCurrentState(new MergeInfo(new KeyExtent(tableId, new Text("p"), new Text("e")),
+              MergeInfo.Operation.MERGE));
 
       // Verify the tablet state: hosted, and count
       MetaDataStateStore metaDataStateStore = new MetaDataStateStore(context, state);
@@ -203,30 +203,6 @@
       // now we can split
       stats = scan(state, metaDataStateStore);
       assertEquals(MergeState.MERGING, stats.nextMergeState(accumuloClient, state));
-=======
-      ChoppedColumnFamily.CHOPPED_COLUMN.put(prevRow, new Value("junk".getBytes()));
-      bw.addMutation(prevRow);
-      pr = split;
-    }
-    // Add the default tablet
-    Mutation defaultTablet = KeyExtent.getPrevRowUpdateMutation(new KeyExtent(tableId, null, pr));
-    defaultTablet.put(TabletsSection.CurrentLocationColumnFamily.NAME, new Text("123456"),
-        new Value("127.0.0.1:1234".getBytes()));
-    bw.addMutation(defaultTablet);
-    bw.close();
-
-    // Read out the TabletLocationStates
-    MockCurrentState state =
-        new MockCurrentState(new MergeInfo(new KeyExtent(tableId, new Text("p"), new Text("e")),
-            MergeInfo.Operation.MERGE));
-
-    // Verify the tablet state: hosted, and count
-    MetaDataStateStore metaDataStateStore = new MetaDataStateStore(context, state);
-    int count = 0;
-    for (TabletLocationState tss : metaDataStateStore) {
-      if (tss != null)
-        count++;
->>>>>>> 0a9837f3
     }
   }
 
