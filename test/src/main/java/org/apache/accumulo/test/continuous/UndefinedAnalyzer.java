/*
 * Licensed to the Apache Software Foundation (ASF) under one or more
 * contributor license agreements.  See the NOTICE file distributed with
 * this work for additional information regarding copyright ownership.
 * The ASF licenses this file to You under the Apache License, Version 2.0
 * (the "License"); you may not use this file except in compliance with
 * the License.  You may obtain a copy of the License at
 *
 *     http://www.apache.org/licenses/LICENSE-2.0
 *
 * Unless required by applicable law or agreed to in writing, software
 * distributed under the License is distributed on an "AS IS" BASIS,
 * WITHOUT WARRANTIES OR CONDITIONS OF ANY KIND, either express or implied.
 * See the License for the specific language governing permissions and
 * limitations under the License.
 */
package org.apache.accumulo.test.continuous;

import static com.google.common.base.Charsets.UTF_8;

import java.io.BufferedReader;
import java.io.File;
import java.io.FileInputStream;
import java.io.FilenameFilter;
import java.io.InputStreamReader;
import java.text.SimpleDateFormat;
import java.util.ArrayList;
import java.util.Calendar;
import java.util.Collections;
import java.util.Date;
import java.util.HashMap;
import java.util.Iterator;
import java.util.List;
import java.util.Map;
import java.util.Map.Entry;
import java.util.TreeMap;
import java.util.concurrent.TimeUnit;

import org.apache.accumulo.core.cli.BatchScannerOpts;
import org.apache.accumulo.core.client.BatchScanner;
import org.apache.accumulo.core.client.Connector;
import org.apache.accumulo.core.client.impl.Tables;
import org.apache.accumulo.core.data.Key;
import org.apache.accumulo.core.data.Range;
import org.apache.accumulo.core.data.Value;
import org.apache.accumulo.server.cli.ClientOnDefaultTable;
import org.apache.hadoop.io.Text;

import com.beust.jcommander.Parameter;

/**
 * BUGS This code does not handle the fact that these files could include log events from previous months. It therefore it assumes all dates are in the current
 * month. One solution might be to skip log files that haven't been touched in the last month, but that doesn't prevent newer files that have old dates in them.
 * 
 */
public class UndefinedAnalyzer {

  static class UndefinedNode {

    public UndefinedNode(String undef2, String ref2) {
      this.undef = undef2;
      this.ref = ref2;
    }

    String undef;
    String ref;
  }

  static class IngestInfo {

    Map<String,TreeMap<Long,Long>> flushes = new HashMap<String,TreeMap<Long,Long>>();

    public IngestInfo(String logDir) throws Exception {
      File dir = new File(logDir);
      File[] ingestLogs = dir.listFiles(new FilenameFilter() {
        @Override
        public boolean accept(File dir, String name) {
          return name.endsWith("ingest.out");
        }
      });

      for (File log : ingestLogs) {
        parseLog(log);
      }
    }

    private void parseLog(File log) throws Exception {
      BufferedReader reader = new BufferedReader(new InputStreamReader(new FileInputStream(log), UTF_8));
      String line;
      TreeMap<Long,Long> tm = null;
      try {
        while ((line = reader.readLine()) != null) {
          if (!line.startsWith("UUID"))
            continue;
          String[] tokens = line.split("\\s");
          String time = tokens[1];
          String uuid = tokens[2];

          if (flushes.containsKey(uuid)) {
            System.err.println("WARN Duplicate uuid " + log);
            return;
          }

          tm = new TreeMap<Long,Long>(Collections.reverseOrder());
          tm.put(0l, Long.parseLong(time));
          flushes.put(uuid, tm);
          break;

        }
        if (tm == null) {
          System.err.println("WARN Bad ingest log " + log);
          return;
        }

        while ((line = reader.readLine()) != null) {
          String[] tokens = line.split("\\s");

          if (!tokens[0].equals("FLUSH"))
            continue;

          String time = tokens[1];
          String count = tokens[4];

          tm.put(Long.parseLong(count), Long.parseLong(time));
        }
      } finally {
        reader.close();
      }
    }

    Iterator<Long> getTimes(String uuid, long count) {
      TreeMap<Long,Long> tm = flushes.get(uuid);

      if (tm == null)
        return null;

      return tm.tailMap(count).values().iterator();
    }
  }

  static class TabletAssignment {
    String tablet;
    String endRow;
    String prevEndRow;
    String server;
    long time;

    TabletAssignment(String tablet, String er, String per, String server, long time) {
      this.tablet = tablet;
      this.endRow = er;
      this.prevEndRow = per;
      this.server = server;
      this.time = time;
    }

    public boolean contains(String row) {
      return prevEndRow.compareTo(row) < 0 && endRow.compareTo(row) >= 0;
    }
  }

  static class TabletHistory {

    List<TabletAssignment> assignments = new ArrayList<TabletAssignment>();

    TabletHistory(String tableId, String acuLogDir) throws Exception {
      File dir = new File(acuLogDir);
      File[] masterLogs = dir.listFiles(new FilenameFilter() {
        @Override
        public boolean accept(File dir, String name) {
          return name.matches("master.*debug.log.*");
        }
      });

      SimpleDateFormat sdf = new SimpleDateFormat("dd HH:mm:ss,SSS yyyy MM");
      String currentYear = (Calendar.getInstance().get(Calendar.YEAR)) + "";
      String currentMonth = (Calendar.getInstance().get(Calendar.MONTH) + 1) + "";

      for (File masterLog : masterLogs) {
<<<<<<< HEAD

        BufferedReader reader = new BufferedReader(new InputStreamReader(new FileInputStream(masterLog), Constants.UTF8));
=======
        
        BufferedReader reader = new BufferedReader(new InputStreamReader(new FileInputStream(masterLog), UTF_8));
>>>>>>> 2deabd31
        String line;
        try {
          while ((line = reader.readLine()) != null) {
            if (line.contains("TABLET_LOADED")) {
              String[] tokens = line.split("\\s+");
              String tablet = tokens[8];
              String server = tokens[10];

              int pos1 = -1;
              int pos2 = -1;
              int pos3 = -1;

              for (int i = 0; i < tablet.length(); i++) {
                if (tablet.charAt(i) == '<' || tablet.charAt(i) == ';') {
                  if (pos1 == -1) {
                    pos1 = i;
                  } else if (pos2 == -1) {
                    pos2 = i;
                  } else {
                    pos3 = i;
                  }
                }
              }

              if (pos1 > 0 && pos2 > 0 && pos3 == -1) {
                String tid = tablet.substring(0, pos1);
                String endRow = tablet.charAt(pos1) == '<' ? "8000000000000000" : tablet.substring(pos1 + 1, pos2);
                String prevEndRow = tablet.charAt(pos2) == '<' ? "" : tablet.substring(pos2 + 1);
                if (tid.equals(tableId)) {
                  // System.out.println(" "+server+" "+tid+" "+endRow+" "+prevEndRow);
                  Date date = sdf.parse(tokens[0] + " " + tokens[1] + " " + currentYear + " " + currentMonth);
                  // System.out.println(" "+date);

                  assignments.add(new TabletAssignment(tablet, endRow, prevEndRow, server, date.getTime()));

                }
              } else if (!tablet.startsWith("!0")) {
                System.err.println("Cannot parse tablet " + tablet);
              }

            }
          }
        } finally {
          reader.close();
        }
      }
    }

    TabletAssignment findMostRecentAssignment(String row, long time1, long time2) {

      long latest = Long.MIN_VALUE;
      TabletAssignment ret = null;

      for (TabletAssignment assignment : assignments) {
        if (assignment.contains(row) && assignment.time <= time2 && assignment.time > latest) {
          latest = assignment.time;
          ret = assignment;
        }
      }

      return ret;
    }
  }

  static class Opts extends ClientOnDefaultTable {
    @Parameter(names = "--logdir", description = "directory containing the log files", required = true)
    String logDir;

    Opts() {
      super("ci");
    }
  }

  /**
   * Class to analyze undefined references and accumulo logs to isolate the time/tablet where data was lost.
   */
  public static void main(String[] args) throws Exception {
    Opts opts = new Opts();
    BatchScannerOpts bsOpts = new BatchScannerOpts();
    opts.parseArgs(UndefinedAnalyzer.class.getName(), args, bsOpts);

    List<UndefinedNode> undefs = new ArrayList<UndefinedNode>();
<<<<<<< HEAD

    BufferedReader reader = new BufferedReader(new InputStreamReader(System.in, Constants.UTF8));
=======
    
    BufferedReader reader = new BufferedReader(new InputStreamReader(System.in, UTF_8));
>>>>>>> 2deabd31
    String line;
    while ((line = reader.readLine()) != null) {
      String[] tokens = line.split("\\s");
      String undef = tokens[0];
      String ref = tokens[1];

      undefs.add(new UndefinedNode(undef, ref));
    }

    Connector conn = opts.getConnector();
    BatchScanner bscanner = conn.createBatchScanner(opts.getTableName(), opts.auths, bsOpts.scanThreads);
    bscanner.setTimeout(bsOpts.scanTimeout, TimeUnit.MILLISECONDS);
    List<Range> refs = new ArrayList<Range>();

    for (UndefinedNode undefinedNode : undefs)
      refs.add(new Range(new Text(undefinedNode.ref)));

    bscanner.setRanges(refs);

    HashMap<String,List<String>> refInfo = new HashMap<String,List<String>>();

    for (Entry<Key,Value> entry : bscanner) {
      String ref = entry.getKey().getRow().toString();
      List<String> vals = refInfo.get(ref);
      if (vals == null) {
        vals = new ArrayList<String>();
        refInfo.put(ref, vals);
      }

      vals.add(entry.getValue().toString());
    }

    bscanner.close();

    IngestInfo ingestInfo = new IngestInfo(opts.logDir);
    TabletHistory tabletHistory = new TabletHistory(Tables.getTableId(conn.getInstance(), opts.getTableName()), opts.logDir);

    SimpleDateFormat sdf = new SimpleDateFormat("yyyy/MM/dd HH:mm:ss");

    for (UndefinedNode undefinedNode : undefs) {

      List<String> refVals = refInfo.get(undefinedNode.ref);
      if (refVals != null) {
        for (String refVal : refVals) {
          TabletAssignment ta = null;

          String[] tokens = refVal.split(":");

          String uuid = tokens[0];
          String count = tokens[1];

          String t1 = "";
          String t2 = "";

          Iterator<Long> times = ingestInfo.getTimes(uuid, Long.parseLong(count, 16));
          if (times != null) {
            if (times.hasNext()) {
              long time2 = times.next();
              t2 = sdf.format(new Date(time2));
              if (times.hasNext()) {
                long time1 = times.next();
                t1 = sdf.format(new Date(time1));
                ta = tabletHistory.findMostRecentAssignment(undefinedNode.undef, time1, time2);
              }
            }
          }

          if (ta == null)
            System.out.println(undefinedNode.undef + " " + undefinedNode.ref + " " + uuid + " " + t1 + " " + t2);
          else
            System.out.println(undefinedNode.undef + " " + undefinedNode.ref + " " + ta.tablet + " " + ta.server + " " + uuid + " " + t1 + " " + t2);

        }
      } else {
        System.out.println(undefinedNode.undef + " " + undefinedNode.ref);
      }

    }

  }

}<|MERGE_RESOLUTION|>--- conflicted
+++ resolved
@@ -176,13 +176,8 @@
       String currentMonth = (Calendar.getInstance().get(Calendar.MONTH) + 1) + "";
 
       for (File masterLog : masterLogs) {
-<<<<<<< HEAD
-
-        BufferedReader reader = new BufferedReader(new InputStreamReader(new FileInputStream(masterLog), Constants.UTF8));
-=======
-        
+
         BufferedReader reader = new BufferedReader(new InputStreamReader(new FileInputStream(masterLog), UTF_8));
->>>>>>> 2deabd31
         String line;
         try {
           while ((line = reader.readLine()) != null) {
@@ -265,13 +260,8 @@
     opts.parseArgs(UndefinedAnalyzer.class.getName(), args, bsOpts);
 
     List<UndefinedNode> undefs = new ArrayList<UndefinedNode>();
-<<<<<<< HEAD
-
-    BufferedReader reader = new BufferedReader(new InputStreamReader(System.in, Constants.UTF8));
-=======
-    
+
     BufferedReader reader = new BufferedReader(new InputStreamReader(System.in, UTF_8));
->>>>>>> 2deabd31
     String line;
     while ((line = reader.readLine()) != null) {
       String[] tokens = line.split("\\s");
