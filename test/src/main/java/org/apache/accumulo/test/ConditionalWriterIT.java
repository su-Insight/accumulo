--- conflicted
+++ resolved
@@ -109,11 +109,7 @@
 
 import com.google.common.collect.Iterables;
 
-<<<<<<< HEAD
 public class ConditionalWriterIT extends SharedMiniClusterBase {
-=======
-public class ConditionalWriterIT extends AccumuloClusterHarness {
->>>>>>> f80843e3
   private static final Logger log = LoggerFactory.getLogger(ConditionalWriterIT.class);
 
   @Override
