--- conflicted
+++ resolved
@@ -158,22 +158,13 @@
         fileCount++;
       }
       assertEquals(4, fileCount);
-      List<DiskUsage> diskUsage = connector.tableOperations().getDiskUsage(Collections.singleton(tableName));
+      List<DiskUsage> diskUsage = connector.tableOperations()
+          .getDiskUsage(Collections.singleton(tableName));
       assertEquals(1, diskUsage.size());
       long usage = diskUsage.get(0).getUsage();
       log.debug("usage {}", usage);
       assertTrue(usage > 700 && usage < 800);
     }
-<<<<<<< HEAD
-=======
-    assertEquals(4, fileCount);
-    List<DiskUsage> diskUsage = connector.tableOperations()
-        .getDiskUsage(Collections.singleton(tableName));
-    assertEquals(1, diskUsage.size());
-    long usage = diskUsage.get(0).getUsage().longValue();
-    log.debug("usage {}", usage);
-    assertTrue(usage > 700 && usage < 800);
->>>>>>> f4f43feb
   }
 
   private void verifyData(List<String> expected, Scanner createScanner) {
@@ -244,7 +235,6 @@
     connector.securityOperations().grantTablePermission("root", MetadataTable.NAME,
         TablePermission.WRITE);
 
-<<<<<<< HEAD
     try (Scanner metaScanner = connector.createScanner(MetadataTable.NAME, Authorizations.EMPTY)) {
       metaScanner.fetchColumnFamily(MetadataSchema.TabletsSection.DataFileColumnFamily.NAME);
       metaScanner.setRange(new KeyExtent(tableId, null, null).toMetadataRange());
@@ -258,27 +248,10 @@
           String relPath = "/" + path.getParent().getName() + "/" + path.getName();
           Mutation fileMut = new Mutation(entry.getKey().getRow());
           fileMut.putDelete(entry.getKey().getColumnFamily(), entry.getKey().getColumnQualifier());
-          fileMut.put(entry.getKey().getColumnFamily().toString(), relPath, entry.getValue().toString());
+          fileMut.put(entry.getKey().getColumnFamily().toString(), relPath,
+              entry.getValue().toString());
           mbw.addMutation(fileMut);
         }
-=======
-    Scanner metaScanner = connector.createScanner(MetadataTable.NAME, Authorizations.EMPTY);
-    metaScanner.fetchColumnFamily(MetadataSchema.TabletsSection.DataFileColumnFamily.NAME);
-    metaScanner.setRange(new KeyExtent(tableId, null, null).toMetadataRange());
-
-    BatchWriter mbw = connector.createBatchWriter(MetadataTable.NAME, new BatchWriterConfig());
-
-    for (Entry<Key,Value> entry : metaScanner) {
-      String cq = entry.getKey().getColumnQualifier().toString();
-      if (cq.startsWith(v1.toString())) {
-        Path path = new Path(cq);
-        String relPath = "/" + path.getParent().getName() + "/" + path.getName();
-        Mutation fileMut = new Mutation(entry.getKey().getRow());
-        fileMut.putDelete(entry.getKey().getColumnFamily(), entry.getKey().getColumnQualifier());
-        fileMut.put(entry.getKey().getColumnFamily().toString(), relPath,
-            entry.getValue().toString());
-        mbw.addMutation(fileMut);
->>>>>>> f4f43feb
       }
 
       mbw.close();
@@ -474,11 +447,11 @@
         Assert.fail("Unexpected volume " + path);
       }
 
-<<<<<<< HEAD
       // keep retrying until WAL state information in ZooKeeper stabilizes or until test times out
       retry: while (true) {
         Instance i = conn.getInstance();
-        ZooReaderWriter zk = new ZooReaderWriter(i.getZooKeepers(), i.getZooKeepersSessionTimeOut(), "");
+        ZooReaderWriter zk = new ZooReaderWriter(i.getZooKeepers(), i.getZooKeepersSessionTimeOut(),
+            "");
         WalStateManager wals = new WalStateManager(i, zk);
         try {
           outer: for (Entry<Path,WalState> entry : wals.getAllState().entrySet()) {
@@ -486,19 +459,6 @@
               if (entry.getKey().toString().startsWith(path.toString())) {
                 continue outer;
               }
-=======
-    // keep retrying until WAL state information in ZooKeeper stabilizes or until test times out
-    retry: while (true) {
-      Instance i = conn.getInstance();
-      ZooReaderWriter zk = new ZooReaderWriter(i.getZooKeepers(), i.getZooKeepersSessionTimeOut(),
-          "");
-      WalStateManager wals = new WalStateManager(i, zk);
-      try {
-        outer: for (Entry<Path,WalState> entry : wals.getAllState().entrySet()) {
-          for (Path path : paths) {
-            if (entry.getKey().toString().startsWith(path.toString())) {
-              continue outer;
->>>>>>> f4f43feb
             }
             log.warn("Unexpected volume " + entry.getKey() + " (" + entry.getValue() + ")");
             continue retry;
@@ -513,19 +473,11 @@
         }
         break;
       }
-<<<<<<< HEAD
-=======
-      break;
-    }
-
-    // if a volume is chosen randomly for each tablet, then the probability that a volume will not
-    // be chosen for any tablet is ((num_volumes -
-    // 1)/num_volumes)^num_tablets. For 100 tablets and 3 volumes the probability that only 2
-    // volumes would be chosen is 2.46e-18
->>>>>>> f4f43feb
-
-      // if a volume is chosen randomly for each tablet, then the probability that a volume will not be chosen for any tablet is ((num_volumes -
-      // 1)/num_volumes)^num_tablets. For 100 tablets and 3 volumes the probability that only 2 volumes would be chosen is 2.46e-18
+
+      // if a volume is chosen randomly for each tablet, then the probability that a volume will not
+      // be chosen for any tablet is ((num_volumes -
+      // 1)/num_volumes)^num_tablets. For 100 tablets and 3 volumes the probability that only 2
+      // volumes would be chosen is 2.46e-18
 
       int sum = 0;
       for (int count : counts) {
@@ -566,21 +518,12 @@
 
     // check that root tablet is not on volume 1
     ZooReader zreader = new ZooReader(cluster.getZooKeepers(), 30000);
-<<<<<<< HEAD
     String zpath = ZooUtil.getRoot(getConnector().getInstance()) + RootTable.ZROOT_TABLET_PATH;
     String rootTabletDir = new String(zreader.getData(zpath, false, null), UTF_8);
     Assert.assertTrue(rootTabletDir.startsWith(v2.toString()));
 
-    conn.tableOperations().clone(tableNames[0], tableNames[1], true, new HashMap<>(), new HashSet<>());
-=======
-    String zpath = ZooUtil.getRoot(new ZooKeeperInstance(cluster.getClientConfig()))
-        + RootTable.ZROOT_TABLET_PATH;
-    String rootTabletDir = new String(zreader.getData(zpath, false, null), UTF_8);
-    Assert.assertTrue(rootTabletDir.startsWith(v2.toString()));
-
-    conn.tableOperations().clone(tableNames[0], tableNames[1], true, new HashMap<String,String>(),
-        new HashSet<String>());
->>>>>>> f4f43feb
+    conn.tableOperations().clone(tableNames[0], tableNames[1], true, new HashMap<>(),
+        new HashSet<>());
 
     conn.tableOperations().flush(MetadataTable.NAME, null, null, true);
     conn.tableOperations().flush(RootTable.NAME, null, null, true);
@@ -639,22 +582,13 @@
 
     // check that root tablet is not on volume 1 or 2
     ZooReader zreader = new ZooReader(cluster.getZooKeepers(), 30000);
-<<<<<<< HEAD
     String zpath = ZooUtil.getRoot(getConnector().getInstance()) + RootTable.ZROOT_TABLET_PATH;
-=======
-    String zpath = ZooUtil.getRoot(new ZooKeeperInstance(cluster.getClientConfig()))
-        + RootTable.ZROOT_TABLET_PATH;
->>>>>>> f4f43feb
     String rootTabletDir = new String(zreader.getData(zpath, false, null), UTF_8);
     Assert.assertTrue(
         rootTabletDir.startsWith(v8.toString()) || rootTabletDir.startsWith(v9.toString()));
 
-<<<<<<< HEAD
-    getConnector().tableOperations().clone(tableNames[1], tableNames[2], true, new HashMap<>(), new HashSet<>());
-=======
-    getConnector().tableOperations().clone(tableNames[1], tableNames[2], true,
-        new HashMap<String,String>(), new HashSet<String>());
->>>>>>> f4f43feb
+    getConnector().tableOperations().clone(tableNames[1], tableNames[2], true, new HashMap<>(),
+        new HashSet<>());
 
     getConnector().tableOperations().flush(MetadataTable.NAME, null, null, true);
     getConnector().tableOperations().flush(RootTable.NAME, null, null, true);
