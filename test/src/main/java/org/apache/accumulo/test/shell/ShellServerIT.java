/*
 * Licensed to the Apache Software Foundation (ASF) under one
 * or more contributor license agreements.  See the NOTICE file
 * distributed with this work for additional information
 * regarding copyright ownership.  The ASF licenses this file
 * to you under the Apache License, Version 2.0 (the
 * "License"); you may not use this file except in compliance
 * with the License.  You may obtain a copy of the License at
 *
 *   https://www.apache.org/licenses/LICENSE-2.0
 *
 * Unless required by applicable law or agreed to in writing,
 * software distributed under the License is distributed on an
 * "AS IS" BASIS, WITHOUT WARRANTIES OR CONDITIONS OF ANY
 * KIND, either express or implied.  See the License for the
 * specific language governing permissions and limitations
 * under the License.
 */
package org.apache.accumulo.test.shell;

import static java.nio.charset.StandardCharsets.UTF_8;
import static java.util.concurrent.TimeUnit.SECONDS;
import static org.apache.accumulo.core.util.LazySingletons.RANDOM;
import static org.apache.accumulo.harness.AccumuloITBase.MINI_CLUSTER_ONLY;
import static org.junit.jupiter.api.Assertions.assertEquals;
import static org.junit.jupiter.api.Assertions.assertFalse;
import static org.junit.jupiter.api.Assertions.assertNotNull;
import static org.junit.jupiter.api.Assertions.assertThrows;
import static org.junit.jupiter.api.Assertions.assertTrue;
import static org.junit.jupiter.api.Assertions.fail;
import static org.junit.jupiter.api.Assumptions.assumeFalse;
import static org.junit.jupiter.api.Assumptions.assumeTrue;

import java.io.BufferedReader;
import java.io.BufferedWriter;
import java.io.File;
import java.io.FileReader;
import java.io.IOException;
import java.io.PrintWriter;
import java.nio.file.Files;
import java.nio.file.Paths;
import java.time.Duration;
import java.util.ArrayList;
import java.util.Arrays;
import java.util.Base64;
import java.util.Collections;
import java.util.Iterator;
import java.util.List;
import java.util.Map;
import java.util.Map.Entry;
import java.util.SortedSet;
import java.util.regex.Pattern;

import org.apache.accumulo.core.Constants;
import org.apache.accumulo.core.client.Accumulo;
import org.apache.accumulo.core.client.AccumuloClient;
import org.apache.accumulo.core.client.AccumuloException;
import org.apache.accumulo.core.client.BatchScanner;
import org.apache.accumulo.core.client.IteratorSetting;
import org.apache.accumulo.core.client.IteratorSetting.Column;
import org.apache.accumulo.core.client.Scanner;
import org.apache.accumulo.core.client.admin.TabletAvailability;
import org.apache.accumulo.core.client.sample.RowColumnSampler;
import org.apache.accumulo.core.client.sample.RowSampler;
import org.apache.accumulo.core.client.security.tokens.AuthenticationToken;
import org.apache.accumulo.core.client.security.tokens.KerberosToken;
import org.apache.accumulo.core.client.security.tokens.PasswordToken;
import org.apache.accumulo.core.client.summary.summarizers.DeletesSummarizer;
import org.apache.accumulo.core.client.summary.summarizers.FamilySummarizer;
import org.apache.accumulo.core.clientImpl.ClientInfo;
import org.apache.accumulo.core.clientImpl.Namespace;
import org.apache.accumulo.core.conf.AccumuloConfiguration;
import org.apache.accumulo.core.conf.DefaultConfiguration;
import org.apache.accumulo.core.conf.Property;
import org.apache.accumulo.core.data.Key;
import org.apache.accumulo.core.data.Range;
import org.apache.accumulo.core.data.Value;
import org.apache.accumulo.core.file.FileOperations;
import org.apache.accumulo.core.file.FileSKVWriter;
import org.apache.accumulo.core.metadata.AccumuloTable;
import org.apache.accumulo.core.metadata.UnreferencedTabletFile;
import org.apache.accumulo.core.metadata.schema.MetadataSchema.TabletsSection.TabletColumnFamily;
import org.apache.accumulo.core.security.Authorizations;
import org.apache.accumulo.core.security.NamespacePermission;
import org.apache.accumulo.core.spi.crypto.NoCryptoServiceFactory;
import org.apache.accumulo.core.util.format.Formatter;
import org.apache.accumulo.core.util.format.FormatterConfig;
import org.apache.accumulo.harness.MiniClusterConfigurationCallback;
import org.apache.accumulo.harness.SharedMiniClusterBase;
import org.apache.accumulo.miniclusterImpl.MiniAccumuloConfigImpl;
import org.apache.accumulo.test.functional.SlowIterator;
import org.apache.accumulo.test.util.Wait;
import org.apache.hadoop.conf.Configuration;
import org.apache.hadoop.fs.FileSystem;
import org.apache.hadoop.fs.Path;
import org.apache.hadoop.io.Text;
import org.apache.hadoop.tools.DistCp;
import org.jline.terminal.Terminal;
import org.junit.jupiter.api.AfterAll;
import org.junit.jupiter.api.AfterEach;
import org.junit.jupiter.api.BeforeAll;
import org.junit.jupiter.api.BeforeEach;
import org.junit.jupiter.api.Tag;
import org.junit.jupiter.api.Test;
import org.slf4j.Logger;
import org.slf4j.LoggerFactory;

import com.google.common.collect.Iterables;
import com.google.common.collect.Sets;

import edu.umd.cs.findbugs.annotations.SuppressFBWarnings;

@Tag(MINI_CLUSTER_ONLY)
public class ShellServerIT extends SharedMiniClusterBase {

  private static final Logger log = LoggerFactory.getLogger(ShellServerIT.class);

  private MockShell ts;

  private static String rootPath;

  private static class ShellServerITConfigCallback implements MiniClusterConfigurationCallback {
    @Override
    public void configureMiniCluster(MiniAccumuloConfigImpl cfg, Configuration coreSite) {
      // Only one tserver to avoid race conditions on ZK propagation (auths and configuration)
      cfg.getClusterServerConfiguration().setNumDefaultTabletServers(1);
      // Set the min span to 0 so we will definitely get all the traces back. See ACCUMULO-4365
      Map<String,String> siteConf = cfg.getSiteConfig();
      cfg.setSiteConfig(siteConf);
    }
  }

  @Override
  protected Duration defaultTimeout() {
    return Duration.ofMinutes(1);
  }

  @BeforeAll
  public static void setupMiniCluster() throws Exception {
    SharedMiniClusterBase.startMiniClusterWithConfig(new ShellServerITConfigCallback());
    rootPath = getMiniClusterDir().getAbsolutePath();

    String userDir = System.getProperty("user.dir");

    // history file is updated in $HOME
    System.setProperty("HOME", rootPath);
    System.setProperty("hadoop.tmp.dir", userDir + "/target/hadoop-tmp");

  }

  @BeforeEach
  public void setupShell() throws Exception {
    ts = new MockShell(getPrincipal(), getRootPassword(),
        getCluster().getConfig().getInstanceName(), getCluster().getConfig().getZooKeepers(),
        getCluster().getConfig().getClientPropsFile());
  }

  @AfterAll
  public static void tearDownAfterAll() {
    SharedMiniClusterBase.stopMiniCluster();
  }

  @AfterEach
  public void tearDownShell() {
    ts.shell.shutdown();
  }

  @SuppressFBWarnings(value = "PATH_TRAVERSAL_IN", justification = "path provided by test")
  @Test
  public void exporttableImporttable() throws Exception {

    try (AccumuloClient client =
        getCluster().createAccumuloClient(getPrincipal(), new PasswordToken(getRootPassword()))) {
      client.securityOperations().grantNamespacePermission(getPrincipal(), "",
          NamespacePermission.ALTER_NAMESPACE);

      final String tableBase = getUniqueNames(1)[0];
      final String table = tableBase + "_export_src";
      final String table2 = tableBase + "_import_tgt";

      // exporttable / importtable
      ts.exec("createtable " + table + " -evc", true);
      make10();
      ts.exec("addsplits row5", true);
      ts.exec("config -t " + table + " -s table.split.threshold=345M", true);
      ts.exec("offline " + table, true);
      File exportDir = new File(rootPath, "ShellServerIT.export");
      String exportUri = "file://" + exportDir;
      String localTmp = "file://" + new File(rootPath, "ShellServerIT.tmp");
      ts.exec("exporttable -t " + table + " " + exportUri, true);
      DistCp cp = new DistCp(new Configuration(false), null);
      String import_ = "file://" + new File(rootPath, "ShellServerIT.import");
      ClientInfo info = ClientInfo.from(getCluster().getClientProperties());
      if (info.saslEnabled()) {
        // DistCp bugs out trying to get a fs delegation token to perform the cp. Just copy it
        // ourselves by hand.
        FileSystem fs = getCluster().getFileSystem();
        FileSystem localFs = FileSystem.getLocal(new Configuration(false));

        // Path on local fs to cp into
        Path localTmpPath = new Path(localTmp);
        localFs.mkdirs(localTmpPath);

        // Path in remote fs to importtable from
        Path importDir = new Path(import_);
        fs.mkdirs(importDir);

        // Implement a poor-man's DistCp
        try (BufferedReader reader =
            new BufferedReader(new FileReader(new File(exportDir, "distcp.txt"), UTF_8))) {
          for (String line; (line = reader.readLine()) != null;) {
            Path exportedFile = new Path(line);
            // There isn't a cp on FileSystem??
            log.info("Copying {} to {}", line, localTmpPath);
            fs.copyToLocalFile(exportedFile, localTmpPath);
            Path tmpFile = new Path(localTmpPath, exportedFile.getName());
            log.info("Moving {} to the import directory {}", tmpFile, importDir);
            fs.moveFromLocalFile(tmpFile, importDir);
          }
        }
      } else {
        String[] distCpArgs = {"-f", exportUri + "/distcp.txt", import_};
        assertEquals(0, cp.run(distCpArgs), "Failed to run distcp: " + Arrays.toString(distCpArgs));
      }
      Thread.sleep(20);
      ts.exec("importtable " + table2 + " " + import_, true);
      ts.exec("config -t " + table2 + " -np", true, "345M", true);
      ts.exec("getsplits -t " + table2, true, "row5", true);
      ts.exec("constraint --list -t " + table2, true, "VisibilityConstraint=2", true);
      ts.exec("online " + table, true);
      ts.exec("deletetable -f " + table, true);
      ts.exec("deletetable -f " + table2, true);
    }
  }

  @Test
  public void propStressTest() throws Exception {
    try (AccumuloClient client =
        getCluster().createAccumuloClient(getPrincipal(), new PasswordToken(getRootPassword()))) {
      client.securityOperations().grantNamespacePermission(getPrincipal(), "",
          NamespacePermission.ALTER_NAMESPACE);

      final String table = getUniqueNames(1)[0];

      ts.exec("createtable " + table + " -evc", true);
      make10();
      ts.exec("addsplits row5", true);

      ts.exec("config -t " + table + " -s table.split.threshold=345M", true);
      for (int i = 0; i < 50; i++) {
        String expected = (100 + i) + "M";
        ts.exec("config -t " + table + " -s table.split.threshold=" + expected, true);
        ts.exec("config -t " + table + " -np -f table.split.threshold", true, expected, true);

        ts.exec("config -t " + table + " -s table.scan.max.memory=" + expected, true);
        ts.exec("config -t " + table + " -np -f table.scan.max.memory", true, expected, true);

        String bExpected = ((i % 2) == 0) ? "true" : "false";
        ts.exec("config -t " + table + " -s table.bloom.enabled=" + bExpected, true);
        ts.exec("config -t " + table + " -np -f table.bloom.enabled", true, bExpected, true);
      }
    }
  }

  @SuppressFBWarnings(value = "PATH_TRAVERSAL_IN", justification = "path provided by test")
  @Test
  public void execfile() throws Exception {
    // execfile
    File file = File.createTempFile("ShellServerIT.execfile", ".conf", new File(rootPath));
    PrintWriter writer = new PrintWriter(file.getAbsolutePath());
    writer.println("about");
    writer.close();
    ts.exec("execfile " + file.getAbsolutePath(), true, Constants.VERSION, true);

  }

  @Test
  public void egrep() {
    final String table = getUniqueNames(1)[0];

    // egrep
    ts.exec("createtable " + table);
    make10();
    String lines = ts.exec("egrep row[123]", true);
    assertEquals(3, lines.split("\n").length - 1);
    ts.exec("deletetable -f " + table);
  }

  @Test
  public void du() throws Exception {
    final String table = getUniqueNames(1)[0];

    // create and delete a table so we get out of a table context in the shell
    ts.exec("notable", true);

    // Calling du not in a table context shouldn't throw an error
    ts.output.clear();
    ts.exec("du", true, "", true);

    ts.output.clear();
    ts.exec("createtable " + table);
    make10();
    ts.exec("flush -t " + table + " -w");
    ts.exec("du " + table, true, " [" + table + "]", true);
    ts.output.clear();
    ts.shell.execCommand("du -h", false, false);
    String o = ts.output.get();
    // for some reason, there's a bit of fluctuation
    assertMatches(o, ".*[1-9][0-9][0-9]\\s\\[" + table + "]\\n");
    ts.exec("deletetable -f " + table);
  }

  @Test
  public void user() throws Exception {
    final String table = getUniqueNames(1)[0];
    final boolean kerberosEnabled = getToken() instanceof KerberosToken;

    // createuser, deleteuser, user, users, droptable, grant, revoke
    if (!kerberosEnabled) {
      ts.input.set("secret\nsecret\n");
    }
    ts.exec("createuser xyzzy", true);
    ts.exec("users", true, "xyzzy", true);
    String perms = ts.exec("userpermissions -u xyzzy", true);
    assertTrue(perms
        .contains("Table permissions (" + AccumuloTable.METADATA.tableName() + "): Table.READ"));
    ts.exec("grant -u xyzzy -s System.CREATE_TABLE", true);
    perms = ts.exec("userpermissions -u xyzzy", true);
    assertTrue(perms.contains(""));
    ts.exec(
        "grant -u " + getPrincipal() + " -t " + AccumuloTable.METADATA.tableName() + " Table.WRITE",
        true);
    ts.exec(
        "grant -u " + getPrincipal() + " -t " + AccumuloTable.METADATA.tableName() + " Table.GOOFY",
        false);
    ts.exec("grant -u " + getPrincipal() + " -s foo", false);
    ts.exec("grant -u xyzzy -t " + AccumuloTable.METADATA.tableName() + " foo", false);
    if (!kerberosEnabled) {
      ts.input.set("secret\nsecret\n");
      ts.exec("user xyzzy", true);
      ts.exec("createtable " + table, true, "xyzzy@", true);
      ts.exec("insert row1 cf cq 1", true);
      ts.exec("scan", true, "row1", true);
      ts.exec("droptable -f " + table, true);
      ts.input.set(getRootPassword() + "\n" + getRootPassword() + "\n");
      ts.exec("user root", true);
    }
    ts.exec("deleteuser " + getPrincipal(), false, "delete yourself", true);
    ts.exec("revoke -u xyzzy -s System.CREATE_TABLE", true);
    ts.exec("revoke -u xyzzy -s System.GOOFY", false);
    ts.exec("revoke -u xyzzy -s foo", false);
    ts.exec("revoke -u xyzzy -t " + AccumuloTable.METADATA.tableName() + " Table.WRITE", true);
    ts.exec("revoke -u xyzzy -t " + AccumuloTable.METADATA.tableName() + " Table.GOOFY", false);
    ts.exec("revoke -u xyzzy -t " + AccumuloTable.METADATA.tableName() + " foo", false);
    ts.exec("deleteuser xyzzy", true, "deleteuser { xyzzy } (yes|no)?", true);
    ts.exec("deleteuser -f xyzzy", true);
    ts.exec("users", true, "xyzzy", false);
  }

  @Test
  public void durability() throws Exception {
    final String table = getUniqueNames(1)[0];
    ts.exec("createtable " + table);
    ts.exec("insert -d none a cf cq randomGunkaASDFWEAQRd");
    ts.exec("insert -d foo a cf cq2 2", false, "foo", true);
    ts.exec("scan -r a", true, "randomGunkaASDFWEAQRd", true);
    ts.exec("scan -r a", true, "foo", false);
  }

  @Test
  public void iter() throws Exception {
    final String table = getUniqueNames(1)[0];

    // setshelliter, listshelliter, deleteshelliter
    ts.exec("createtable " + table);
    ts.exec("insert a cf cq 1");
    ts.exec("insert a cf cq 1");
    ts.exec("insert a cf cq 1");
    ts.input.set("true\n\n\n\nSTRING\n");
    ts.exec("setshelliter -class " + SUMMING_COMBINER_ITERATOR + " -p 10 -pn sum -n name", true);
    ts.exec("setshelliter -class " + SUMMING_COMBINER_ITERATOR + " -p 11 -pn sum -n name", false);
    ts.exec("setshelliter -class " + SUMMING_COMBINER_ITERATOR + " -p 10 -pn sum -n other", false);
    ts.input.set("true\n\n\n\nSTRING\n");
    ts.exec("setshelliter -class " + SUMMING_COMBINER_ITERATOR + " -p 11 -pn sum -n xyzzy", true);
    ts.exec("scan -pn sum", true, "3", true);
    ts.exec("listshelliter", true, "Iterator name", true);
    ts.exec("listshelliter", true, "Iterator xyzzy", true);
    ts.exec("listshelliter", true, "Profile : sum", true);
    ts.exec("deleteshelliter -pn sum -n name", true);
    ts.exec("listshelliter", true, "Iterator name", false);
    ts.exec("listshelliter", true, "Iterator xyzzy", true);
    ts.exec("deleteshelliter -pn sum -a", true);
    ts.exec("listshelliter", true, "Iterator xyzzy", false);
    ts.exec("listshelliter", true, "Profile : sum", false);
    ts.exec("deletetable -f " + table);
    // list iter
    ts.exec("createtable " + table);
    ts.exec("insert a cf cq 1");
    ts.exec("insert a cf cq 1");
    ts.exec("insert a cf cq 1");
    ts.input.set("true\n\n\n\nSTRING\n");
    ts.exec("setiter -scan -class " + SUMMING_COMBINER_ITERATOR + " -p 10 -n name", true);
    ts.exec("setiter -scan -class " + SUMMING_COMBINER_ITERATOR + " -p 11 -n name", false);
    ts.exec("setiter -scan -class " + SUMMING_COMBINER_ITERATOR + " -p 10 -n other", false);
    ts.input.set("true\n\n\n\nSTRING\n");
    ts.exec("setiter -scan -class " + SUMMING_COMBINER_ITERATOR + " -p 11 -n xyzzy", true);
    ts.exec("scan", true, "3", true);
    ts.exec("listiter -scan", true, "Iterator name", true);
    ts.exec("listiter -scan", true, "Iterator xyzzy", true);
    ts.exec("listiter -minc", true, "Iterator name", false);
    ts.exec("listiter -minc", true, "Iterator xyzzy", false);
    ts.exec("deleteiter -scan -n name", true);
    ts.exec("listiter -scan", true, "Iterator name", false);
    ts.exec("listiter -scan", true, "Iterator xyzzy", true);
    ts.exec("deletetable -f " + table);

  }

  @Test
  public void setIterOptionPrompt() {
    try (AccumuloClient client = Accumulo.newClient().from(getClientProps()).build()) {
      final String[] tableNames = getUniqueNames(4);
      final String tableName0 = tableNames[0];

      ts.exec("createtable " + tableName0);
      ts.input.set("\n\n");
      // Setting a non-optiondescriber with no name should fail
      ts.exec("setiter -scan -class " + COLUMN_FAMILY_COUNTER_ITERATOR + " -p 30", false);

      // Name as option will work
      ts.exec("setiter -scan -class " + COLUMN_FAMILY_COUNTER_ITERATOR + " -p 30 -name cfcounter",
          true);

      String expectedKey = "table.iterator.scan.cfcounter";
      String expectedValue = "30," + COLUMN_FAMILY_COUNTER_ITERATOR;
      checkTableForProperty(client, tableName0, expectedKey, expectedValue);

      ts.exec("deletetable " + tableName0, true);

      final String tableName1 = tableNames[1];

      ts.exec("createtable " + tableName1, true);

      ts.input.set("customcfcounter\n\n");

      // Name on the CLI should override OptionDescriber (or user input name, in this case)
      ts.exec("setiter -scan -class " + COLUMN_FAMILY_COUNTER_ITERATOR + " -p 30", true);
      expectedKey = "table.iterator.scan.customcfcounter";
      expectedValue = "30," + COLUMN_FAMILY_COUNTER_ITERATOR;
      checkTableForProperty(client, tableName1, expectedKey, expectedValue);

      ts.exec("deletetable " + tableName1, true);

      final String tableName2 = tableNames[2];

      ts.exec("createtable " + tableName2, true);

      ts.input.set("customcfcounter\nname1 value1\nname2 value2\n\n");

      // Name on the CLI should override OptionDescriber (or user input name, in this case)
      ts.exec("setiter -scan -class " + COLUMN_FAMILY_COUNTER_ITERATOR + " -p 30", true);

      expectedKey = "table.iterator.scan.customcfcounter";
      expectedValue = "30," + COLUMN_FAMILY_COUNTER_ITERATOR;
      checkTableForProperty(client, tableName2, expectedKey, expectedValue);
      expectedKey = "table.iterator.scan.customcfcounter.opt.name1";
      expectedValue = "value1";
      checkTableForProperty(client, tableName2, expectedKey, expectedValue);
      expectedKey = "table.iterator.scan.customcfcounter.opt.name2";
      expectedValue = "value2";
      checkTableForProperty(client, tableName2, expectedKey, expectedValue);

      ts.exec("deletetable " + tableName2, true);

      String tableName3 = tableNames[3];

      ts.exec("createtable " + tableName3, true);

      ts.input.set("\nname1 value1.1,value1.2,value1.3\nname2 value2\n\n");

      // Name on the CLI should override OptionDescriber (or user input name, in this case)
      ts.exec("setiter -scan -class " + COLUMN_FAMILY_COUNTER_ITERATOR + " -p 30 -name cfcounter",
          true);
      expectedKey = "table.iterator.scan.cfcounter";
      expectedValue = "30," + COLUMN_FAMILY_COUNTER_ITERATOR;
      checkTableForProperty(client, tableName3, expectedKey, expectedValue);
      expectedKey = "table.iterator.scan.cfcounter.opt.name1";
      expectedValue = "value1.1,value1.2,value1.3";
      checkTableForProperty(client, tableName3, expectedKey, expectedValue);
      expectedKey = "table.iterator.scan.cfcounter.opt.name2";
      expectedValue = "value2";
      checkTableForProperty(client, tableName3, expectedKey, expectedValue);

      ts.exec("deletetable " + tableName3, true);
    }
  }

  protected void checkTableForProperty(final AccumuloClient client, final String tableName,
      final String expectedKey, final String expectedValue) {
    Wait.waitFor(
        () -> client.tableOperations().getConfiguration(tableName).get(expectedKey)
            .equals(expectedValue),
        5000, 500, "Failed to find expected value for key: " + expectedKey);
  }

  @Test
  public void notable() throws Exception {
    final String table = getUniqueNames(1)[0];

    // notable
    ts.exec("createtable " + table, true);
    ts.exec("scan", true, " " + table + ">", true);
    assertTrue(ts.output.get().contains(" " + table + ">"));
    ts.exec("notable", true);
    ts.exec("scan", false, "Not in a table context.", true);
    assertFalse(ts.output.get().contains(" " + table + ">"));
    ts.exec("deletetable -f " + table);
  }

  @Test
  public void sleep() throws Exception {
    // sleep
    long now = System.currentTimeMillis();
    ts.exec("sleep 0.2", true);
    long diff = System.currentTimeMillis() - now;
    assertTrue(diff >= 200, "Diff was actually " + diff);
    assertTrue(diff < 600, "Diff was actually " + diff);
  }

  @Test
  public void addauths() throws Exception {
    final String table = getUniqueNames(1)[0];
    // addauths
    ts.exec("createtable " + table + " -evc");
    boolean success = false;
    // Rely on the timeout rule in AccumuloIT
    while (!success) {
      try {
        ts.exec("insert a b c d -l foo", false, "does not have authorization", true,
            new ErrorMessageCallback(getClientProps()));
        success = true;
      } catch (AssertionError e) {
        Thread.sleep(500);
      }
    }
    ts.exec("addauths -s foo,bar", true);
    boolean passed = false;
    // Rely on the timeout rule in AccumuloIT
    while (!passed) {
      try {
        ts.exec("getauths", true, "foo", true);
        ts.exec("getauths", true, "bar", true);
        passed = true;
      } catch (AssertionError | Exception e) {
        Thread.sleep(500);
      }
    }
    assertTrue(passed, "Could not successfully see updated authoriations");
    ts.exec("insert a b c d -l foo");
    ts.exec("scan", true, "[foo]");
    ts.exec("scan -s bar", true, "[foo]", false);
    ts.exec("deletetable -f " + table);
  }

  @Test
  public void getAuths() throws Exception {
    assumeFalse(getToken() instanceof KerberosToken, "test skipped for kerberos");

    // create two users with different auths
    for (int i = 1; i <= 2; i++) {
      String userName = testName() + "user" + i;
      String password = "password" + i;
      String auths = "auth" + i + "A,auth" + i + "B";
      ts.exec("createuser " + userName, true);
      ts.exec(password, true);
      ts.exec("addauths -u " + userName + " -s " + auths, true);
    }

    // get auths using root user, which has System.SYSTEM
    ts.exec("getauths -u getAuthsuser1", true, "auth1A", true);
    ts.exec("getauths -u getAuthsuser1", true, "auth1B", true);
    ts.exec("getauths -u getAuthsuser2", true, "auth2A", true);
    ts.exec("getauths -u getAuthsuser2", true, "auth2B", true);

    // grant the first user the ability to see other users auths
    ts.exec("grant -u getAuthsuser1 -s System.ALTER_USER", true);

    // switch to first user (the one with the ALTER_USER perm)
    ts.exec("user getAuthsuser1", true);
    ts.exec("password1", true);

    // get auths for self and other user
    ts.exec("getauths -u getAuthsuser1", true, "auth1A", true);
    ts.exec("getauths -u getAuthsuser1", true, "auth1B", true);
    ts.exec("getauths -u getAuthsuser2", true, "auth2A", true);
    ts.exec("getauths -u getAuthsuser2", true, "auth2B", true);

    // switch to second user (the one without the ALTER_USER perm)
    ts.exec("user getAuthsuser2", true);
    ts.exec("password2", true);

    // get auths for self, but not other user
    ts.exec("getauths -u getAuthsuser2", true, "auth2A", true);
    ts.exec("getauths -u getAuthsuser2", true, "auth2B", true);
    ts.exec("getauths -u getAuthsuser1", false, "PERMISSION_DENIED", true);
    ts.exec("getauths -u getAuthsuser1", false, "PERMISSION_DENIED", true);
  }

  @Test
  public void byeQuitExit() {
    // bye, quit, exit
    for (String cmd : "bye quit exit".split(" ")) {
      assertFalse(ts.shell.getExit());
      ts.exec(cmd);
      assertTrue(ts.shell.getExit());
      ts.shell.setExit(false);
    }
  }

  @Test
  public void classpath() throws Exception {
    final String javaClassPath = System.getProperty("java.class.path");

    // capture classpath from the shell command
    final String result = ts.exec("classpath", true);

    // for unit tests the classpath should match what the shell returned
    Arrays.stream(javaClassPath.split(File.pathSeparator))
        .forEach(classPathUri -> assertTrue(result.contains(classPathUri)));
  }

  @Test
  public void clearCls() throws Exception {
    // clear/cls
    if (!Terminal.TYPE_DUMB.equalsIgnoreCase(ts.shell.getTerminal().getType())) {
      ts.exec("cls", true, "[1;1H");
      ts.exec("clear", true, "[2J");
    } else {
      ts.exec("cls", false, "does not support");
      ts.exec("clear", false, "does not support");
    }
  }

  @Test
  public void clonetable() throws Exception {

    try (AccumuloClient client =
        getCluster().createAccumuloClient(getPrincipal(), new PasswordToken(getRootPassword()))) {
      client.securityOperations().grantNamespacePermission(getPrincipal(), "",
          NamespacePermission.ALTER_NAMESPACE);
    }

    final String table = getUniqueNames(1)[0];
    final String clone = table + "_clone";

    // clonetable
    ts.exec("createtable " + table + " -evc");
    ts.exec("config -t " + table + " -s table.split.threshold=123M", true);
    ts.exec("addsplits -t " + table + " a b c", true);
    ts.exec("insert a b c value");
    ts.exec("scan", true, "value", true);
    ts.exec("clonetable " + table + " " + clone);
    // verify constraint, config, and splits were cloned
    ts.exec("table " + clone);
    ts.exec("scan", true, "value", true);
    ts.exec("constraint --list -t " + clone, true, "VisibilityConstraint=2", true);
    ts.exec("config -t " + clone + " -np", true, "123M", true);
    ts.exec("getsplits -t " + clone, true, "a\nb\nc\n");
    ts.exec("deletetable -f " + table);
    ts.exec("deletetable -f " + clone);
  }

  @Test
  public void clonetableOffline() throws Exception {

    try (AccumuloClient client =
        getCluster().createAccumuloClient(getPrincipal(), new PasswordToken(getRootPassword()))) {
      client.securityOperations().grantNamespacePermission(getPrincipal(), "",
          NamespacePermission.ALTER_NAMESPACE);
    }

    final String table = getUniqueNames(1)[0];
    final String clone = table + "_clone";

    // clonetable
    ts.exec("createtable " + table + " -evc");
    ts.exec("config -t " + table + " -s table.split.threshold=123M", true);
    ts.exec("addsplits -t " + table + " a b c", true);
    ts.exec("insert a b c value");
    ts.exec("scan", true, "value", true);
    ts.exec("clonetable " + table + " " + clone + " -o");
    // verify constraint, config, and splits were cloned
    ts.exec("table " + clone);
    ts.exec("scan", false, "TableOfflineException", true);
    ts.exec("constraint --list -t " + clone, true, "VisibilityConstraint=2", true);
    ts.exec("config -t " + clone + " -np", true, "123M", true);
    ts.exec("getsplits -t " + clone, true, "a\nb\nc\n");
    ts.exec("deletetable -f " + table);
    ts.exec("deletetable -f " + clone);
  }

  @Test
  public void createTableWithProperties() throws Exception {
    final String table = getUniqueNames(1)[0];

    // create table with initial properties
    String testProp = "table.custom.description=description,table.custom.testProp=testProp,"
        + Property.TABLE_SPLIT_THRESHOLD.getKey() + "=10K";

    ts.exec("createtable " + table + " -prop " + testProp, true);
    ts.exec("insert a b c value", true);
    ts.exec("scan", true, "value", true);

    try (AccumuloClient accumuloClient = Accumulo.newClient().from(getClientProps()).build()) {
      accumuloClient.tableOperations().getConfiguration(table).forEach((key, value) -> {
        if (key.equals("table.custom.description")) {
          assertEquals("description", value, "Initial property was not set correctly");
        }

        if (key.equals("table.custom.testProp")) {
          assertEquals("testProp", value, "Initial property was not set correctly");
        }

        if (key.equals(Property.TABLE_SPLIT_THRESHOLD.getKey())) {
          assertEquals("10K", value, "Initial property was not set correctly");
        }
      });
    }
    ts.exec("deletetable -f " + table);
  }

  @Test
  public void testCompactions() throws Exception {
    final String table = getUniqueNames(1)[0];

    // compact
    ts.exec("createtable " + table);

    String tableId = getTableId(table);

    // make two files
    ts.exec("insert a b c d");
    ts.exec("flush -w");
    ts.exec("insert x y z v");
    ts.exec("flush -w");
    int oldCount = countFiles(tableId);
    // merge two files into one
    ts.exec("compact -t " + table + " -w");
    assertTrue(countFiles(tableId) < oldCount);
    ts.exec("addsplits -t " + table + " f");
    // make two more files:
    ts.exec("insert m 1 2 3");
    ts.exec("flush -w");
    ts.exec("insert n 1 2 v901");
    ts.exec("flush -w");
    List<String> oldFiles = getFiles(tableId);

    // at this point there are 4 files in the default tablet
    assertEquals(4, oldFiles.size(), "Files that were found: " + oldFiles);

    // compact some data:
    ts.exec("compact -b g -e z -w");
    assertEquals(2, countFiles(tableId));
    ts.exec("compact -w");
    assertEquals(2, countFiles(tableId));
    ts.exec("merge --all -t " + table);
    ts.exec("compact -w");
    assertEquals(1, countFiles(tableId));

    ts.exec("deletetable -f " + table);
  }

  @Test
  public void testCompactionSelection() throws Exception {
    final String table = getUniqueNames(1)[0];
    final String clone = table + "_clone";

    ts.exec("createtable " + table);
    ts.exec("insert a b c d");
    ts.exec("flush -w");
    ts.exec("insert x y z v");
    ts.exec("flush -w");

    ts.exec("clonetable -s " + Property.TABLE_MAJC_RATIO.getKey() + "=10 " + table + " " + clone);

    ts.exec("table " + clone);
    ts.exec("insert m n l o");
    ts.exec("flush -w");

    String tableId = getTableId(table);
    String cloneId = getTableId(clone);

    assertEquals(3, countFiles(cloneId));

    // compact only files from src table
    ts.exec("compact -t " + clone + " -w --sf-epath .*tables/" + tableId + ".*");

    assertEquals(2, countFiles(cloneId));

    ts.exec("insert r s t u");
    ts.exec("flush -w");

    assertEquals(3, countFiles(cloneId));

    // compact all flush files
    ts.exec("compact -t " + clone + " -w --sf-ename F.*");

    assertEquals(2, countFiles(cloneId));

    // create two large files
    StringBuilder sb = new StringBuilder("insert b v q ");
    RANDOM.get().ints(10_000, 0, 26).forEach(i -> sb.append('a' + i));

    ts.exec(sb.toString());
    ts.exec("flush -w");

    ts.exec(sb.toString());
    ts.exec("flush -w");

    assertEquals(4, countFiles(cloneId));

    // compact only small files
    ts.exec("compact -t " + clone + " -w --sf-lt-esize 1000");

    assertEquals(3, countFiles(cloneId));

    // compact large files if 3 or more
    ts.exec("compact -t " + clone + " -w --sf-gt-esize 1K --min-files 3");

    assertEquals(3, countFiles(cloneId));

    // compact large files if 2 or more
    ts.exec("compact -t " + clone + " -w --sf-gt-esize 1K --min-files 2");

    assertEquals(2, countFiles(cloneId));

    // compact if tablet has 3 or more files
    ts.exec("compact -t " + clone + " -w --min-files 3");

    assertEquals(2, countFiles(cloneId));

    // compact if tablet has 2 or more files
    ts.exec("compact -t " + clone + " -w --min-files 2");

    assertEquals(1, countFiles(cloneId));

    // create two small and one large flush files in order to test AND
    ts.exec(sb.toString());
    ts.exec("flush -w");

    ts.exec("insert m n l o");
    ts.exec("flush -w");

    ts.exec("insert m n l o");
    ts.exec("flush -w");

    assertEquals(4, countFiles(cloneId));

    // should only compact two small flush files leaving large flush file
    ts.exec("compact -t " + clone + " -w --sf-ename F.* --sf-lt-esize 1K");

    assertEquals(3, countFiles(cloneId));

    String clone2 = table + "_clone_2";
    ts.exec("clonetable -s"
        + " table.sampler.opt.hasher=murmur3_32,table.sampler.opt.modulus=7,table.sampler="
        + RowSampler.class.getName() + " " + clone + " " + clone2);
    String clone2Id = getTableId(clone2);

    assertEquals(3, countFiles(clone2Id));

    ts.exec("table " + clone2);
    ts.exec("insert v n l o");
    ts.exec("flush -w");

    ts.exec("insert x n l o");
    ts.exec("flush -w");

    assertEquals(5, countFiles(clone2Id));

    ts.exec("compact -t " + clone2 + " -w --sf-no-sample");

    assertEquals(3, countFiles(clone2Id));
  }

  @Test
  public void testScanSample() throws Exception {
    final String table = getUniqueNames(1)[0];

    // compact
    ts.exec("createtable " + table);

    ts.exec("insert 9255 doc content 'abcde'");
    ts.exec("insert 9255 doc url file://foo.txt");
    ts.exec("insert 8934 doc content 'accumulo scales'");
    ts.exec("insert 8934 doc url file://accumulo_notes.txt");
    ts.exec("insert 2317 doc content 'milk, eggs, bread, parmigiano-reggiano'");
    ts.exec("insert 2317 doc url file://groceries/9.txt");
    ts.exec("insert 3900 doc content 'EC2 ate my homework'");
    ts.exec("insert 3900 doc uril file://final_project.txt");

    String clone1 = table + "_clone_1";
    ts.exec("clonetable -s"
        + " table.sampler.opt.hasher=murmur3_32,table.sampler.opt.modulus=3,table.sampler="
        + RowSampler.class.getName() + " " + table + " " + clone1);

    ts.exec("compact -t " + clone1 + " -w --sf-no-sample");

    ts.exec("table " + clone1);
    ts.exec("scan --sample", true, "parmigiano-reggiano", true);
    ts.exec("grep --sample reg", true, "parmigiano-reggiano", true);
    ts.exec("scan --sample", true, "accumulo", false);
    ts.exec("grep --sample acc", true, "accumulo", false);

    // Create table where table sample config differs from what's in file
    String clone2 = table + "_clone_2";
    ts.exec("clonetable -s"
        + " table.sampler.opt.hasher=murmur3_32,table.sampler.opt.modulus=2,table.sampler="
        + RowSampler.class.getName() + " " + clone1 + " " + clone2);

    ts.exec("table " + clone2);
    ts.exec("scan --sample", false, "SampleNotPresentException", true);
    ts.exec("grep --sample reg", false, "SampleNotPresentException", true);

    ts.exec("compact -t " + clone2 + " -w --sf-no-sample");

    for (String expected : Arrays.asList("2317", "3900", "9255")) {
      ts.exec("scan --sample", true, expected, true);
      ts.exec("grep --sample " + expected.substring(0, 2), true, expected, true);
    }

    ts.exec("scan --sample", true, "8934", false);
    ts.exec("grep --sample 89", true, "8934", false);
  }

  // Feb 2023 - the sample example utilizing RowColumnSampler was failing. Analysis found that
  // the AbstractHashSampler was throwing an exception when additional options were utilized,
  // i.e., options beyond the required base 'hasher' and 'modulus' options. Additionally, the
  // RowColumnSampler threw an exception when the base options were parsed.
  // This test exercises a sampler that utilizes additional options and verifies options are parsed
  // successfully.
  @Test
  public void testScanSampleOptions() throws Exception {
    final String table = getUniqueNames(1)[0];

    ts.exec("createtable " + table);

    ts.exec("insert 9255 doc content 'abcde'");
    ts.exec("insert 9255 doc url file://foo.txt");
    ts.exec("insert 8934 doc content 'accumulo scales'");
    ts.exec("insert 8934 doc url file://accumulo_notes.txt");
    ts.exec("insert 5454 image size 2024,800");
    ts.exec("insert 7000 image metadata '2023/01/02 12:34:43'");
    ts.exec("insert 7000 image uri file://image1.jpg");
    ts.exec("insert 2317 doc content 'milk, eggs, bread, parmigiano-reggiano'");
    ts.exec("insert 2317 doc url file://groceries/9.txt");
    ts.exec("insert 3900 doc content 'EC2 ate my homework'");
    ts.exec("insert 3900 doc url file://final_project.txt");

    // Verify sampler with more than just base options parses correctly
    String clone1 = table + "_clone_1";
    ts.exec("clonetable -s"
        + " table.sampler.opt.hasher=murmur3_32,table.sampler.opt.modulus=3,table.sampler.opt.qualifier="
        + "true,table.sampler=" + RowColumnSampler.class.getName() + " " + table + " " + clone1);
    ts.exec("compact -t " + clone1 + " -w --sf-no-sample");
    ts.exec("table " + clone1);
    ts.exec("scan --sample", true);
    for (String expected : Arrays.asList("groceries", "final_project", "accumulo_notes",
        "foo.txt")) {
      ts.exec("scan --sample", true, expected, true);
      ts.exec("grep --sample " + expected.substring(0, 2), true, expected, true);
    }
    for (String notExpected : Arrays.asList("bread", "homework", "scales", "abcde", "1024", "2023",
        "image1")) {
      ts.exec("scan --sample", true, notExpected, false);
      ts.exec("grep --sample " + notExpected.substring(0, 2), true, notExpected, false);
    }

    // Verify failure to provide a base option results in empty sample result
    String clone2 = table + "_clone_2";
    ts.exec("clonetable -s table.sampler.opt.hasher=murmur3_32,table.sampler.opt.qualifier="
        + "true,table.sampler=" + RowColumnSampler.class.getName() + " " + table + " " + clone2);
    ts.exec("compact -t " + clone2 + " -w --sf-no-sample");
    ts.exec("table " + clone2, true);
    ts.exec("config -t " + clone2 + " -f sampler", true);
    ts.exec("scan --sample", true);
    // None of the expected rows/values should be returned from scan
    for (String notExpected : Arrays.asList("2317", "3900", "5454", "7000", "8934", "9255")) {
      ts.exec("scan --sample", true, notExpected, false);
      ts.exec("grep --sample " + notExpected.substring(0, 3), true, notExpected, false);
    }

    // Verify providing an invalid option results in empty sample result
    String clone3 = table + "_clone_3";
    ts.exec("clonetable -s "
        + "table.sampler.opt.hasher=murmur3_32,table.sampler.opt.modulus=5,table.sampler.opt.qualifier="
        + "true,table.sampler.opt.badprop=42,table.sampler=" + RowColumnSampler.class.getName()
        + " " + table + " " + clone3);
    ts.exec("compact -t " + clone3 + " -w --sf-no-sample");
    ts.exec("table " + clone3, true);
    ts.exec("scan --sample", true);
    // None of the expected rows/values should be returned from scan
    for (String expected : Arrays.asList("2317", "3900", "5454", "7000", "8934", "9255")) {
      ts.exec("scan --sample", true, expected, false);
      ts.exec("grep --sample " + expected.substring(0, 3), true, expected, false);
    }

  }

  @Test
  public void constraint() throws Exception {
    final String table = getUniqueNames(1)[0];

    // constraint
    ts.exec("constraint -l -t " + AccumuloTable.METADATA.tableName(), true, "MetadataConstraints=1",
        true);
    ts.exec("createtable " + table + " -evc");

    // Make sure the table is fully propagated through zoocache
    getTableId(table);

    ts.exec("constraint -l -t " + table, true, "VisibilityConstraint=2", true);
    ts.exec("constraint -t " + table + " -d 2", true, "Removed constraint 2 from table " + table);
    // wait for zookeeper updates to propagate
    Thread.sleep(SECONDS.toMillis(1));
    ts.exec("constraint -l -t " + table, true, "VisibilityConstraint=2", false);
    ts.exec("deletetable -f " + table);
  }

  @Test
  public void deletemany() throws Exception {
    final String table = getUniqueNames(1)[0];

    // deletemany
    ts.exec("createtable " + table);
    make10();
    assertEquals(10, countkeys(table));
    ts.exec("deletemany -f -b row8");
    assertEquals(8, countkeys(table));
    ts.exec("scan -t " + table + " -np", true, "row8", false);
    make10();
    ts.exec("deletemany -f -b row4 -e row5");
    assertEquals(8, countkeys(table));
    make10();
    ts.exec("deletemany -f -c cf:col4,cf:col5");
    assertEquals(8, countkeys(table));
    make10();
    ts.exec("deletemany -f -r row3");
    assertEquals(9, countkeys(table));
    make10();
    ts.exec("deletemany -f -r row3");
    assertEquals(9, countkeys(table));
    make10();
    ts.exec("deletemany -f -b row3 -be -e row5 -ee");
    assertEquals(9, countkeys(table));
    ts.exec("deletetable -f " + table);
  }

  @Test
  public void deleterows() throws Exception {
    final String table = getUniqueNames(1)[0];

    ts.exec("createtable " + table);
    final String tableId = getTableId(table);

    // deleterows
    int base = countFiles(tableId);
    assertEquals(0, base);

    log.info("Adding 2 splits");
    ts.exec("addsplits row5 row7");

    log.info("Writing 10 records");
    make10();

    log.info("Flushing table");
    ts.exec("flush -w -t " + table);
    log.info("Table flush completed");

    // One of the tablets we're writing to might migrate inbetween writing data which would create a
    // 2nd file for that tablet
    // If we notice this, compact and then move on.
    List<String> files = getFiles(tableId);
    if (files.size() > 3) {
      log.info("More than 3 files were found, compacting before proceeding");
      ts.exec("compact -w -t " + table);
      files = getFiles(tableId);
      assertEquals(3, files.size(), "Expected to only find 3 files after compaction: " + files);
    }

    assertNotNull(files);
    assertEquals(3, files.size(), "Found the following files: " + files);
    ts.exec("deleterows -t " + table + " -b row5 -e row7");
    assertEquals(2, countFiles(tableId));
    ts.exec("deletetable -f " + table);
  }

  @Test
  public void groups() throws Exception {
    final String table = getUniqueNames(1)[0];

    ts.exec("createtable " + table);
    ts.exec("setgroups -t " + table + " alpha=a,b,c num=3,2,1");
    ts.exec("getgroups -t " + table, true, "alpha=a,b,c", true);
    ts.exec("getgroups -t " + table, true, "num=1,2,3", true);
    ts.exec("deletetable -f " + table);
  }

  @Test
  public void formatter() {
    ts.exec("createtable formatter_test", true);
    ts.exec("table formatter_test", true);
    ts.exec("insert row cf cq 1234abcd", true);
    ts.exec("insert row cf1 cq1 9876fedc", true);
    ts.exec("insert row2 cf cq 13579bdf", true);
    ts.exec("insert row2 cf1 cq 2468ace", true);

    ArrayList<String> expectedDefault = new ArrayList<>(4);
    expectedDefault.add("row cf:cq []\t1234abcd");
    expectedDefault.add("row cf1:cq1 []\t9876fedc");
    expectedDefault.add("row2 cf:cq []\t13579bdf");
    expectedDefault.add("row2 cf1:cq []\t2468ace");
    ArrayList<String> actualDefault = new ArrayList<>(4);
    boolean isFirst = true;
    for (String s : ts.exec("scan -np", true).split("[\n\r]+")) {
      if (isFirst) {
        isFirst = false;
      } else {
        actualDefault.add(s);
      }
    }

    ArrayList<String> expectedFormatted = new ArrayList<>(4);
    expectedFormatted.add("row cf:cq []\t0x31 0x32 0x33 0x34 0x61 0x62 0x63 0x64");
    expectedFormatted.add("row cf1:cq1 []\t0x39 0x38 0x37 0x36 0x66 0x65 0x64 0x63");
    expectedFormatted.add("row2 cf:cq []\t0x31 0x33 0x35 0x37 0x39 0x62 0x64 0x66");
    expectedFormatted.add("row2 cf1:cq []\t0x32 0x34 0x36 0x38 0x61 0x63 0x65");
    ts.exec("formatter -t formatter_test -f " + HexFormatter.class.getName(), true);
    ArrayList<String> actualFormatted = new ArrayList<>(4);
    isFirst = true;
    for (String s : ts.exec("scan -np", true).split("[\n\r]+")) {
      if (isFirst) {
        isFirst = false;
      } else {
        actualFormatted.add(s);
      }
    }

    ts.exec("deletetable -f formatter_test", true);

    assertTrue(Iterables.elementsEqual(expectedDefault, new ArrayList<>(actualDefault)));
    assertTrue(Iterables.elementsEqual(expectedFormatted, new ArrayList<>(actualFormatted)));
  }

  /**
   * Simple <code>Formatter</code> that will convert each character in the Value from decimal to
   * hexadecimal. Will automatically skip over characters in the value which do not fall within the
   * [0-9,a-f] range.
   *
   * <p>
   * Example: <code>'0'</code> will be displayed as <code>'0x30'</code>
   */
  public static class HexFormatter implements Formatter {
    private Iterator<Entry<Key,Value>> iter = null;
    private FormatterConfig config;

    private static final String tab = "\t";
    private static final String newline = "\n";

    @Override
    public boolean hasNext() {
      return this.iter.hasNext();
    }

    @Override
    public String next() {
      final Entry<Key,Value> entry = iter.next();

      String key;

      // Observe the timestamps
      if (config.willPrintTimestamps()) {
        key = entry.getKey().toString();
      } else {
        key = entry.getKey().toStringNoTime();
      }

      final Value v = entry.getValue();

      // Approximate how much space we'll need
      final StringBuilder sb = new StringBuilder(key.length() + v.getSize() * 5);

      sb.append(key).append(tab);

      for (byte b : v.get()) {
        if ((b >= 48 && b <= 57) || (b >= 97 && b <= 102)) {
          sb.append(String.format("0x%x ", (int) b));
        }
      }

      return sb.toString().trim() + newline;
    }

    @Override
    public void remove() {}

    @Override
    public void initialize(final Iterable<Entry<Key,Value>> scanner, final FormatterConfig config) {
      this.iter = scanner.iterator();
      this.config = new FormatterConfig(config);
    }
  }

  @Test
  public void extensions() throws Exception {
    String extName = "ExampleShellExtension";

    // check for example extension
    ts.exec("help", true, extName, false);
    ts.exec("extensions -l", true, extName, false);

    // enable extensions and check for example
    ts.exec("extensions -e", true);
    ts.exec("extensions -l", true, extName, true);
    ts.exec("help", true, extName, true);

    // test example extension command
    ts.exec(extName + "::debug", true, "This is a test", true);

    // disable extensions and check for example
    ts.exec("extensions -d", true);
    ts.exec("extensions -l", true, extName, false);
    ts.exec("help", true, extName, false);

    // ensure extensions are really disabled
    ts.exec(extName + "::debug", true, "Unknown command", true);
  }

  @Test
  public void testSetTabletAvailabilityCommand() throws Exception {
    final String table = getUniqueNames(1)[0];
    ts.exec("createtable " + table);
    ts.exec("addsplits -t " + table + " a c e g");
<<<<<<< HEAD
    String result = ts.exec("setavailability -?");
    assertTrue(result.contains("Sets the tablet availability"));
    ts.exec("setavailability -t " + table + " -b a -e a -a unhosted");
    ts.exec("setavailability -t " + table + " -b c -e e -ee -a Hosted");
    try (AccumuloClient client = Accumulo.newClient().from(getClientProps()).build();
        Scanner s = client.createScanner(MetadataTable.NAME, Authorizations.EMPTY)) {
=======
    String result = ts.exec("sethostinggoal -?");
    assertTrue(result.contains("Sets the hosting goal"));
    ts.exec("sethostinggoal -t " + table + " -b a -e a -g never");
    ts.exec("sethostinggoal -t " + table + " -b c -e e -ee -g always");
    try (AccumuloClient client = Accumulo.newClient().from(getClientProps()).build(); Scanner s =
        client.createScanner(AccumuloTable.METADATA.tableName(), Authorizations.EMPTY)) {
>>>>>>> 64b93290
      String tableId = getTableId(table);
      s.setRange(new Range(tableId, tableId + "<"));
      s.fetchColumn(new Column(TabletColumnFamily.AVAILABILITY_COLUMN.getColumnFamily(),
          TabletColumnFamily.AVAILABILITY_COLUMN.getColumnQualifier()));
      for (Entry<Key,Value> e : s) {
        var row = e.getKey().getRow().toString();
        if (row.equals(tableId + ";c") || row.equals(tableId + ";e")) {
          assertEquals(TabletAvailability.HOSTED.name(), e.getValue().toString());
        } else if (row.equals(tableId + ";a")) {
          assertEquals(TabletAvailability.UNHOSTED.name(), e.getValue().toString());
        } else if (row.equals(tableId + ";g") || row.equals(tableId + "<")) {
          assertEquals(TabletAvailability.ONDEMAND.name(), e.getValue().toString());
        } else {
          fail("Unknown row with tablet availability: " + e.getKey().getRow().toString());
        }
      }
    }
  }

  @Test
  public void testGetAvailabilityCommand() throws Exception {

    SortedSet<Text> splits =
        Sets.newTreeSet(Arrays.asList(new Text("d"), new Text("m"), new Text("s")));

    final String tableName = getUniqueNames(1)[0];
    java.nio.file.Path splitsFilePath = null;

    try {
      splitsFilePath = createSplitsFile("splitsFile", splits);

      ts.exec("createtable " + tableName + " -sf " + splitsFilePath.toAbsolutePath(), true);
      String result = ts.exec("getavailability -?");
      assertTrue(result.contains("usage: getavailability"));

      String tableId = getTableId(tableName);

      result = ts.exec("getavailability");
      assertTrue(result.contains("TABLE: " + tableName));
      assertTrue(result.contains("TABLET ID    AVAILABILITY"));
      assertTrue(result.matches("(?s).*" + tableId + ";d<\\s+ONDEMAND.*"));
      assertTrue(result.matches("(?s).*" + tableId + ";m;d\\s+ONDEMAND.*"));
      assertTrue(result.matches("(?s).*" + tableId + ";s;m\\s+ONDEMAND.*"));
      assertTrue(result.matches("(?s).*" + tableId + "<;s\\s+ONDEMAND.*"));

      ts.exec("setavailability -a HOSTED -r p");
      result = ts.exec("getavailability -r p");
      assertFalse(result.matches("(?s).*" + tableId + ";d<\\s+ONDEMAND.*"));
      assertFalse(result.matches("(?s).*" + tableId + ";m;d\\s+ONDEMAND.*"));
      assertTrue(result.matches("(?s).*" + tableId + ";s;m\\s+HOSTED.*"));
      assertFalse(result.matches("(?s).*" + tableId + "<;s\\s+ONDEMAND.*"));

      result = ts.exec("getavailability");
      assertTrue(result.matches("(?s).*" + tableId + ";d<\\s+ONDEMAND.*"));
      assertTrue(result.matches("(?s).*" + tableId + ";m;d\\s+ONDEMAND.*"));
      assertTrue(result.matches("(?s).*" + tableId + ";s;m\\s+HOSTED.*"));
      assertTrue(result.matches("(?s).*" + tableId + "<;s\\s+ONDEMAND.*"));

      result = ts.exec("getavailability -b f -e p");
      assertFalse(result.matches("(?s).*" + tableId + ";d<\\s+ONDEMAND.*"));
      assertTrue(result.matches("(?s).*" + tableId + ";m;d\\s+ONDEMAND.*"));
      assertTrue(result.matches("(?s).*" + tableId + ";s;m\\s+HOSTED.*"));
      assertFalse(result.matches("(?s).*" + tableId + "<;s\\s+ONDEMAND.*"));

    } finally {
      if (splitsFilePath != null) {
        Files.delete(splitsFilePath);
      }
    }
  }

  // Verify that when splits are added after table creation, tablet availabilities are set properly
  @Test
  public void testGetAvailabilityCommand_DelayedSplits() throws Exception {

    for (int i = 0; i < 40; i++) {
      ts.exec("createtable tab" + i, true);
    }

    final String[] tableName = getUniqueNames(2);

    ts.exec("createtable " + tableName[0], true);

    String tableId = getTableId(tableName[0]);

    String result = ts.exec("getavailability");

    assertTrue(result.contains("TABLE: " + tableName[0]));
    assertTrue(result.contains("TABLET ID    AVAILABILITY"));
    assertTrue(result.matches("(?s).*" + tableId + "<<\\s+ONDEMAND.*"));

    // add the splits and check availabilities again
    ts.exec("addsplits d m s", true);
    result = ts.exec("getavailability");
    assertTrue(result.matches("(?s).*" + tableId + "[;]d<\\s+ONDEMAND.*"));
    assertTrue(result.matches("(?s).*" + tableId + ";m;d\\s+ONDEMAND.*"));
    assertTrue(result.matches("(?s).*" + tableId + ";s;m\\s+ONDEMAND.*"));
    assertTrue(result.matches("(?s).*" + tableId + "<;s\\s+ONDEMAND.*"));

    // scan metadata table to be sure the tablet availabilities were properly set
    result = ts.exec("scan -t accumulo.metadata -c hosting:availability -b " + tableId, true);
    assertTrue(result.contains(tableId + ";d hosting:availability []\tONDEMAND"));
    assertTrue(result.contains(tableId + ";m hosting:availability []\tONDEMAND"));
    assertTrue(result.contains(tableId + ";s hosting:availability []\tONDEMAND"));
    assertTrue(result.contains(tableId + "< hosting:availability []\tONDEMAND"));

    ts.exec("createtable " + tableName[1] + " -a hosted", true);

    String tableId2 = getTableId(tableName[1]);

    result = ts.exec("getavailability");
    assertTrue(result.contains("TABLE: " + tableName[1]));
    assertTrue(result.contains("TABLET ID    AVAILABILITY"));
    assertTrue(result.matches("(?s).*" + tableId2 + "<<\\s+HOSTED.*"));

    ts.exec("addsplits d m s", true);
    result = ts.exec("getavailability");
    assertTrue(result.matches("(?s).*" + tableId2 + ";d<\\s+HOSTED.*"));
    assertTrue(result.matches("(?s).*" + tableId2 + ";m;d\\s+HOSTED.*"));
    assertTrue(result.matches("(?s).*" + tableId2 + ";s;m\\s+HOSTED.*"));
    assertTrue(result.matches("(?s).*" + tableId2 + "<;s\\s+HOSTED.*"));

    // scan metadata table to be sure the tablet availabilities were properly set
    result = ts.exec("scan -t accumulo.metadata -c hosting:availability -b " + tableId2, true);
    log.info(">>>> result5\n{}", result);
    assertTrue(result.contains(tableId2 + ";d hosting:availability []\tHOSTED"));
    assertTrue(result.contains(tableId2 + ";m hosting:availability []\tHOSTED"));
    assertTrue(result.contains(tableId2 + ";s hosting:availability []\tHOSTED"));
    assertTrue(result.contains(tableId2 + "< hosting:availability []\tHOSTED"));
  }

  @Test
  public void grep() throws Exception {
    final String table = getUniqueNames(1)[0];

    ts.exec("createtable " + table, true);
    make10();
    ts.exec("grep row[123]", true, "row1", false);
    ts.exec("grep row5", true, "row5", true);
    ts.exec("deletetable -f " + table, true);
  }

  @Test
  public void help() throws Exception {
    ts.exec("help -np", true, "Help Commands", true);
    ts.exec("?", true, "Help Commands", true);
    for (String c : ("bye exit quit about help info ? "
        + "deleteiter deletescaniter listiter setiter setscaniter "
        + "grant revoke systempermissions tablepermissions userpermissions execfile history "
        + "authenticate cls clear notable sleep table user whoami "
        + "clonetable config createtable deletetable droptable du exporttable "
        + "importtable offline online renametable tables "
        + "addsplits compact constraint flush getgropus getsplits merge setgroups "
        + "addauths createuser deleteuser dropuser getauths passwd setauths users "
        + "delete deletemany deleterows egrep formatter interpreter grep "
        + "importdirectory insert maxrow scan").split(" ")) {
      ts.exec("help " + c, true);
    }
  }

  @Test
  public void history() throws Exception {
    final String table = getUniqueNames(1)[0];

    // test clear history command works
    ts.writeToHistory("foo");
    ts.exec("history", true, "foo", true);
    ts.exec("history -c", true);
    ts.exec("history", true, "foo", false);

    // Verify commands are not currently in history then write to history file. Does not execute
    // table ops.
    ts.exec("history", true, table, false);
    ts.exec("history", true, "createtable", false);
    ts.exec("history", true, "deletetable", false);
    ts.writeToHistory("createtable " + table);
    ts.writeToHistory("deletetable -f " + table);

    // test that history command prints contents of history file
    ts.exec("history", true, "createtable " + table, true);
    ts.exec("history", true, "deletetable -f " + table, true);
  }

  @Test
  public void importDirectory() throws Exception {
    final String table = getUniqueNames(1)[0];
    Configuration conf = new Configuration();
    String nonce = generateNonce();
    FileSystem fs = FileSystem.get(conf);
    File importDir = createRFiles(conf, fs, table, nonce);
    ts.exec("createtable " + table, true);
    ts.exec("importdirectory " + importDir + " true", true);
    ts.exec("scan -r 00000000", true, "0-->" + nonce, true);
    ts.exec("scan -r 00000099", true, "99-->" + nonce, true);
    ts.exec("scan -r 00000099", true, "99-->" + nonce + nonce, false);
    ts.exec("deletetable -f " + table);
  }

  @SuppressFBWarnings(value = "PATH_TRAVERSAL_IN", justification = "path provided by test")
  @Test
  public void importDirectoryWithOptions() throws Exception {
    final String table = getUniqueNames(1)[0];
    Configuration conf = new Configuration();
    String nonce = generateNonce();
    FileSystem fs = FileSystem.get(conf);
    File importDir = createRFiles(conf, fs, table, nonce);
    ts.exec("createtable " + table, true);
    ts.exec("notable", true);
    ts.exec("importdirectory -t " + table + " -i " + importDir + " true", true);
    ts.exec("scan -t " + table + " -np -b 0 -e 2", true, "0-->" + nonce, true);
    ts.exec("scan -t " + table + " -b 00000098 -e 00000100", true, "99-->" + nonce, true);
    // Attempt to re-import without -i option, error should occur
    ts.exec("importdirectory -t " + table + " " + importDir + " true", false);
    // Attempt re-import once more, this time with -i option. No error should occur, only a
    // message indicating the directory was empty and zero files were imported
    ts.exec("importdirectory -t " + table + " -i " + importDir + " true", true);
    ts.exec("scan -t " + table + " -r 00000000", true, "0-->" + nonce, true);
    ts.exec("scan -t " + table + " -r 00000099", true, "99-->" + nonce, true);
    ts.exec("scan -t " + table + " -r 00000201", true, nonce, false);
    ts.exec("deletetable -f " + table);
  }

  private File createRFiles(final Configuration conf, final FileSystem fs, final String postfix,
      final String nonce) throws IOException {
    File importDir = new File(rootPath, "import_" + postfix);
    assertTrue(importDir.mkdir());
    String even = new File(importDir, "even.rf").toString();
    String odd = new File(importDir, "odd.rf").toString();
    AccumuloConfiguration aconf = DefaultConfiguration.getInstance();
    FileSKVWriter evenWriter = FileOperations.getInstance().newWriterBuilder()
        .forFile(UnreferencedTabletFile.of(fs, new Path(even)), fs, conf,
            NoCryptoServiceFactory.NONE)
        .withTableConfiguration(aconf).build();
    evenWriter.startDefaultLocalityGroup();
    FileSKVWriter oddWriter = FileOperations.getInstance().newWriterBuilder()
        .forFile(UnreferencedTabletFile.of(fs, new Path(odd)), fs, conf,
            NoCryptoServiceFactory.NONE)
        .withTableConfiguration(aconf).build();
    oddWriter.startDefaultLocalityGroup();
    long timestamp = System.currentTimeMillis();
    Text cf = new Text("cf");
    Text cq = new Text("cq");
    Value value;
    for (int i = 0; i < 100; i += 2) {
      Key key = new Key(new Text(String.format("%08d", i)), cf, cq, timestamp);
      value = new Value(i + "-->" + nonce);
      evenWriter.append(key, value);
      key = new Key(new Text(String.format("%08d", i + 1)), cf, cq, timestamp);
      value = new Value(i + 1 + "-->" + nonce);
      oddWriter.append(key, value);
    }
    evenWriter.close();
    oddWriter.close();
    assertEquals(0, ts.shell.getExitCode());
    return importDir;
  }

  @Test
  public void info() throws Exception {
    ts.exec("info", true, Constants.VERSION, true);
  }

  @Test
  public void listcompactions() throws Exception {
    final String table = getUniqueNames(1)[0];

    ts.exec("createtable " + table, true);
    ts.exec(
        "config -t " + table
            + " -s table.iterator.minc.slow=30,org.apache.accumulo.test.functional.SlowIterator",
        true);
    ts.exec("config -t " + table + " -s table.iterator.minc.slow.opt.sleepTime=1000", true);
    ts.exec("insert a cf cq value", true);
    ts.exec("insert b cf cq value", true);
    ts.exec("insert c cf cq value", true);
    ts.exec("insert d cf cq value", true);
    ts.exec("flush -t " + table, true);
    ts.exec("sleep 0.2", true);
    ts.exec("listcompactions", true, "default_tablet");
    String[] lines = ts.output.get().split("\n");
    String last = lines[lines.length - 1];
    String[] parts = last.split("\\|");
    assertEquals(12, parts.length);
    ts.exec("deletetable -f " + table, true);
  }

  @Test
  public void maxrow() throws Exception {
    final String table = getUniqueNames(1)[0];

    ts.exec("createtable " + table, true);
    ts.exec("insert a cf cq value", true);
    ts.exec("insert b cf cq value", true);
    ts.exec("insert ccc cf cq value", true);
    ts.exec("insert zzz cf cq value", true);
    ts.exec("maxrow", true, "zzz", true);
    ts.exec("delete zzz cf cq", true);
    ts.exec("maxrow", true, "ccc", true);
    ts.exec("deletetable -f " + table, true);
  }

  @Test
  public void merge() throws Exception {
    final String table = getUniqueNames(1)[0];

    ts.exec("createtable " + table);
    ts.exec("addsplits a m z");
    ts.exec("getsplits", true, "z", true);
    ts.exec("merge --all", true);
    ts.exec("getsplits", true, "z", false);
    ts.exec("deletetable -f " + table);
    ts.exec("getsplits -t " + AccumuloTable.METADATA.tableName(), true);
    assertEquals(2, ts.output.get().split("\n").length);
    ts.exec("getsplits -t accumulo.root", true);
    assertEquals(1, ts.output.get().split("\n").length);
    ts.exec("merge --all -t " + AccumuloTable.METADATA.tableName());
    ts.exec("getsplits -t " + AccumuloTable.METADATA.tableName(), true);
    assertEquals(1, ts.output.get().split("\n").length);
  }

  @Test
  public void ping() throws Exception {
    for (int i = 0; i < 10; i++) {
      ts.exec("ping", true, "OK", true);
      // wait for both tservers to start up
      if (ts.output.get().split("\n").length == 3) {
        break;
      }
      Thread.sleep(SECONDS.toMillis(1));

    }
    assertEquals(2, ts.output.get().split("\n").length);
  }

  @Test
  public void renametable() throws Exception {
    final String[] tableNames = getUniqueNames(2);
    final String table = tableNames[0];
    final String rename = tableNames[1];

    ts.exec("createtable " + table);
    ts.exec("insert this is a value");
    ts.exec("renametable " + table + " " + rename);
    ts.exec("tables", true, rename, true);
    ts.exec("tables", true, table, false);
    ts.exec("scan -t " + rename, true, "value", true);
    ts.exec("deletetable -f " + rename, true);
  }

  @Test
  public void tables() throws Exception {
    final String table = getUniqueNames(1)[0];
    // table sort order is part of test.
    final String table1 = table + "_z";
    final String table2 = table + "_a";
    ts.exec("createtable " + table1);
    ts.exec("createtable " + table2);
    ts.exec("notable");
    String lst = ts.exec("tables -l");
    assertTrue(lst.indexOf(table2) < lst.indexOf(table1));
    lst = ts.exec("tables -l -s");
    assertTrue(lst.indexOf(table1) < lst.indexOf(table2));
  }

  @Test
  public void systempermission() {
    ts.exec("systempermissions");
    assertEquals(12, ts.output.get().split("\n").length - 1);
    ts.exec("tablepermissions", true);
    assertEquals(7, ts.output.get().split("\n").length - 1);
  }

  @Test
  public void listscans() throws Exception {
    final String table = getUniqueNames(1)[0];

    ts.exec("createtable " + table, true);

    // Should be about a 3 second scan
    for (int i = 0; i < 6; i++) {
      ts.exec("insert " + i + " cf cq value", true);
    }

    try (AccumuloClient accumuloClient = Accumulo.newClient().from(getClientProps()).build();
        Scanner s = accumuloClient.createScanner(table, Authorizations.EMPTY)) {
      IteratorSetting cfg = new IteratorSetting(30, SlowIterator.class);
      SlowIterator.setSleepTime(cfg, 500);
      s.addScanIterator(cfg);

      Thread thread = new Thread(() -> {
        s.forEach((k, v) -> {});
      });
      thread.start();

      List<String> scans = new ArrayList<>();
      // Try to find the active scan for about 15seconds
      for (int i = 0; i < 50 && scans.isEmpty(); i++) {
        String currentScans = ts.exec("listscans", true);
        log.info("Got output from listscans:\n{}", currentScans);
        String[] lines = currentScans.split("\n");
        for (int scanOffset = 2; scanOffset < lines.length; scanOffset++) {
          String currentScan = lines[scanOffset];
          if (currentScan.contains(table)) {
            log.info("Retaining scan: {}", currentScan);
            scans.add(currentScan);
          } else {
            log.info("Ignoring scan because of wrong table: {}", currentScan);
          }
        }
        Thread.sleep(300);
      }
      thread.join();

      assertFalse(scans.isEmpty(), "Could not find any active scans over table " + table);

      for (String scan : scans) {
        if (!scan.contains("RUNNING")) {
          log.info("Ignoring scan because it doesn't contain 'RUNNING': {}", scan);
          continue;
        }
        String[] parts = scan.split("\\|");
        assertEquals(14, parts.length, "Expected 14 colums, but found " + parts.length
            + " instead for '" + Arrays.toString(parts) + "'");
        String tserver = parts[0].trim();
        // TODO: any way to tell if the client address is accurate? could be local IP, host,
        // loopback...?
        String hostPortPattern = ".+:\\d+";
        assertMatches(tserver, hostPortPattern);
        assertTrue(accumuloClient.instanceOperations().getTabletServers().contains(tserver));
        String client = parts[1].trim();
        assertMatches(client, hostPortPattern);
        // Scan ID should be a long (throwing an exception if it fails to parse)
        Long r = Long.parseLong(parts[11].trim());
        assertNotNull(r);
      }
    }
    ts.exec("deletetable -f " + table, true);
  }

  @Test
  public void testPerTableClasspath_2_1_Jar() throws Exception {
    final String table = getUniqueNames(1)[0];
    File fooConstraintJar =
        initJar("/org/apache/accumulo/test/FooConstraint_2_1.jar", "FooConstraint_2_1", rootPath);
    verifyPerTableClasspath(table, fooConstraintJar);
  }

  public void verifyPerTableClasspath(final String table, final File fooConstraintJar)
      throws IOException, InterruptedException {

    File fooFilterJar = initJar("/org/apache/accumulo/test/FooFilter.jar", "FooFilter", rootPath);

    String context = fooFilterJar.toURI() + "," + fooConstraintJar.toURI();

    ts.exec("createtable " + table, true);
    ts.exec(
        "config -t " + table + " -s " + Property.TABLE_CLASSLOADER_CONTEXT.getKey() + "=" + context,
        true);

    Thread.sleep(250);

    // We can't use the setiter command as Filter implements OptionDescriber which
    // forces us to enter more input that I don't know how to input
    // Instead, we can just manually set the property on the table.
    ts.exec("config -t " + table + " -s " + Property.TABLE_ITERATOR_PREFIX.getKey()
        + "scan.foo=10,org.apache.accumulo.test.FooFilter");

    Thread.sleep(250);

    ts.exec("insert foo f q v", true);

    Thread.sleep(250);

    ts.exec("scan -np", true, "foo", false);

    ts.exec("constraint -a FooConstraint", true);

    ts.exec("offline -w " + table);
    ts.exec("online -w " + table);

    ts.exec("table " + table, true);
    ts.exec("insert foo f q v", false);
    ts.exec("insert ok foo q v", true);

    ts.exec("deletetable -f " + table, true);

  }

  @Test
  public void badLogin() {
    // Can't run with Kerberos, can't switch identity in shell presently
    assumeTrue(getToken() instanceof PasswordToken);
    ts.input.set(getRootPassword() + "\n");
    String err = ts.exec("user NoSuchUser", false);
    assertTrue(err.contains("BAD_CREDENTIALS for user NoSuchUser"));
  }

  @Test
  public void namespaces() throws Exception {
    final String[] names = getUniqueNames(5);

    final String tableName = names[0];
    final String ns_1 = names[1];
    final String ns_2 = names[2];
    final String ns_3 = names[3];
    final String ns_4 = names[4];

    ts.exec("namespaces", true, "\"\"", true); // default namespace, displayed as quoted empty
                                               // string
    ts.exec("namespaces", true, Namespace.ACCUMULO.name(), true);
    ts.exec("createnamespace " + ns_1, true);
    String namespaces = ts.exec("namespaces");
    assertTrue(namespaces.contains(ns_1));

    ts.exec("renamenamespace " + ns_1 + " " + ns_2);
    namespaces = ts.exec("namespaces");
    assertTrue(namespaces.contains(ns_2));
    assertFalse(namespaces.contains(ns_1));

    // can't delete a namespace that still contains tables, unless you do -f
    ts.exec("createtable " + ns_2 + "." + tableName, true);
    ts.exec("deletenamespace " + ns_2);
    ts.exec("y");
    ts.exec("namespaces", true, ns_2, true);

    ts.exec("du -ns " + ns_2, true, ns_2 + "." + tableName, true);

    // all "TableOperation" commands can take a namespace
    ts.exec("offline -ns " + ns_2, true);
    ts.exec("online -ns " + ns_2, true);
    ts.exec("flush -ns " + ns_2, true);
    ts.exec("compact -ns " + ns_2, true);
    ts.exec("createnamespace " + ns_3, true);
    ts.exec("createtable " + ns_3 + ".1", true);
    ts.exec("createtable " + ns_3 + ".2", true);
    ts.exec("deletetable -ns " + ns_3 + " -f", true);
    ts.exec("tables", true, ns_3 + ".1", false);
    ts.exec("namespaces", true, ns_3, true);
    ts.exec("deletenamespace " + ns_3 + " -f", true);
    ts.input.set("true\n\n\n\nSTRING\n");
    ts.exec("setiter -ns " + ns_2 + " -scan -class " + SUMMING_COMBINER_ITERATOR + " -p 10 -n name",
        true);
    ts.exec("listiter -ns " + ns_2 + " -scan", true, "Summing", true);
    ts.exec("deleteiter -ns " + ns_2 + " -n name -scan", true);
    ts.exec("createuser dude");
    ts.exec("pass");
    ts.exec("pass");
    ts.exec("grant Namespace.CREATE_TABLE -ns " + ns_2 + " -u dude", true);
    ts.exec("revoke Namespace.CREATE_TABLE -ns " + ns_2 + " -u dude", true);

    // properties override and such
    ts.exec("config -ns " + ns_2 + " -s table.file.max=44444", true);
    ts.exec("config -ns " + ns_2, true, "44444", true);
    ts.exec("config -t " + ns_2 + "." + tableName, true, "44444", true);
    ts.exec("config -t " + ns_2 + "." + tableName + " -s table.file.max=55555", true);
    ts.exec("config -t " + ns_2 + "." + tableName, true, "55555", true);

    // can copy properties when creating
    ts.exec("createnamespace " + ns_4 + " -cc " + ns_2, true);
    ts.exec("config -ns " + ns_4, true, "44444", true);

    ts.exec("deletenamespace -f " + ns_2, true);
    ts.exec("namespaces", true, ns_2, false);
    ts.exec("tables", true, ns_2 + "." + tableName, false);

    Thread.sleep(250);

    // put constraints on a namespace
    ts.exec("constraint -ns " + ns_4
        + " -a org.apache.accumulo.test.constraints.NumericValueConstraint", true);
    ts.exec("createtable " + ns_4 + ".constrained", true);
    ts.exec("table " + ns_4 + ".constrained", true);
    ts.exec("constraint -d 1");
    // should fail
    ts.exec("constraint -l", true, "NumericValueConstraint", true);
    ts.exec("insert r cf cq abc", false);
    ts.exec("constraint -ns " + ns_4 + " -d 1");
    ts.exec("sleep 3");
    ts.exec("insert r cf cq abc", true);
  }

  private int countkeys(String table) {
    ts.exec("scan -np -t " + table);
    return ts.output.get().split("\n").length - 1;
  }

  @Test
  public void scans() throws Exception {
    ts.exec("createtable t");
    make10();
    String result = ts.exec("scan -np -b row1 -e row1");
    assertEquals(2, result.split("\n").length);
    result = ts.exec("scan -np -b row3 -e row5");
    assertEquals(4, result.split("\n").length);
    result = ts.exec("scan -np -r row3");
    assertEquals(2, result.split("\n").length);
    result = ts.exec("scan -np -b row:");
    assertEquals(1, result.split("\n").length);
    result = ts.exec("scan -np -b row");
    assertEquals(11, result.split("\n").length);
    result = ts.exec("scan -np -e row:");
    assertEquals(11, result.split("\n").length);
    ts.exec("deletetable -f t");
  }

  @Test
  public void scansWithUnhostedTablets() throws Exception {
    final String table = getUniqueNames(1)[0];
    ts.exec("createtable " + table);
    ts.exec("addsplits -t " + table + " a c e g m t");
    ts.exec("setavailability -t " + table + " -b a -e a -a Unhosted");
    ts.exec("setavailability -t " + table + " -b c -e e -ee -a hosted");

    ts.exec("scan -t " + table + " -np -b a -e c", false);
    ts.exec("scan -t " + table + " -np -b a -e e", false);
    ts.exec("scan -t " + table + " -np -b d -e d", true);
    ts.exec("scan -t " + table + " -np -b d -e z", true);

    try (AccumuloClient client = Accumulo.newClient().from(getClientProps()).build();
        Scanner s = client.createScanner(table, Authorizations.EMPTY);
        BatchScanner bs = client.createBatchScanner(table)) {
      assertThrows(RuntimeException.class, () -> Iterables.size(s));
      bs.setRanges(Collections.singleton(new Range()));
      assertThrows(RuntimeException.class, () -> Iterables.size(bs));
    }

  }

  @Test
  public void scansWithColon() throws Exception {
    ts.exec("createtable twithcolontest");
    ts.exec("insert row c:f cq value");
    ts.exec("scan -r row -cf c:f", true, "value");
    ts.exec("scan -b row -cf c:f  -cq cq -e row", true, "value");
    ts.exec("scan -b row -c cf -cf c:f  -cq cq -e row", false, "mutually exclusive");
    ts.exec("scan -b row -cq col1 -e row", false, "Option -cf is required when using -cq");
    ts.exec("deletetable -f twithcolontest");
  }

  @Test
  public void scansWithClassLoaderContext() throws IOException {

    assertThrows(ClassNotFoundException.class, () -> Class.forName(VALUE_REVERSING_ITERATOR),
        "ValueReversingIterator already on the classpath");

    final String tableName = getUniqueNames(1)[0];

    ts.exec("createtable " + tableName);
    // Assert that the TabletServer does not know anything about our class
    String result = ts.exec(
        "setiter -scan -n reverse -t " + tableName + " -p 21 -class " + VALUE_REVERSING_ITERATOR);
    assertTrue(result.contains("class not found"));
    make10();
    setupFakeContextPath();

    result = ts.exec("config -t " + tableName + " -s " + Property.TABLE_CLASSLOADER_CONTEXT.getKey()
        + "=" + FAKE_CONTEXT);
    assertEquals("root@miniInstance " + tableName + "> config -t " + tableName + " -s "
        + Property.TABLE_CLASSLOADER_CONTEXT.getKey() + "=" + FAKE_CONTEXT + "\n", result);

    result = ts.exec("setshelliter -pn baz -n reverse -p 21 -class " + VALUE_REVERSING_ITERATOR);
    assertTrue(result.contains("The iterator class does not implement OptionDescriber"));

    // The implementation of ValueReversingIterator in the FAKE context does nothing, the value is
    // not reversed.
    result = ts.exec("scan -pn baz -np -b row1 -e row1");
    assertEquals(2, result.split("\n").length);
    assertTrue(result.contains("value"));
    result = ts.exec("scan -pn baz -np -b row3 -e row5");
    assertEquals(4, result.split("\n").length);
    assertTrue(result.contains("value"));
    result = ts.exec("scan -pn baz -np -r row3");
    assertEquals(2, result.split("\n").length);
    assertTrue(result.contains("value"));
    result = ts.exec("scan -pn baz -np -b row:");
    assertEquals(1, result.split("\n").length);
    result = ts.exec("scan -pn baz -np -b row");
    assertEquals(11, result.split("\n").length);
    assertTrue(result.contains("value"));
    result = ts.exec("scan -pn baz -np -e row:");
    assertEquals(11, result.split("\n").length);
    assertTrue(result.contains("value"));

    setupRealContextPath();

    // Override the table classloader context with the REAL implementation of
    // ValueReversingIterator, which does reverse the value.
    result = ts.exec("scan -pn baz -np -b row1 -e row1 -cc " + REAL_CONTEXT);
    assertEquals(2, result.split("\n").length);
    assertTrue(result.contains("eulav"));
    assertFalse(result.contains("value"));
    result = ts.exec("scan -pn baz -np -b row3 -e row5 -cc " + REAL_CONTEXT);
    assertEquals(4, result.split("\n").length);
    assertTrue(result.contains("eulav"));
    assertFalse(result.contains("value"));
    result = ts.exec("scan -pn baz -np -r row3 -cc " + REAL_CONTEXT);
    assertEquals(2, result.split("\n").length);
    assertTrue(result.contains("eulav"));
    assertFalse(result.contains("value"));
    result = ts.exec("scan -pn baz -np -b row: -cc " + REAL_CONTEXT);
    assertEquals(1, result.split("\n").length);
    result = ts.exec("scan -pn baz -np -b row -cc " + REAL_CONTEXT);
    assertEquals(11, result.split("\n").length);
    assertTrue(result.contains("eulav"));
    assertFalse(result.contains("value"));
    result = ts.exec("scan -pn baz -np -e row: -cc " + REAL_CONTEXT);
    assertEquals(11, result.split("\n").length);
    assertTrue(result.contains("eulav"));
    assertFalse(result.contains("value"));
    ts.exec("deletetable -f " + tableName);
  }

  /**
   * The purpose of this test is to verify that you can successfully scan a table with a regular
   * iterator. It was written to verify that the changes made while updating the setshelliter
   * command did not break the existing setiter capabilities. It tests that a table can be scanned
   * with an iterator both while within a table context and also while in the 'notable' context.
   */
  @Test
  public void testScanTableWithIterSetWithoutProfile() throws Exception {
    final String table = getUniqueNames(1)[0];

    // create a table
    ts.exec("createtable " + table, true);

    // add some data
    ts.exec("insert foo a b c", true);
    ts.exec("scan", true, "foo a:b []\tc");

    // create a normal iterator while in current table context
    ts.input.set("\n1000\n\n");
    ts.exec("setiter -scan -n itname -p 10 -ageoff", true);

    ts.exec("sleep 2", true);
    // scan the created table.
    ts.exec("scan", true, "", true);
    ts.exec("deletetable -f " + table);

    // Repeat process but do it within the 'notable' context (after table creation and insertion)
    // create a table
    ts.exec("createtable " + table, true);

    // add some data
    ts.exec("insert foo a b c", true);
    ts.exec("notable");
    ts.exec("scan -t " + table, true, "foo a:b []\tc");

    // create a normal iterator which in current table context
    ts.input.set("\n1000\n\n");
    ts.exec("setiter -scan -n itname -p 10 -ageoff -t " + table, true);
    ts.exec("sleep 2", true);
    // re-scan the table. Should not see data.
    ts.exec("scan -t " + table, true, "", true);
    ts.exec("deletetable -f " + table);
  }

  /**
   * Validate importdirectory command accepts adding -t tablename option or the accepts original
   * format that uses the current working table. Currently this test does not validate the actual
   * import - only the command syntax.
   *
   * @throws Exception any exception is a test failure.
   */
  @Test
  public void importDirectoryCmdFmt() throws Exception {
    final String table = getUniqueNames(1)[0];

    File importDir = new File(rootPath, "import_" + table);
    assertTrue(importDir.mkdir());
    File errorsDir = new File(rootPath, "errors_" + table);
    assertTrue(errorsDir.mkdir());

    // expect fail - table does not exist.
    ts.exec(String.format("importdirectory -t %s %s %s false", table, importDir, errorsDir), false,
        "TableNotFoundException");

    ts.exec(String.format("table %s", table), false, "TableNotFoundException");

    ts.exec("createtable " + table, true);

    // validate -t and -i option is used with new bulk import.
    // This will fail as there are no files in the import directory
    ts.exec(String.format("importdirectory -t %s %s false", table, importDir), false);

    // validate -t and -i option is used with new bulk import.
    // This should pass even if no files in import directory. Empty import dir is ignored.
    ts.exec(String.format("importdirectory -t %s %s false -i", table, importDir), true);

    // expect fail - invalid command,
    ts.exec("importdirectory false", false, "Expected 2 arguments. There was 1.");

    // expect fail - original cmd without a table.
    ts.exec("notable", true);
    ts.exec(String.format("importdirectory %s %s false", importDir, errorsDir), false,
        "java.lang.IllegalStateException: Not in a table context.");
  }

  private static final String FAKE_CONTEXT = "file://" + System.getProperty("user.dir") + "/target/"
      + ShellServerIT.class.getSimpleName() + "-fake-iterators.jar";
  private static final String REAL_CONTEXT = "file://" + System.getProperty("user.dir") + "/target/"
      + ShellServerIT.class.getSimpleName() + "-real-iterators.jar";
  private static final String VALUE_REVERSING_ITERATOR =
      "org.apache.accumulo.test.functional.ValueReversingIterator";
  private static final String SUMMING_COMBINER_ITERATOR =
      "org.apache.accumulo.core.iterators.user.SummingCombiner";
  private static final String COLUMN_FAMILY_COUNTER_ITERATOR =
      "org.apache.accumulo.core.iterators.ColumnFamilyCounter";

  private void setupRealContextPath() throws IOException {
    // Copy the test iterators jar to tmp
    Path baseDir = new Path(System.getProperty("user.dir"));
    Path targetDir = new Path(baseDir, "target");
    Path jarPath = new Path(targetDir, "TestJar-Iterators.jar");
    Path dstPath = new Path(REAL_CONTEXT);
    FileSystem fs = SharedMiniClusterBase.getCluster().getFileSystem();
    fs.copyFromLocalFile(jarPath, dstPath);
  }

  private void setupFakeContextPath() throws IOException {
    // Copy the test iterators jar to tmp
    Path baseDir = new Path(System.getProperty("user.dir"));
    Path jarPath = new Path(baseDir + "/target/classes/org/apache/accumulo/test",
        "ShellServerIT-iterators.jar");
    Path dstPath = new Path(FAKE_CONTEXT);
    FileSystem fs = SharedMiniClusterBase.getCluster().getFileSystem();
    fs.copyFromLocalFile(jarPath, dstPath);
  }

  @Test
  public void whoami() throws Exception {
    AuthenticationToken token = getToken();
    assertTrue(ts.exec("whoami", true).contains(getPrincipal()));
    // Unnecessary with Kerberos enabled, won't prompt for a password
    if (token instanceof PasswordToken) {
      ts.input.set("secret\nsecret\n");
    }
    ts.exec("createuser test_user");
    ts.exec("setauths -u test_user -s 12,3,4");
    String auths = ts.exec("getauths -u test_user");
    assertTrue(auths.contains("3") && auths.contains("12") && auths.contains("4"));
    // No support to switch users within the shell with Kerberos
    if (token instanceof PasswordToken) {
      ts.input.set("secret\n");
      ts.exec("user test_user", true);
      assertTrue(ts.exec("whoami", true).contains("test_user"));
      ts.input.set(getRootPassword() + "\n");
      ts.exec("user root", true);
    }
  }

  private void make10() {
    for (int i = 0; i < 10; i++) {
      ts.exec(String.format("insert row%d cf col%d value", i, i));
    }
  }

  private List<String> getFiles(String tableId) {
    ts.output.clear();

    ts.exec("scan -t " + AccumuloTable.METADATA.tableName() + " -np -c file -b " + tableId + " -e "
        + tableId + "~");

    log.debug("countFiles(): {}", ts.output.get());

    String[] lines = ts.output.get().split("\n");
    ts.output.clear();

    if (lines.length == 0) {
      return Collections.emptyList();
    }

    return Arrays.asList(Arrays.copyOfRange(lines, 1, lines.length));
  }

  private int countFiles(String tableId) {
    return getFiles(tableId).size();
  }

  private String getTableId(String tableName) throws Exception {
    try (AccumuloClient client = Accumulo.newClient().from(getClientProps()).build()) {

      for (int i = 0; i < 5; i++) {
        Map<String,String> nameToId = client.tableOperations().tableIdMap();
        if (nameToId.containsKey(tableName)) {
          return nameToId.get(tableName);
        } else {
          Thread.sleep(1000);
        }
      }

      fail("Could not find ID for table: " + tableName);
      // Will never get here
      return null;
    }
  }

  private static void assertMatches(String output, String pattern) {
    var p = Pattern.compile(pattern).asMatchPredicate();
    assertTrue(p.test(output), "Pattern " + pattern + " did not match output : " + output);
  }

  private static void assertNotContains(String output, String subsequence) {
    assertFalse(output.contains(subsequence),
        "Expected '" + subsequence + "' would not occur in output : " + output);
  }

  @Test
  public void testSummaries() {
    String tableName = getUniqueNames(1)[0];
    ts.exec("createtable " + tableName);
    ts.exec(
        "config -t " + tableName + " -s table.summarizer.del=" + DeletesSummarizer.class.getName());
    ts.exec(
        "config -t " + tableName + " -s table.summarizer.fam=" + FamilySummarizer.class.getName());

    ts.exec("addsplits -t " + tableName + " r1 r2");
    ts.exec("insert r1 f1 q1 v1");
    ts.exec("insert r2 f2 q1 v3");
    ts.exec("insert r2 f2 q2 v4");
    ts.exec("insert r3 f3 q1 v5");
    ts.exec("insert r3 f3 q2 v6");
    ts.exec("insert r3 f3 q3 v7");
    ts.exec("flush -t " + tableName + " -w");

    String output = ts.exec("summaries");
    assertMatches(output, "(?sm).*^.*deletes\\s+=\\s+0.*$.*");
    assertMatches(output, "(?sm).*^.*total\\s+=\\s+6.*$.*");
    assertMatches(output, "(?sm).*^.*c:f1\\s+=\\s+1.*$.*");
    assertMatches(output, "(?sm).*^.*c:f2\\s+=\\s+2.*$.*");
    assertMatches(output, "(?sm).*^.*c:f3\\s+=\\s+3.*$.*");

    ts.exec("delete r1 f1 q2");
    ts.exec("delete r2 f2 q1");
    ts.exec("flush -t " + tableName + " -w");

    output = ts.exec("summaries");
    assertMatches(output, "(?sm).*^.*deletes\\s+=\\s+2.*$.*");
    assertMatches(output, "(?sm).*^.*total\\s+=\\s+8.*$.*");
    assertMatches(output, "(?sm).*^.*c:f1\\s+=\\s+1.*$.*");
    assertMatches(output, "(?sm).*^.*c:f2\\s+=\\s+2.*$.*");
    assertMatches(output, "(?sm).*^.*c:f3\\s+=\\s+3.*$.*");

    output = ts.exec("summaries -e r2");
    assertMatches(output, "(?sm).*^.*deletes\\s+=\\s+2.*$.*");
    assertMatches(output, "(?sm).*^.*total\\s+=\\s+5.*$.*");
    assertMatches(output, "(?sm).*^.*c:f1\\s+=\\s+1.*$.*");
    assertMatches(output, "(?sm).*^.*c:f2\\s+=\\s+2.*$.*");
    assertNotContains(output, "c:f3");

    output = ts.exec("summaries -b r2");
    assertMatches(output, "(?sm).*^.*deletes\\s+=\\s+0.*$.*");
    assertMatches(output, "(?sm).*^.*total\\s+=\\s+3.*$.*");
    assertNotContains(output, "c:f1");
    assertNotContains(output, "c:f2");
    assertMatches(output, "(?sm).*^.*c:f3\\s+=\\s+3.*$.*");

    output = ts.exec("summaries -b r1 -e r2");
    assertMatches(output, "(?sm).*^.*deletes\\s+=\\s+1.*$.*");
    assertMatches(output, "(?sm).*^.*total\\s+=\\s+3.*$.*");
    assertNotContains(output, "c:f1");
    assertMatches(output, "(?sm).*^.*c:f2\\s+=\\s+2.*$.*");
    assertNotContains(output, "c:f3");

    output = ts.exec("summaries -sr .*Family.*");
    assertNotContains(output, "deletes ");
    assertMatches(output, "(?sm).*^.*c:f1\\s+=\\s+1.*$.*");
    assertMatches(output, "(?sm).*^.*c:f2\\s+=\\s+2.*$.*");
    assertMatches(output, "(?sm).*^.*c:f3\\s+=\\s+3.*$.*");

    output = ts.exec("summaries -b r1 -e r2 -sr .*Family.*");
    assertNotContains(output, "deletes ");
    assertNotContains(output, "c:f1");
    assertMatches(output, "(?sm).*^.*c:f2\\s+=\\s+2.*$.*");
    assertNotContains(output, "c:f3");
  }

  @Test
  public void testSummarySelection() {
    String tableName = getUniqueNames(1)[0];
    ts.exec("createtable " + tableName);
    // will create a few files and do not want them compacted
    ts.exec("config -t " + tableName + " -s " + Property.TABLE_MAJC_RATIO + "=10");

    ts.exec("insert r1 f1 q1 v1");
    ts.exec("insert r2 f2 q1 v2");
    ts.exec("flush -t " + tableName + " -w");

    ts.exec(
        "config -t " + tableName + " -s table.summarizer.fam=" + FamilySummarizer.class.getName());

    ts.exec("insert r1 f2 q1 v3");
    ts.exec("insert r3 f3 q1 v4");
    ts.exec("flush -t " + tableName + " -w");

    String output = ts.exec("summaries");
    assertNotContains(output, "c:f1");
    assertMatches(output, "(?sm).*^.*c:f2\\s+=\\s+1.*$.*");
    assertMatches(output, "(?sm).*^.*c:f3\\s+=\\s+1.*$.*");
    // check that there are two files, with one missing summary info
    assertMatches(output, "(?sm).*^.*total[:]2[,]\\s+missing[:]1[,]\\s+extra[:]0.*$.*");

    // compact only the file missing summary info
    ts.exec("compact -t " + tableName + " --sf-no-summary -w");
    output = ts.exec("summaries");
    assertMatches(output, "(?sm).*^.*c:f1\\s+=\\s+1.*$.*");
    assertMatches(output, "(?sm).*^.*c:f2\\s+=\\s+2.*$.*");
    assertMatches(output, "(?sm).*^.*c:f3\\s+=\\s+1.*$.*");
    // check that there are two files, with none missing summary info
    assertMatches(output, "(?sm).*^.*total[:]2[,]\\s+missing[:]0[,]\\s+extra[:]0.*$.*");

    // create a situation where files has summary data outside of tablet
    ts.exec("addsplits -t " + tableName + " r2");
    output = ts.exec("summaries -e r2");
    assertMatches(output, "(?sm).*^.*c:f1\\s+=\\s+1.*$.*");
    assertMatches(output, "(?sm).*^.*c:f2\\s+=\\s+2.*$.*");
    assertMatches(output, "(?sm).*^.*c:f3\\s+=\\s+1.*$.*");
    // check that there are two files, with one having extra summary info
    assertMatches(output, "(?sm).*^.*total[:]2[,]\\s+missing[:]0[,]\\s+extra[:]1.*$.*");

    // compact only the files with extra summary info
    ts.exec("compact -t " + tableName + " --sf-extra-summary -w");
    output = ts.exec("summaries -e r2");
    assertMatches(output, "(?sm).*^.*c:f1\\s+=\\s+1.*$.*");
    assertMatches(output, "(?sm).*^.*c:f2\\s+=\\s+2.*$.*");
    assertNotContains(output, "c:f3");
    // check that there are two files, with none having extra summary info
    assertMatches(output, "(?sm).*^.*total[:]2[,]\\s+missing[:]0[,]\\s+extra[:]0.*$.*");
  }

  // This test serves to verify the listtablets command as well as the getTabletInformation api,
  // which is used by listtablets.
  @Test
  public void testListTablets() throws Exception {

    final var tables = getUniqueNames(2);
    final String table1 = tables[0];
    final String table2 = tables[1];

    ts.exec("createtable " + table1, true);
    ts.exec("addsplits g n u", true);
    ts.exec("setavailability -a hosted -r g", true);
    ts.exec("setavailability -a hosted -r u", true);
    insertData(table1, 1000, 3);
    ts.exec("compact -w -t " + table1);
    ts.exec("scan -t " + table1);

    ts.exec("createtable " + table2, true);
    ts.exec("addsplits f m t", true);
    ts.exec("setavailability -a hosted -r n", true);
    insertData(table2, 500, 5);
    ts.exec("compact -t " + table2);
    ts.exec("scan -t " + table1);
    ts.exec("setavailability -r g -t " + table2 + " -a UNHOSTED");

    // give tablet time to become unassigned
    for (var i = 0; i < 15; i++) {
      Thread.sleep(1000);
      String availability =
          ts.exec("listtablets -t " + table2, true, "m                    UNHOSTED");
      if (availability.contains("UNASSIGNED None")) {
        break;
      }
    }

    var tableId1 = getTableId(table1);
    var tableId2 = getTableId(table2);

    String results = ts.exec("listtablets -np -p ShellServerIT_testListTablets.", true);
    assertTrue(results.contains("TABLE: ShellServerIT_testListTablets0"));
    assertTrue(results.contains("TABLE: ShellServerIT_testListTablets1"));
    assertTrue(
        results.contains(tableId1 + "     -INF                 g                    HOSTED"));
    assertTrue(
        results.contains(tableId1 + "     g                    n                    ONDEMAND"));
    assertTrue(
        results.contains(tableId1 + "     n                    u                    HOSTED"));
    assertTrue(
        results.contains(tableId1 + "     u                    +INF                 ONDEMAND"));
    assertTrue(
        results.contains(tableId2 + "     -INF                 f                    ONDEMAND"));
    assertTrue(
        results.contains(tableId2 + "     f                    m                    UNHOSTED"));
    assertTrue(
        results.contains(tableId2 + "     m                    t                    HOSTED"));
    assertTrue(
        results.contains(tableId2 + "     t                    +INF                 ONDEMAND"));

    // verify the sum of the tablets sizes, number of entries, and dir name match the data in a
    // metadata scan
    String metadata = ts.exec("scan -np -t accumulo.metadata -b " + tableId1 + " -c loc,file");
    for (String line : metadata.split("\n")) {
      System.out.println(line);
      String[] tokens = line.split("\\s+");
      if (tokens[1].startsWith("loc")) {
        String loc = tokens[3];
        assertTrue(results.contains(loc));
      }
      if (tokens[1].startsWith("file")) {
        String[] parts = tokens[1].split("/");
        String dir = parts[parts.length - 2];
        assertTrue(results.contains(dir), "Did not see " + dir);
        String[] sizes = tokens[3].split(",");
        String size = String.format("%,d", Integer.parseInt(sizes[0]));
        String entries = String.format("%,d", Integer.parseInt(sizes[1]));
        assertTrue(results.contains(size));
        assertTrue(results.contains(entries));
      }
    }
  }

  private void insertData(String table, int numEntries, int rowLen) throws IOException {
    for (var i = 0; i < numEntries; i++) {
      String alphabet = "abcdefghijklmnopqrstuvwxyz";
      String row = String.valueOf(alphabet.charAt(i % 26)) + i;
      var cf = "cf" + i;
      var cq = "cq" + i;
      var data = "asdfqwerty";
      ts.exec("insert -t " + table + " " + row + " " + cf + " " + cq + " " + data, true);
    }
  }

  private java.nio.file.Path createSplitsFile(final String splitsFile, final SortedSet<Text> splits)
      throws IOException {
    String fullSplitsFile = System.getProperty("user.dir") + "/target/" + splitsFile;
    java.nio.file.Path path = Paths.get(fullSplitsFile);
    try (BufferedWriter writer = Files.newBufferedWriter(path, UTF_8)) {
      for (Text text : splits) {
        writer.write(text.toString() + '\n');
      }
    }
    return path;
  }

  @Test
  public void failOnInvalidClassloaderContestTest() throws Exception {

    final String[] names = getUniqueNames(3);
    final String table1 = names[0];
    final String namespace1 = names[1];
    final String table2 = namespace1 + "." + names[2];

    ts.exec("createtable " + table1, true);
    ts.exec("createnamespace " + namespace1, true);
    ts.exec("createtable " + table2, true);

    ts.exec("config -s table.class.loader.context=invalid", false,
        AccumuloException.class.getName(), true);
    ts.exec("config -s table.class.loader.context=invalid -ns " + namespace1, false,
        AccumuloException.class.getName(), true);
    ts.exec("config -s table.class.loader.context=invalid -t " + table1, false,
        AccumuloException.class.getName(), true);
    ts.exec("config -s table.class.loader.context=invalid -t " + table2, false,
        AccumuloException.class.getName(), true);

  }

  /**
   * Generates a string based on a random number that can be used to uniquely identify data in shell
   * output
   */
  public String generateNonce() {
    byte[] r = new byte[16];
    RANDOM.get().nextBytes(r);
    return new String(Base64.getEncoder().encode(r), UTF_8);
  }
}<|MERGE_RESOLUTION|>--- conflicted
+++ resolved
@@ -1241,21 +1241,13 @@
     final String table = getUniqueNames(1)[0];
     ts.exec("createtable " + table);
     ts.exec("addsplits -t " + table + " a c e g");
-<<<<<<< HEAD
+
     String result = ts.exec("setavailability -?");
     assertTrue(result.contains("Sets the tablet availability"));
     ts.exec("setavailability -t " + table + " -b a -e a -a unhosted");
     ts.exec("setavailability -t " + table + " -b c -e e -ee -a Hosted");
     try (AccumuloClient client = Accumulo.newClient().from(getClientProps()).build();
         Scanner s = client.createScanner(MetadataTable.NAME, Authorizations.EMPTY)) {
-=======
-    String result = ts.exec("sethostinggoal -?");
-    assertTrue(result.contains("Sets the hosting goal"));
-    ts.exec("sethostinggoal -t " + table + " -b a -e a -g never");
-    ts.exec("sethostinggoal -t " + table + " -b c -e e -ee -g always");
-    try (AccumuloClient client = Accumulo.newClient().from(getClientProps()).build(); Scanner s =
-        client.createScanner(AccumuloTable.METADATA.tableName(), Authorizations.EMPTY)) {
->>>>>>> 64b93290
       String tableId = getTableId(table);
       s.setRange(new Range(tableId, tableId + "<"));
       s.fetchColumn(new Column(TabletColumnFamily.AVAILABILITY_COLUMN.getColumnFamily(),
