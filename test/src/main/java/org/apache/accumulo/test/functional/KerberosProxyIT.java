/*
 * Licensed to the Apache Software Foundation (ASF) under one or more
 * contributor license agreements.  See the NOTICE file distributed with
 * this work for additional information regarding copyright ownership.
 * The ASF licenses this file to You under the Apache License, Version 2.0
 * (the "License"); you may not use this file except in compliance with
 * the License.  You may obtain a copy of the License at
 *
 *     http://www.apache.org/licenses/LICENSE-2.0
 *
 * Unless required by applicable law or agreed to in writing, software
 * distributed under the License is distributed on an "AS IS" BASIS,
 * WITHOUT WARRANTIES OR CONDITIONS OF ANY KIND, either express or implied.
 * See the License for the specific language governing permissions and
 * limitations under the License.
 */
package org.apache.accumulo.test.functional;

import static java.nio.charset.StandardCharsets.UTF_8;
import static org.junit.Assert.assertEquals;
import static org.junit.Assert.assertFalse;
import static org.junit.Assert.assertTrue;
import static org.junit.Assert.fail;

import java.io.File;
import java.io.FileWriter;
import java.io.IOException;
import java.net.ConnectException;
import java.net.InetAddress;
import java.nio.ByteBuffer;
import java.security.PrivilegedExceptionAction;
import java.util.Collections;
import java.util.HashMap;
import java.util.List;
import java.util.Map;
import java.util.Properties;

import org.apache.accumulo.cluster.ClusterUser;
import org.apache.accumulo.core.client.Connector;
import org.apache.accumulo.core.client.Scanner;
import org.apache.accumulo.core.client.security.tokens.KerberosToken;
import org.apache.accumulo.core.client.security.tokens.PasswordToken;
import org.apache.accumulo.core.conf.ClientProperty;
import org.apache.accumulo.core.conf.Property;
import org.apache.accumulo.core.rpc.UGIAssumingTransport;
import org.apache.accumulo.core.security.Authorizations;
import org.apache.accumulo.core.security.TablePermission;
import org.apache.accumulo.harness.AccumuloITBase;
import org.apache.accumulo.harness.MiniClusterConfigurationCallback;
import org.apache.accumulo.harness.MiniClusterHarness;
import org.apache.accumulo.harness.TestingKdc;
import org.apache.accumulo.minicluster.impl.MiniAccumuloClusterImpl;
import org.apache.accumulo.minicluster.impl.MiniAccumuloConfigImpl;
import org.apache.accumulo.proxy.Proxy;
import org.apache.accumulo.proxy.ProxyServer;
import org.apache.accumulo.proxy.thrift.AccumuloProxy;
import org.apache.accumulo.proxy.thrift.AccumuloProxy.Client;
import org.apache.accumulo.proxy.thrift.AccumuloSecurityException;
import org.apache.accumulo.proxy.thrift.ColumnUpdate;
import org.apache.accumulo.proxy.thrift.Key;
import org.apache.accumulo.proxy.thrift.KeyValue;
import org.apache.accumulo.proxy.thrift.ScanOptions;
import org.apache.accumulo.proxy.thrift.ScanResult;
import org.apache.accumulo.proxy.thrift.TimeType;
import org.apache.accumulo.proxy.thrift.WriterOptions;
import org.apache.accumulo.server.util.PortUtils;
import org.apache.accumulo.test.categories.MiniClusterOnlyTests;
import org.apache.hadoop.conf.Configuration;
import org.apache.hadoop.fs.CommonConfigurationKeysPublic;
import org.apache.hadoop.security.UserGroupInformation;
import org.apache.thrift.protocol.TCompactProtocol;
import org.apache.thrift.transport.TSaslClientTransport;
import org.apache.thrift.transport.TSocket;
import org.apache.thrift.transport.TTransportException;
import org.hamcrest.Description;
import org.hamcrest.TypeSafeMatcher;
import org.junit.After;
import org.junit.AfterClass;
import org.junit.Before;
import org.junit.BeforeClass;
import org.junit.Rule;
import org.junit.Test;
import org.junit.experimental.categories.Category;
import org.junit.rules.ExpectedException;
import org.slf4j.Logger;
import org.slf4j.LoggerFactory;

import com.google.common.base.Throwables;
import com.google.common.collect.Iterables;

/**
 * Tests impersonation of clients over Kerberos+SASL. "Proxy" may be referring to the Accumulo Proxy
 * service or it may be referring to the notion of a username overriding the real username of the
 * actual credentials used in the system. Beware of the context of the word "proxy".
 */
@Category(MiniClusterOnlyTests.class)
public class KerberosProxyIT extends AccumuloITBase {
  private static final Logger log = LoggerFactory.getLogger(KerberosProxyIT.class);
  private static final String PROXIED_USER1 = "proxied_user1", PROXIED_USER2 = "proxied_user2",
      PROXIED_USER3 = "proxied_user3";

  @Rule
  public ExpectedException thrown = ExpectedException.none();

  private static TestingKdc kdc;
  private static String krbEnabledForITs = null;
  private static File proxyKeytab;
  private static String hostname, proxyPrimary, proxyPrincipal;

  @Override
  protected int defaultTimeoutSeconds() {
    return 60 * 5;
  }

  @BeforeClass
  public static void startKdc() throws Exception {
    kdc = new TestingKdc();
    kdc.start();
    krbEnabledForITs = System.getProperty(MiniClusterHarness.USE_KERBEROS_FOR_IT_OPTION);
    if (null == krbEnabledForITs || !Boolean.parseBoolean(krbEnabledForITs)) {
      System.setProperty(MiniClusterHarness.USE_KERBEROS_FOR_IT_OPTION, "true");
    }

    // Create a principal+keytab for the proxy
    proxyKeytab = new File(kdc.getKeytabDir(), "proxy.keytab");
    hostname = InetAddress.getLocalHost().getCanonicalHostName();
    // Set the primary because the client needs to know it
    proxyPrimary = "proxy";
    // Qualify with an instance
    proxyPrincipal = proxyPrimary + "/" + hostname;
    kdc.createPrincipal(proxyKeytab, proxyPrincipal);
    // Tack on the realm too
    proxyPrincipal = kdc.qualifyUser(proxyPrincipal);
  }

  @AfterClass
  public static void stopKdc() throws Exception {
    if (null != kdc) {
      kdc.stop();
    }
    if (null != krbEnabledForITs) {
      System.setProperty(MiniClusterHarness.USE_KERBEROS_FOR_IT_OPTION, krbEnabledForITs);
    }
    UserGroupInformation.setConfiguration(new Configuration(false));
  }

  private MiniAccumuloClusterImpl mac;
  private Process proxyProcess;
  private int proxyPort;

  @Before
  public void startMac() throws Exception {
    MiniClusterHarness harness = new MiniClusterHarness();
    mac = harness.create(getClass().getName(), testName.getMethodName(),
        new PasswordToken("unused"), new MiniClusterConfigurationCallback() {

          @Override
          public void configureMiniCluster(MiniAccumuloConfigImpl cfg, Configuration coreSite) {
            cfg.setNumTservers(1);
            Map<String,String> siteCfg = cfg.getSiteConfig();
            // Allow the proxy to impersonate the "root" Accumulo user and our one special user.
            siteCfg.put(Property.INSTANCE_RPC_SASL_ALLOWED_USER_IMPERSONATION.getKey(),
                proxyPrincipal + ":" + kdc.getRootUser().getPrincipal() + ","
                    + kdc.qualifyUser(PROXIED_USER1) + "," + kdc.qualifyUser(PROXIED_USER2));
            siteCfg.put(Property.INSTANCE_RPC_SASL_ALLOWED_HOST_IMPERSONATION.getKey(), "*");
            cfg.setSiteConfig(siteCfg);
          }

        }, kdc);

    mac.start();
    MiniAccumuloConfigImpl cfg = mac.getConfig();

    // Generate Proxy configuration and start the proxy
    proxyProcess = startProxy(cfg);

    // Enabled kerberos auth
    Configuration conf = new Configuration(false);
    conf.set(CommonConfigurationKeysPublic.HADOOP_SECURITY_AUTHENTICATION, "kerberos");
    UserGroupInformation.setConfiguration(conf);

    boolean success = false;
    ClusterUser rootUser = kdc.getRootUser();
    // Rely on the junit timeout rule
    while (!success) {
      UserGroupInformation ugi;
      try {
        ugi = UserGroupInformation.loginUserFromKeytabAndReturnUGI(rootUser.getPrincipal(),
            rootUser.getKeytab().getAbsolutePath());
      } catch (IOException ex) {
        log.info("Login as root is failing", ex);
        Thread.sleep(3000);
        continue;
      }

      TSocket socket = new TSocket(hostname, proxyPort);
      log.info("Connecting to proxy with server primary '{}' running on {}", proxyPrimary,
          hostname);
      TSaslClientTransport transport = new TSaslClientTransport("GSSAPI", null, proxyPrimary,
          hostname, Collections.singletonMap("javax.security.sasl.qop", "auth"), null, socket);

      final UGIAssumingTransport ugiTransport = new UGIAssumingTransport(transport, ugi);

      try {
        // UGI transport will perform the doAs for us
        ugiTransport.open();
        success = true;
      } catch (TTransportException e) {
        Throwable cause = e.getCause();
        if (null != cause && cause instanceof ConnectException) {
          log.info("Proxy not yet up, waiting");
          Thread.sleep(3000);
          proxyProcess = checkProxyAndRestart(proxyProcess, cfg);
          continue;
        }
      } finally {
        if (null != ugiTransport) {
          ugiTransport.close();
        }
      }
    }

    assertTrue("Failed to connect to the proxy repeatedly", success);
  }

  /**
   * Starts the thrift proxy using the given MAConfig.
   *
   * @param cfg
   *          configuration for MAC
   * @return Process for the thrift proxy
   */
  private Process startProxy(MiniAccumuloConfigImpl cfg) throws IOException {
    File proxyPropertiesFile = generateNewProxyConfiguration(cfg);
    File clientPropsFile = generateNewAccumuloClientConfiguration(cfg);
    return mac.exec(Proxy.class, "-p", proxyPropertiesFile.getCanonicalPath(), "-c",
        clientPropsFile.getCanonicalPath());
  }

  /**
   * Generates a proxy configuration file for the MAC instance. Implicitly updates
   * {@link #proxyPort} when choosing the port the proxy will listen on.
   *
   * @param cfg
   *          The MAC configuration
   * @return The proxy's configuration file
   */
  private File generateNewProxyConfiguration(MiniAccumuloConfigImpl cfg) throws IOException {
    // Chooses a new port for the proxy as side-effect
    proxyPort = PortUtils.getRandomFreePort();

    // Proxy configuration
    File proxyPropertiesFile = new File(cfg.getConfDir(), "proxy.properties");
    if (proxyPropertiesFile.exists()) {
      assertTrue("Failed to delete proxy.properties file", proxyPropertiesFile.delete());
    }
    Properties proxyProperties = new Properties();
    proxyProperties.setProperty("useMiniAccumulo", "false");
    proxyProperties.setProperty("protocolFactory", TCompactProtocol.Factory.class.getName());
    proxyProperties.setProperty("tokenClass", KerberosToken.class.getName());
    proxyProperties.setProperty("port", Integer.toString(proxyPort));
    proxyProperties.setProperty("maxFrameSize", "16M");
    proxyProperties.setProperty("thriftServerType", "sasl");

    // Write out the proxy.properties file
    FileWriter writer = new FileWriter(proxyPropertiesFile);
    proxyProperties.store(writer, "Configuration for Accumulo proxy");
    writer.close();

    log.info("Created configuration for proxy listening on {}", proxyPort);

    return proxyPropertiesFile;
  }

  private File generateNewAccumuloClientConfiguration(MiniAccumuloConfigImpl cfg)
      throws IOException {
    // Proxy configuration
    File propsFile = new File(cfg.getConfDir(), "accumulo-client-proxy.properties");
    if (propsFile.exists()) {
      assertTrue("Failed to delete proxy.properties file", propsFile.delete());
    }
    Properties clientProps = new Properties();
    clientProps.setProperty(ClientProperty.INSTANCE_NAME.getKey(), cfg.getInstanceName());
    clientProps.setProperty(ClientProperty.INSTANCE_ZOOKEEPERS.getKey(), cfg.getZooKeepers());
    clientProps.setProperty(ClientProperty.AUTH_PRINCIPAL.getKey(), proxyPrincipal);
    ClientProperty.setKerberosKeytab(clientProps, proxyKeytab.getCanonicalPath());
    clientProps.setProperty(ClientProperty.SASL_ENABLED.getKey(), "true");

    // Write out the proxy.properties file
    FileWriter writer = new FileWriter(propsFile);
    clientProps.store(writer, "Configuration for Accumulo proxy");
    writer.close();

    log.info("Created Accumulo client configuration for proxy listening on {}", proxyPort);

    return propsFile;
  }

  /**
   * Restarts the thrift proxy if the previous instance is no longer running. If the proxy is still
   * running, this method does nothing.
   *
   * @param proxy
   *          The thrift proxy process
   * @param cfg
   *          The MAC configuration
   * @return The process for the Proxy, either the previous instance or a new instance.
   */
  private Process checkProxyAndRestart(Process proxy, MiniAccumuloConfigImpl cfg)
      throws IOException {
    try {
      // Get the return code
      proxy.exitValue();
    } catch (IllegalThreadStateException e) {
      log.info("Proxy is still running");
      // OK, process is still running, don't restart
      return proxy;
    }

    log.info("Restarting proxy because it is no longer alive");

    // We got a return code which means the proxy exited. We'll assume this is because it failed
    // to bind the port due to the known race condition between choosing a port and having the
    // proxy bind it.
    return startProxy(cfg);
  }

  @After
  public void stopMac() throws Exception {
    if (null != proxyProcess) {
      log.info("Destroying proxy process");
      proxyProcess.destroy();
      log.info("Waiting for proxy termination");
      proxyProcess.waitFor();
      log.info("Proxy terminated");
    }
    if (null != mac) {
      mac.stop();
    }
  }

  @Test
  public void testProxyClient() throws Exception {
    ClusterUser rootUser = kdc.getRootUser();
    UserGroupInformation ugi = UserGroupInformation.loginUserFromKeytabAndReturnUGI(
        rootUser.getPrincipal(), rootUser.getKeytab().getAbsolutePath());

    TSocket socket = new TSocket(hostname, proxyPort);
    log.info("Connecting to proxy with server primary '{}' running on {}", proxyPrimary, hostname);
    TSaslClientTransport transport = new TSaslClientTransport("GSSAPI", null, proxyPrimary,
        hostname, Collections.singletonMap("javax.security.sasl.qop", "auth"), null, socket);

    final UGIAssumingTransport ugiTransport = new UGIAssumingTransport(transport, ugi);

    // UGI transport will perform the doAs for us
    ugiTransport.open();

    AccumuloProxy.Client.Factory factory = new AccumuloProxy.Client.Factory();
    Client client = factory.getClient(new TCompactProtocol(ugiTransport),
        new TCompactProtocol(ugiTransport));

    // Will fail if the proxy can impersonate the client
    ByteBuffer login = client.login(rootUser.getPrincipal(),
        Collections.<String,String> emptyMap());

    // For all of the below actions, the proxy user doesn't have permission to do any of them, but
    // the client user does.
    // The fact that any of them actually run tells us that impersonation is working.

    // Create a table
    String table = "table";
    if (!client.tableExists(login, table)) {
      client.createTable(login, table, true, TimeType.MILLIS);
    }

    // Write two records to the table
    String writer = client.createWriter(login, table, new WriterOptions());
    Map<ByteBuffer,List<ColumnUpdate>> updates = new HashMap<>();
    ColumnUpdate update = new ColumnUpdate(ByteBuffer.wrap("cf1".getBytes(UTF_8)),
        ByteBuffer.wrap("cq1".getBytes(UTF_8)));
    update.setValue(ByteBuffer.wrap("value1".getBytes(UTF_8)));
    updates.put(ByteBuffer.wrap("row1".getBytes(UTF_8)), Collections.singletonList(update));
    update = new ColumnUpdate(ByteBuffer.wrap("cf2".getBytes(UTF_8)),
        ByteBuffer.wrap("cq2".getBytes(UTF_8)));
    update.setValue(ByteBuffer.wrap("value2".getBytes(UTF_8)));
    updates.put(ByteBuffer.wrap("row2".getBytes(UTF_8)), Collections.singletonList(update));
    client.update(writer, updates);

    // Flush and close the writer
    client.flush(writer);
    client.closeWriter(writer);

    // Open a scanner to the table
    String scanner = client.createScanner(login, table, new ScanOptions());
    ScanResult results = client.nextK(scanner, 10);
    assertEquals(2, results.getResults().size());

    // Check the first key-value
    KeyValue kv = results.getResults().get(0);
    Key k = kv.key;
    ByteBuffer v = kv.value;
    assertEquals(ByteBuffer.wrap("row1".getBytes(UTF_8)), k.row);
    assertEquals(ByteBuffer.wrap("cf1".getBytes(UTF_8)), k.colFamily);
    assertEquals(ByteBuffer.wrap("cq1".getBytes(UTF_8)), k.colQualifier);
    assertEquals(ByteBuffer.wrap(new byte[0]), k.colVisibility);
    assertEquals(ByteBuffer.wrap("value1".getBytes(UTF_8)), v);

    // And then the second
    kv = results.getResults().get(1);
    k = kv.key;
    v = kv.value;
    assertEquals(ByteBuffer.wrap("row2".getBytes(UTF_8)), k.row);
    assertEquals(ByteBuffer.wrap("cf2".getBytes(UTF_8)), k.colFamily);
    assertEquals(ByteBuffer.wrap("cq2".getBytes(UTF_8)), k.colQualifier);
    assertEquals(ByteBuffer.wrap(new byte[0]), k.colVisibility);
    assertEquals(ByteBuffer.wrap("value2".getBytes(UTF_8)), v);

    // Close the scanner
    client.closeScanner(scanner);

    ugiTransport.close();
  }

  @Test
  public void testDisallowedClientForImpersonation() throws Exception {
    String user = testName.getMethodName();
    File keytab = new File(kdc.getKeytabDir(), user + ".keytab");
    kdc.createPrincipal(keytab, user);

    // Login as the new user
    UserGroupInformation ugi = UserGroupInformation.loginUserFromKeytabAndReturnUGI(user,
        keytab.getAbsolutePath());

    log.info("Logged in as {}", ugi);

    // Expect an AccumuloSecurityException
    thrown.expect(AccumuloSecurityException.class);
    // Error msg would look like:
    //
    // org.apache.accumulo.core.client.AccumuloSecurityException: Error BAD_CREDENTIALS for user
    // Principal in credentials object should match kerberos
    // principal.
    // Expected 'proxy/hw10447.local@EXAMPLE.COM' but was
    // 'testDisallowedClientForImpersonation@EXAMPLE.COM' - Username or Password is Invalid)
    thrown.expect(new ThriftExceptionMatchesPattern(".*Error BAD_CREDENTIALS.*"));
    thrown.expect(new ThriftExceptionMatchesPattern(
        ".*Expected '" + proxyPrincipal + "' but was '" + kdc.qualifyUser(user) + "'.*"));

    TSocket socket = new TSocket(hostname, proxyPort);
    log.info("Connecting to proxy with server primary '{}' running on {}", proxyPrimary, hostname);

    // Should fail to open the tran
    TSaslClientTransport transport = new TSaslClientTransport("GSSAPI", null, proxyPrimary,
        hostname, Collections.singletonMap("javax.security.sasl.qop", "auth"), null, socket);

    final UGIAssumingTransport ugiTransport = new UGIAssumingTransport(transport, ugi);

    // UGI transport will perform the doAs for us
    ugiTransport.open();

    AccumuloProxy.Client.Factory factory = new AccumuloProxy.Client.Factory();
    Client client = factory.getClient(new TCompactProtocol(ugiTransport),
        new TCompactProtocol(ugiTransport));

    // Will fail because the proxy can't impersonate this user (per the site configuration)
    try {
      client.login(kdc.qualifyUser(user), Collections.<String,String> emptyMap());
    } finally {
      if (null != ugiTransport) {
        ugiTransport.close();
      }
    }
  }

  @Test
  public void testMismatchPrincipals() throws Exception {
    ClusterUser rootUser = kdc.getRootUser();
    // Should get an AccumuloSecurityException and the given message
    thrown.expect(AccumuloSecurityException.class);
    thrown
        .expect(new ThriftExceptionMatchesPattern(ProxyServer.RPC_ACCUMULO_PRINCIPAL_MISMATCH_MSG));

    // Make a new user
    String user = testName.getMethodName();
    File keytab = new File(kdc.getKeytabDir(), user + ".keytab");
    kdc.createPrincipal(keytab, user);

    // Login as the new user
    UserGroupInformation ugi = UserGroupInformation.loginUserFromKeytabAndReturnUGI(user,
        keytab.getAbsolutePath());

    log.info("Logged in as {}", ugi);

    TSocket socket = new TSocket(hostname, proxyPort);
    log.info("Connecting to proxy with server primary '{}' running on {}", proxyPrimary, hostname);

    // Should fail to open the tran
    TSaslClientTransport transport = new TSaslClientTransport("GSSAPI", null, proxyPrimary,
        hostname, Collections.singletonMap("javax.security.sasl.qop", "auth"), null, socket);

    final UGIAssumingTransport ugiTransport = new UGIAssumingTransport(transport, ugi);

    // UGI transport will perform the doAs for us
    ugiTransport.open();

    AccumuloProxy.Client.Factory factory = new AccumuloProxy.Client.Factory();
    Client client = factory.getClient(new TCompactProtocol(ugiTransport),
        new TCompactProtocol(ugiTransport));

    // The proxy needs to recognize that the requested principal isn't the same as the SASL
    // principal and fail
    // Accumulo should let this through -- we need to rely on the proxy to dump me before talking to
    // accumulo
    try {
      client.login(rootUser.getPrincipal(), Collections.<String,String> emptyMap());
    } finally {
      if (null != ugiTransport) {
        ugiTransport.close();
      }
    }
  }

  @Test
  public void proxiedUserAccessWithoutAccumuloProxy() throws Exception {
    final String tableName = getUniqueNames(1)[0];
    ClusterUser rootUser = kdc.getRootUser();
    final UserGroupInformation rootUgi = UserGroupInformation.loginUserFromKeytabAndReturnUGI(
        rootUser.getPrincipal(), rootUser.getKeytab().getAbsolutePath());
    final UserGroupInformation realUgi = UserGroupInformation
        .loginUserFromKeytabAndReturnUGI(proxyPrincipal, proxyKeytab.getAbsolutePath());
    final String userWithoutCredentials1 = kdc.qualifyUser(PROXIED_USER1);
    final String userWithoutCredentials2 = kdc.qualifyUser(PROXIED_USER2);
    final String userWithoutCredentials3 = kdc.qualifyUser(PROXIED_USER3);
    final UserGroupInformation proxyUser1 = UserGroupInformation
        .createProxyUser(userWithoutCredentials1, realUgi);
    final UserGroupInformation proxyUser2 = UserGroupInformation
        .createProxyUser(userWithoutCredentials2, realUgi);
    final UserGroupInformation proxyUser3 = UserGroupInformation
        .createProxyUser(userWithoutCredentials3, realUgi);

    // Create a table and user, grant permission to our user to read that table.
    rootUgi.doAs((PrivilegedExceptionAction<Void>) () -> {
      Connector conn = mac.getConnector(rootUgi.getUserName(), new KerberosToken());
      conn.tableOperations().create(tableName);
      conn.securityOperations().createLocalUser(userWithoutCredentials1,
          new PasswordToken("ignored"));
      conn.securityOperations().grantTablePermission(userWithoutCredentials1, tableName,
          TablePermission.READ);
      conn.securityOperations().createLocalUser(userWithoutCredentials3,
          new PasswordToken("ignored"));
      conn.securityOperations().grantTablePermission(userWithoutCredentials3, tableName,
          TablePermission.READ);
      return null;
    });
<<<<<<< HEAD
    realUgi.doAs((PrivilegedExceptionAction<Void>) () -> {
      Connector conn = mac.getConnector(proxyPrincipal, new KerberosToken());
      try (Scanner s = conn.createScanner(tableName, Authorizations.EMPTY)) {
        s.iterator().hasNext();
        Assert.fail("Expected to see an exception");
      } catch (RuntimeException e) {
        int numSecurityExceptionsSeen = Iterables
            .size(Iterables.filter(Throwables.getCausalChain(e),
                org.apache.accumulo.core.client.AccumuloSecurityException.class));
        assertTrue("Expected to see at least one AccumuloSecurityException, but saw: "
            + Throwables.getStackTraceAsString(e), numSecurityExceptionsSeen > 0);
=======
    realUgi.doAs(new PrivilegedExceptionAction<Void>() {
      @Override
      public Void run() throws Exception {
        ZooKeeperInstance inst = new ZooKeeperInstance(mac.getClientConfig());
        Connector conn = inst.getConnector(proxyPrincipal, new KerberosToken());
        try {
          Scanner s = conn.createScanner(tableName, Authorizations.EMPTY);
          s.iterator().hasNext();
          fail("Expected to see an exception");
        } catch (RuntimeException e) {
          int numSecurityExceptionsSeen = Iterables
              .size(Iterables.filter(Throwables.getCausalChain(e),
                  org.apache.accumulo.core.client.AccumuloSecurityException.class));
          assertTrue("Expected to see at least one AccumuloSecurityException, but saw: "
              + Throwables.getStackTraceAsString(e), numSecurityExceptionsSeen > 0);
        }
        return null;
>>>>>>> 851c2d13
      }
      return null;
    });
    // Allowed to be proxied and has read permission
    proxyUser1.doAs((PrivilegedExceptionAction<Void>) () -> {
      Connector conn = mac.getConnector(userWithoutCredentials1,
          new KerberosToken(userWithoutCredentials1));
      Scanner s = conn.createScanner(tableName, Authorizations.EMPTY);
      assertFalse(s.iterator().hasNext());
      return null;
    });
    // Allowed to be proxied but does not have read permission
<<<<<<< HEAD
    proxyUser2.doAs((PrivilegedExceptionAction<Void>) () -> {
      Connector conn = mac.getConnector(userWithoutCredentials2,
          new KerberosToken(userWithoutCredentials3));
      try (Scanner s = conn.createScanner(tableName, Authorizations.EMPTY)) {
        s.iterator().hasNext();
        Assert.fail("Expected to see an exception");
      } catch (RuntimeException e) {
        int numSecurityExceptionsSeen = Iterables
            .size(Iterables.filter(Throwables.getCausalChain(e),
                org.apache.accumulo.core.client.AccumuloSecurityException.class));
        assertTrue("Expected to see at least one AccumuloSecurityException, but saw: "
            + Throwables.getStackTraceAsString(e), numSecurityExceptionsSeen > 0);
=======
    proxyUser2.doAs(new PrivilegedExceptionAction<Void>() {
      @Override
      public Void run() throws Exception {
        ZooKeeperInstance inst = new ZooKeeperInstance(mac.getClientConfig());
        Connector conn = inst.getConnector(userWithoutCredentials2,
            new KerberosToken(userWithoutCredentials3));
        try {
          Scanner s = conn.createScanner(tableName, Authorizations.EMPTY);
          s.iterator().hasNext();
          fail("Expected to see an exception");
        } catch (RuntimeException e) {
          int numSecurityExceptionsSeen = Iterables
              .size(Iterables.filter(Throwables.getCausalChain(e),
                  org.apache.accumulo.core.client.AccumuloSecurityException.class));
          assertTrue("Expected to see at least one AccumuloSecurityException, but saw: "
              + Throwables.getStackTraceAsString(e), numSecurityExceptionsSeen > 0);
        }
        return null;
>>>>>>> 851c2d13
      }
      return null;
    });
    // Has read permission but is not allowed to be proxied
<<<<<<< HEAD
    proxyUser3.doAs((PrivilegedExceptionAction<Void>) () -> {
      try {
        mac.getConnector(userWithoutCredentials3, new KerberosToken(userWithoutCredentials3));
        Assert.fail("Should not be able to create a Connector as this user cannot be proxied");
      } catch (org.apache.accumulo.core.client.AccumuloSecurityException e) {
        // Expected, this user cannot be proxied
=======
    proxyUser3.doAs(new PrivilegedExceptionAction<Void>() {
      @Override
      public Void run() throws Exception {
        ZooKeeperInstance inst = new ZooKeeperInstance(mac.getClientConfig());
        try {
          inst.getConnector(userWithoutCredentials3, new KerberosToken(userWithoutCredentials3));
          fail("Should not be able to create a Connector as this user cannot be proxied");
        } catch (org.apache.accumulo.core.client.AccumuloSecurityException e) {
          // Expected, this user cannot be proxied
        }
        return null;
>>>>>>> 851c2d13
      }
      return null;
    });
  }

  private static class ThriftExceptionMatchesPattern
      extends TypeSafeMatcher<AccumuloSecurityException> {
    private String pattern;

    public ThriftExceptionMatchesPattern(String pattern) {
      this.pattern = pattern;
    }

    @Override
    protected boolean matchesSafely(AccumuloSecurityException item) {
      return item.isSetMsg() && item.msg.matches(pattern);
    }

    @Override
    public void describeTo(Description description) {
      description.appendText("matches pattern ").appendValue(pattern);
    }

    @Override
    protected void describeMismatchSafely(AccumuloSecurityException item,
        Description mismatchDescription) {
      mismatchDescription.appendText("does not match");
    }
  }
}<|MERGE_RESOLUTION|>--- conflicted
+++ resolved
@@ -552,37 +552,17 @@
           TablePermission.READ);
       return null;
     });
-<<<<<<< HEAD
     realUgi.doAs((PrivilegedExceptionAction<Void>) () -> {
       Connector conn = mac.getConnector(proxyPrincipal, new KerberosToken());
       try (Scanner s = conn.createScanner(tableName, Authorizations.EMPTY)) {
         s.iterator().hasNext();
-        Assert.fail("Expected to see an exception");
+        fail("Expected to see an exception");
       } catch (RuntimeException e) {
         int numSecurityExceptionsSeen = Iterables
             .size(Iterables.filter(Throwables.getCausalChain(e),
                 org.apache.accumulo.core.client.AccumuloSecurityException.class));
         assertTrue("Expected to see at least one AccumuloSecurityException, but saw: "
             + Throwables.getStackTraceAsString(e), numSecurityExceptionsSeen > 0);
-=======
-    realUgi.doAs(new PrivilegedExceptionAction<Void>() {
-      @Override
-      public Void run() throws Exception {
-        ZooKeeperInstance inst = new ZooKeeperInstance(mac.getClientConfig());
-        Connector conn = inst.getConnector(proxyPrincipal, new KerberosToken());
-        try {
-          Scanner s = conn.createScanner(tableName, Authorizations.EMPTY);
-          s.iterator().hasNext();
-          fail("Expected to see an exception");
-        } catch (RuntimeException e) {
-          int numSecurityExceptionsSeen = Iterables
-              .size(Iterables.filter(Throwables.getCausalChain(e),
-                  org.apache.accumulo.core.client.AccumuloSecurityException.class));
-          assertTrue("Expected to see at least one AccumuloSecurityException, but saw: "
-              + Throwables.getStackTraceAsString(e), numSecurityExceptionsSeen > 0);
-        }
-        return null;
->>>>>>> 851c2d13
       }
       return null;
     });
@@ -595,63 +575,28 @@
       return null;
     });
     // Allowed to be proxied but does not have read permission
-<<<<<<< HEAD
     proxyUser2.doAs((PrivilegedExceptionAction<Void>) () -> {
       Connector conn = mac.getConnector(userWithoutCredentials2,
           new KerberosToken(userWithoutCredentials3));
       try (Scanner s = conn.createScanner(tableName, Authorizations.EMPTY)) {
         s.iterator().hasNext();
-        Assert.fail("Expected to see an exception");
+        fail("Expected to see an exception");
       } catch (RuntimeException e) {
         int numSecurityExceptionsSeen = Iterables
             .size(Iterables.filter(Throwables.getCausalChain(e),
                 org.apache.accumulo.core.client.AccumuloSecurityException.class));
         assertTrue("Expected to see at least one AccumuloSecurityException, but saw: "
             + Throwables.getStackTraceAsString(e), numSecurityExceptionsSeen > 0);
-=======
-    proxyUser2.doAs(new PrivilegedExceptionAction<Void>() {
-      @Override
-      public Void run() throws Exception {
-        ZooKeeperInstance inst = new ZooKeeperInstance(mac.getClientConfig());
-        Connector conn = inst.getConnector(userWithoutCredentials2,
-            new KerberosToken(userWithoutCredentials3));
-        try {
-          Scanner s = conn.createScanner(tableName, Authorizations.EMPTY);
-          s.iterator().hasNext();
-          fail("Expected to see an exception");
-        } catch (RuntimeException e) {
-          int numSecurityExceptionsSeen = Iterables
-              .size(Iterables.filter(Throwables.getCausalChain(e),
-                  org.apache.accumulo.core.client.AccumuloSecurityException.class));
-          assertTrue("Expected to see at least one AccumuloSecurityException, but saw: "
-              + Throwables.getStackTraceAsString(e), numSecurityExceptionsSeen > 0);
-        }
-        return null;
->>>>>>> 851c2d13
       }
       return null;
     });
     // Has read permission but is not allowed to be proxied
-<<<<<<< HEAD
     proxyUser3.doAs((PrivilegedExceptionAction<Void>) () -> {
       try {
         mac.getConnector(userWithoutCredentials3, new KerberosToken(userWithoutCredentials3));
-        Assert.fail("Should not be able to create a Connector as this user cannot be proxied");
+        fail("Should not be able to create a Connector as this user cannot be proxied");
       } catch (org.apache.accumulo.core.client.AccumuloSecurityException e) {
         // Expected, this user cannot be proxied
-=======
-    proxyUser3.doAs(new PrivilegedExceptionAction<Void>() {
-      @Override
-      public Void run() throws Exception {
-        ZooKeeperInstance inst = new ZooKeeperInstance(mac.getClientConfig());
-        try {
-          inst.getConnector(userWithoutCredentials3, new KerberosToken(userWithoutCredentials3));
-          fail("Should not be able to create a Connector as this user cannot be proxied");
-        } catch (org.apache.accumulo.core.client.AccumuloSecurityException e) {
-          // Expected, this user cannot be proxied
-        }
-        return null;
->>>>>>> 851c2d13
       }
       return null;
     });
