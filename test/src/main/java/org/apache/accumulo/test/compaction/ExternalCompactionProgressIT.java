--- conflicted
+++ resolved
@@ -19,12 +19,8 @@
 package org.apache.accumulo.test.compaction;
 
 import static com.google.common.util.concurrent.Uninterruptibles.sleepUninterruptibly;
-<<<<<<< HEAD
+import static java.util.concurrent.TimeUnit.NANOSECONDS;
 import static org.apache.accumulo.test.compaction.ExternalCompactionTestUtils.GROUP1;
-=======
-import static java.util.concurrent.TimeUnit.NANOSECONDS;
-import static org.apache.accumulo.test.compaction.ExternalCompactionTestUtils.QUEUE1;
->>>>>>> b63afacf
 import static org.apache.accumulo.test.compaction.ExternalCompactionTestUtils.compact;
 import static org.apache.accumulo.test.compaction.ExternalCompactionTestUtils.createTable;
 import static org.apache.accumulo.test.compaction.ExternalCompactionTestUtils.getRunningCompactions;
@@ -34,7 +30,6 @@
 import static org.junit.jupiter.api.Assertions.assertFalse;
 import static org.junit.jupiter.api.Assertions.assertTrue;
 
-import java.time.Duration;
 import java.util.ArrayList;
 import java.util.EnumSet;
 import java.util.HashMap;
@@ -60,11 +55,7 @@
 import org.apache.accumulo.core.metadata.schema.TabletMetadata;
 import org.apache.accumulo.core.metadata.schema.TabletsMetadata;
 import org.apache.accumulo.core.metrics.MetricsProducer;
-<<<<<<< HEAD
 import org.apache.accumulo.core.util.compaction.ExternalCompactionUtil;
-=======
-import org.apache.accumulo.core.util.UtilWaitThread;
->>>>>>> b63afacf
 import org.apache.accumulo.core.util.compaction.RunningCompactionInfo;
 import org.apache.accumulo.core.util.threads.Threads;
 import org.apache.accumulo.harness.AccumuloClusterHarness;
@@ -147,93 +138,6 @@
       return -1;
     }
     return stats.getSum();
-  }
-
-  @Test
-  public void testCompactionDurationContinuesAfterCoordinatorStop() throws Exception {
-    String table = this.getUniqueNames(1)[0];
-
-    try (AccumuloClient client =
-        Accumulo.newClient().from(getCluster().getClientProperties()).build()) {
-      createTable(client, table, "cs1");
-      writeData(client, table, ROWS);
-
-      cluster.getClusterControl().startCompactors(Compactor.class, 1, QUEUE1);
-      cluster.getClusterControl().startCoordinator(CompactionCoordinator.class);
-
-      IteratorSetting setting = new IteratorSetting(50, "Slow", SlowIterator.class);
-      SlowIterator.setSleepTime(setting, 5);
-      client.tableOperations().attachIterator(table, setting,
-          EnumSet.of(IteratorUtil.IteratorScope.majc));
-
-      log.info("Compacting table");
-      compact(client, table, 2, QUEUE1, false);
-
-      // Wait until the compaction starts
-      Wait.waitFor(() -> {
-        Map<String,TExternalCompaction> compactions =
-            getRunningCompactions(getCluster().getServerContext()).getCompactions();
-        return compactions == null || compactions.isEmpty();
-      }, 30_000, 100, "Compaction did not start within the expected time");
-
-      // start a timer after the compaction starts
-      long compactionStartTime = System.nanoTime();
-
-      // let the compaction advance a bit
-      sleepUninterruptibly(6, TimeUnit.SECONDS);
-
-      // Stop the coordinator
-      log.info("Stopping the coordinator");
-      cluster.getClusterControl().stopAllServers(ServerType.COMPACTION_COORDINATOR);
-
-      sleepUninterruptibly(5, TimeUnit.SECONDS);
-
-      log.info("Restarting the coordinator");
-      cluster.getClusterControl().startCoordinator(CompactionCoordinator.class);
-      long coordinatorRestartTime = System.nanoTime();
-
-      // Wait for compactions to be present
-      Map<String,TExternalCompaction> metrics = null;
-      while (metrics == null) {
-        try {
-          metrics = getRunningCompactions(getCluster().getServerContext()).getCompactions();
-        } catch (TException e) {
-          UtilWaitThread.sleep(250);
-        }
-      }
-
-      // let the compaction advance a bit
-      sleepUninterruptibly(6, TimeUnit.SECONDS);
-
-      TExternalCompaction updatedCompaction = getRunningCompactions(getCluster().getServerContext())
-          .getCompactions().values().iterator().next();
-      RunningCompactionInfo updatedCompactionInfo = new RunningCompactionInfo(updatedCompaction);
-
-      final Duration reportedCompactionDuration = Duration.ofNanos(updatedCompactionInfo.duration);
-      final Duration measuredCompactionDuration =
-          Duration.ofNanos(System.nanoTime() - compactionStartTime);
-      final Duration coordinatorAge = Duration.ofNanos(System.nanoTime() - coordinatorRestartTime);
-      log.info(
-          "Coordinator age: {}s. Measured compaction duration: {}s. Reported compaction duration: {}s",
-          coordinatorAge.toSeconds(), measuredCompactionDuration.toSeconds(),
-          reportedCompactionDuration.toSeconds());
-
-      assertTrue(coordinatorAge.compareTo(reportedCompactionDuration) < 0,
-          "Reported compaction age should be greater than the coordinator age");
-
-      // Verify that the reported duration is approximately equal to the elapsed time
-      Duration tolerance = Duration.ofSeconds(7);
-      long reportedVsMeasuredDiff =
-          Math.abs(reportedCompactionDuration.minus(measuredCompactionDuration).toNanos());
-      assertTrue(reportedVsMeasuredDiff <= tolerance.toNanos(),
-          String.format(
-              "Reported duration (%s) and elapsed time (%s) differ by more than the tolerance (%s)",
-              reportedCompactionDuration.toSeconds(), measuredCompactionDuration.toSeconds(),
-              tolerance.toSeconds()));
-    } finally {
-      getCluster().getClusterControl().stopAllServers(ServerType.COMPACTOR);
-      getCluster().getClusterControl().stopAllServers(ServerType.COMPACTION_COORDINATOR);
-    }
   }
 
   @Test
@@ -456,20 +360,14 @@
    * Check running compaction progress.
    */
   private void checkRunning() throws TException {
-<<<<<<< HEAD
-
     ServerContext ctx = getCluster().getServerContext();
     Optional<HostAndPort> coordinatorHost = ExternalCompactionUtil.findCompactionCoordinator(ctx);
     if (coordinatorHost.isEmpty()) {
       throw new TTransportException("Unable to get CompactionCoordinator address from ZooKeeper");
     }
 
-    var ecList = getRunningCompactions(ctx, coordinatorHost);
-    var ecMap = ecList.getCompactions();
-=======
-    TExternalCompactionList ecList = getRunningCompactions(getCluster().getServerContext());
+    TExternalCompactionList ecList = getRunningCompactions(ctx, coordinatorHost);
     Map<String,TExternalCompaction> ecMap = ecList.getCompactions();
->>>>>>> b63afacf
     if (ecMap != null) {
       ecMap.forEach((ecid, ec) -> {
         // returns null if it's a new mapping
