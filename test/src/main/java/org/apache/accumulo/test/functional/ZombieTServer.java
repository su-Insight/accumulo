--- conflicted
+++ resolved
@@ -139,14 +139,8 @@
     ServiceLock zlock = new ServiceLock(zoo.getZooKeeper(), zLockPath, UUID.randomUUID());
 
     MetricsInfo metricsInfo = context.getMetricsInfo();
-<<<<<<< HEAD
-    metricsInfo.addServiceTags("zombie.server", serverPort.address,
-        Constants.DEFAULT_RESOURCE_GROUP_NAME);
-    metricsInfo.init();
-=======
     metricsInfo.init(MetricsInfo.serviceTags(context.getInstanceName(), "zombie.server",
-        serverPort.address, ""));
->>>>>>> a143ec1f
+        serverPort.address, Constants.DEFAULT_RESOURCE_GROUP_NAME));
 
     LockWatcher lw = new LockWatcher() {
 
