/*
 * Licensed to the Apache Software Foundation (ASF) under one or more
 * contributor license agreements.  See the NOTICE file distributed with
 * this work for additional information regarding copyright ownership.
 * The ASF licenses this file to You under the Apache License, Version 2.0
 * (the "License"); you may not use this file except in compliance with
 * the License.  You may obtain a copy of the License at
 *
 *     http://www.apache.org/licenses/LICENSE-2.0
 *
 * Unless required by applicable law or agreed to in writing, software
 * distributed under the License is distributed on an "AS IS" BASIS,
 * WITHOUT WARRANTIES OR CONDITIONS OF ANY KIND, either express or implied.
 * See the License for the specific language governing permissions and
 * limitations under the License.
 */
package org.apache.accumulo.test.replication;

import static org.junit.Assert.assertEquals;
import static org.junit.Assert.assertFalse;

import java.util.Collections;
import java.util.HashSet;
import java.util.Map.Entry;
import java.util.Set;
import java.util.UUID;

import org.apache.accumulo.core.client.Accumulo;
import org.apache.accumulo.core.client.AccumuloClient;
import org.apache.accumulo.core.client.BatchScanner;
import org.apache.accumulo.core.client.BatchWriter;
import org.apache.accumulo.core.client.IteratorSetting;
import org.apache.accumulo.core.data.Key;
import org.apache.accumulo.core.data.Mutation;
import org.apache.accumulo.core.data.Range;
import org.apache.accumulo.core.data.TableId;
import org.apache.accumulo.core.data.Value;
import org.apache.accumulo.core.iterators.user.WholeRowIterator;
import org.apache.accumulo.core.protobuf.ProtobufUtil;
import org.apache.accumulo.core.replication.ReplicationSchema.OrderSection;
import org.apache.accumulo.core.replication.ReplicationSchema.StatusSection;
import org.apache.accumulo.core.replication.ReplicationSchema.WorkSection;
import org.apache.accumulo.core.replication.ReplicationTable;
import org.apache.accumulo.core.replication.ReplicationTarget;
import org.apache.accumulo.core.security.TablePermission;
import org.apache.accumulo.master.replication.RemoveCompleteReplicationRecords;
import org.apache.accumulo.server.replication.StatusUtil;
import org.apache.accumulo.server.replication.proto.Replication.Status;
import org.apache.accumulo.test.functional.ConfigurableMacBase;
import org.easymock.EasyMock;
import org.junit.Before;
import org.junit.Test;

import com.google.common.collect.Iterables;

public class RemoveCompleteReplicationRecordsIT extends ConfigurableMacBase {

  private MockRemoveCompleteReplicationRecords rcrr;
  private AccumuloClient client;

  private static class MockRemoveCompleteReplicationRecords
      extends RemoveCompleteReplicationRecords {

    public MockRemoveCompleteReplicationRecords(AccumuloClient client) {
      super(client);
    }

    @Override
    public long removeCompleteRecords(AccumuloClient client, BatchScanner bs, BatchWriter bw) {
      return super.removeCompleteRecords(client, bs, bw);
    }

  }

  @Before
  public void initialize() throws Exception {
    client = Accumulo.newClient().from(getClientProperties()).build();
    rcrr = new MockRemoveCompleteReplicationRecords(client);
    client.securityOperations().grantTablePermission(client.whoami(), ReplicationTable.NAME,
        TablePermission.READ);
    client.securityOperations().grantTablePermission(client.whoami(), ReplicationTable.NAME,
        TablePermission.WRITE);
    ReplicationTable.setOnline(client);
  }

  private TableId createTableId(int i) {
    return TableId.of(Integer.toString(i));
  }

  @Test
  public void notYetReplicationRecordsIgnored() throws Exception {
    BatchWriter bw = ReplicationTable.getBatchWriter(client);
    int numRecords = 3;
    for (int i = 0; i < numRecords; i++) {
      String file = "/accumulo/wal/tserver+port/" + UUID.randomUUID();
      Mutation m = new Mutation(file);
      StatusSection.add(m, createTableId(i), StatusUtil.openWithUnknownLengthValue());
      bw.addMutation(m);
    }

    bw.close();

    assertEquals(numRecords, Iterables.size(ReplicationTable.getScanner(client)));

    try (BatchScanner bs = ReplicationTable.getBatchScanner(client, 1)) {
      bs.setRanges(Collections.singleton(new Range()));
      IteratorSetting cfg = new IteratorSetting(50, WholeRowIterator.class);
      bs.addScanIterator(cfg);
      bw = EasyMock.createMock(BatchWriter.class);

      EasyMock.replay(bw);

      rcrr.removeCompleteRecords(client, bs, bw);
      assertEquals(numRecords, Iterables.size(ReplicationTable.getScanner(client)));
    }
  }

  @Test
  public void partiallyReplicatedRecordsIgnored() throws Exception {
    BatchWriter bw = ReplicationTable.getBatchWriter(client);
    int numRecords = 3;
    Status.Builder builder = Status.newBuilder();
    builder.setClosed(false);
    builder.setEnd(10000);
    builder.setInfiniteEnd(false);
    for (int i = 0; i < numRecords; i++) {
      String file = "/accumulo/wal/tserver+port/" + UUID.randomUUID();
      Mutation m = new Mutation(file);
      StatusSection.add(m, createTableId(i),
          ProtobufUtil.toValue(builder.setBegin(1000 * (i + 1)).build()));
      bw.addMutation(m);
    }

    bw.close();

    assertEquals(numRecords, Iterables.size(ReplicationTable.getScanner(client)));

    try (BatchScanner bs = ReplicationTable.getBatchScanner(client, 1)) {
      bs.setRanges(Collections.singleton(new Range()));
      IteratorSetting cfg = new IteratorSetting(50, WholeRowIterator.class);
      bs.addScanIterator(cfg);
      bw = EasyMock.createMock(BatchWriter.class);

      EasyMock.replay(bw);

      // We don't remove any records, so we can just pass in a fake BW for both
      rcrr.removeCompleteRecords(client, bs, bw);
      assertEquals(numRecords, Iterables.size(ReplicationTable.getScanner(client)));
    }
  }

  @Test
  public void replicatedClosedWorkRecordsAreNotRemovedWithoutClosedStatusRecords()
      throws Exception {
    BatchWriter replBw = ReplicationTable.getBatchWriter(client);
    int numRecords = 3;

    Status.Builder builder = Status.newBuilder();
    builder.setClosed(false);
    builder.setEnd(10000);
    builder.setInfiniteEnd(false);

    // Write out numRecords entries to both replication and metadata tables, none of which are fully
    // replicated
    for (int i = 0; i < numRecords; i++) {
      String file = "/accumulo/wal/tserver+port/" + UUID.randomUUID();
      Mutation m = new Mutation(file);
      StatusSection.add(m, createTableId(i),
          ProtobufUtil.toValue(builder.setBegin(1000 * (i + 1)).build()));
      replBw.addMutation(m);
    }

    // Add two records that we can delete
    String fileToRemove = "/accumulo/wal/tserver+port/" + UUID.randomUUID();
    Mutation m = new Mutation(fileToRemove);
    StatusSection.add(m, TableId.of("5"),
        ProtobufUtil.toValue(builder.setBegin(10000).setEnd(10000).setClosed(false).build()));
    replBw.addMutation(m);

    numRecords++;

    fileToRemove = "/accumulo/wal/tserver+port/" + UUID.randomUUID();
    m = new Mutation(fileToRemove);
    StatusSection.add(m, TableId.of("6"),
        ProtobufUtil.toValue(builder.setBegin(10000).setEnd(10000).setClosed(false).build()));
    replBw.addMutation(m);

    numRecords++;

    replBw.flush();

    // Make sure that we have the expected number of records in both tables
    assertEquals(numRecords, Iterables.size(ReplicationTable.getScanner(client)));

    // We should not remove any records because they're missing closed status
    try (BatchScanner bs = ReplicationTable.getBatchScanner(client, 1)) {
      bs.setRanges(Collections.singleton(new Range()));
      IteratorSetting cfg = new IteratorSetting(50, WholeRowIterator.class);
      bs.addScanIterator(cfg);

      try {
        assertEquals(0L, rcrr.removeCompleteRecords(client, bs, replBw));
      } finally {
        replBw.close();
      }
    }
  }

  @Test
  public void replicatedClosedRowsAreRemoved() throws Exception {
    BatchWriter replBw = ReplicationTable.getBatchWriter(client);
    int numRecords = 3;

    Status.Builder builder = Status.newBuilder();
    builder.setClosed(false);
    builder.setEnd(10000);
    builder.setInfiniteEnd(false);

    long time = System.currentTimeMillis();
    // Write out numRecords entries to both replication and metadata tables, none of which are fully
    // replicated
    for (int i = 0; i < numRecords; i++) {
      builder.setCreatedTime(time++);
      String file = "/accumulo/wal/tserver+port/" + UUID.randomUUID();
      Mutation m = new Mutation(file);
      Value v = ProtobufUtil.toValue(builder.setBegin(1000 * (i + 1)).build());
      StatusSection.add(m, createTableId(i), v);
      replBw.addMutation(m);
      m = OrderSection.createMutation(file, time);
      OrderSection.add(m, createTableId(i), v);
      replBw.addMutation(m);
    }

    Set<String> filesToRemove = new HashSet<>();
    // We created two mutations for each file
    numRecords *= 2;
    int finalNumRecords = numRecords;

    // Add two records that we can delete
    String fileToRemove = "/accumulo/wal/tserver+port/" + UUID.randomUUID();
    filesToRemove.add(fileToRemove);
    Mutation m = new Mutation(fileToRemove);
    ReplicationTarget target = new ReplicationTarget("peer1", "5", TableId.of("5"));
    Value value = ProtobufUtil.toValue(
        builder.setBegin(10000).setEnd(10000).setClosed(true).setCreatedTime(time).build());
    StatusSection.add(m, TableId.of("5"), value);
    WorkSection.add(m, target.toText(), value);
    replBw.addMutation(m);

    m = OrderSection.createMutation(fileToRemove, time);
    OrderSection.add(m, TableId.of("5"), value);
    replBw.addMutation(m);
    time++;

    numRecords += 3;

    fileToRemove = "/accumulo/wal/tserver+port/" + UUID.randomUUID();
    filesToRemove.add(fileToRemove);
    m = new Mutation(fileToRemove);
    value = ProtobufUtil.toValue(
        builder.setBegin(10000).setEnd(10000).setClosed(true).setCreatedTime(time).build());
    target = new ReplicationTarget("peer1", "6", TableId.of("6"));
    StatusSection.add(m, TableId.of("6"), value);
    WorkSection.add(m, target.toText(), value);
    replBw.addMutation(m);

    m = OrderSection.createMutation(fileToRemove, time);
    OrderSection.add(m, TableId.of("6"), value);
    replBw.addMutation(m);
    time++;

    numRecords += 3;

    replBw.flush();

    // Make sure that we have the expected number of records in both tables
    assertEquals(numRecords, Iterables.size(ReplicationTable.getScanner(client)));

    // We should remove the two fully completed records we inserted
    try (BatchScanner bs = ReplicationTable.getBatchScanner(client, 1)) {
      bs.setRanges(Collections.singleton(new Range()));
      StatusSection.limit(bs);
      WorkSection.limit(bs);
      IteratorSetting cfg = new IteratorSetting(50, WholeRowIterator.class);
      bs.addScanIterator(cfg);

      try {
        assertEquals(4L, rcrr.removeCompleteRecords(client, bs, replBw));
      } finally {
        replBw.close();
      }

      int actualRecords = 0;
      for (Entry<Key,Value> entry : ReplicationTable.getScanner(client)) {
        assertFalse(filesToRemove.contains(entry.getKey().getRow().toString()));
        actualRecords++;
      }

      assertEquals(finalNumRecords, actualRecords);
    }
  }

  @Test
  public void partiallyReplicatedEntriesPrecludeRowDeletion() throws Exception {
    BatchWriter replBw = ReplicationTable.getBatchWriter(client);
    int numRecords = 3;

    Status.Builder builder = Status.newBuilder();
    builder.setClosed(false);
    builder.setEnd(10000);
    builder.setInfiniteEnd(false);

    // Write out numRecords entries to both replication and metadata tables, none of which are fully
    // replicated
    for (int i = 0; i < numRecords; i++) {
      String file = "/accumulo/wal/tserver+port/" + UUID.randomUUID();
      Mutation m = new Mutation(file);
      StatusSection.add(m, createTableId(i),
          ProtobufUtil.toValue(builder.setBegin(1000 * (i + 1)).build()));
      replBw.addMutation(m);
    }

    // Add two records that we can delete
    String fileToRemove = "/accumulo/wal/tserver+port/" + UUID.randomUUID();
    Mutation m = new Mutation(fileToRemove);
<<<<<<< HEAD
    ReplicationTarget target = new ReplicationTarget("peer1", "5", TableId.of("5"));
    Value value = ProtobufUtil
        .toValue(builder.setBegin(10000).setEnd(10000).setClosed(true).build());
    StatusSection.add(m, TableId.of("5"), value);
=======
    ReplicationTarget target = new ReplicationTarget("peer1", "5", "5");
    Value value =
        ProtobufUtil.toValue(builder.setBegin(10000).setEnd(10000).setClosed(true).build());
    StatusSection.add(m, "5", value);
>>>>>>> 0a9837f3
    WorkSection.add(m, target.toText(), value);
    target = new ReplicationTarget("peer2", "5", TableId.of("5"));
    WorkSection.add(m, target.toText(), value);
    target = new ReplicationTarget("peer3", "5", TableId.of("5"));
    WorkSection.add(m, target.toText(), ProtobufUtil.toValue(builder.setClosed(false).build()));
    replBw.addMutation(m);

    numRecords += 4;

    replBw.flush();

    // Make sure that we have the expected number of records in both tables
    assertEquals(numRecords, Iterables.size(ReplicationTable.getScanner(client)));

    // We should remove the two fully completed records we inserted
    try (BatchScanner bs = ReplicationTable.getBatchScanner(client, 1)) {
      bs.setRanges(Collections.singleton(new Range()));
      IteratorSetting cfg = new IteratorSetting(50, WholeRowIterator.class);
      bs.addScanIterator(cfg);

      try {
        assertEquals(0L, rcrr.removeCompleteRecords(client, bs, replBw));
      } finally {
        replBw.close();
      }
    }
  }
}<|MERGE_RESOLUTION|>--- conflicted
+++ resolved
@@ -323,17 +323,10 @@
     // Add two records that we can delete
     String fileToRemove = "/accumulo/wal/tserver+port/" + UUID.randomUUID();
     Mutation m = new Mutation(fileToRemove);
-<<<<<<< HEAD
     ReplicationTarget target = new ReplicationTarget("peer1", "5", TableId.of("5"));
-    Value value = ProtobufUtil
-        .toValue(builder.setBegin(10000).setEnd(10000).setClosed(true).build());
-    StatusSection.add(m, TableId.of("5"), value);
-=======
-    ReplicationTarget target = new ReplicationTarget("peer1", "5", "5");
     Value value =
         ProtobufUtil.toValue(builder.setBegin(10000).setEnd(10000).setClosed(true).build());
-    StatusSection.add(m, "5", value);
->>>>>>> 0a9837f3
+    StatusSection.add(m, TableId.of("5"), value);
     WorkSection.add(m, target.toText(), value);
     target = new ReplicationTarget("peer2", "5", TableId.of("5"));
     WorkSection.add(m, target.toText(), value);
