/*
 * Licensed to the Apache Software Foundation (ASF) under one or more
 * contributor license agreements.  See the NOTICE file distributed with
 * this work for additional information regarding copyright ownership.
 * The ASF licenses this file to You under the Apache License, Version 2.0
 * (the "License"); you may not use this file except in compliance with
 * the License.  You may obtain a copy of the License at
 *
 *     http://www.apache.org/licenses/LICENSE-2.0
 *
 * Unless required by applicable law or agreed to in writing, software
 * distributed under the License is distributed on an "AS IS" BASIS,
 * WITHOUT WARRANTIES OR CONDITIONS OF ANY KIND, either express or implied.
 * See the License for the specific language governing permissions and
 * limitations under the License.
 */
package org.apache.accumulo.test;

import static org.junit.Assert.assertFalse;
import static org.junit.Assert.assertTrue;

import java.util.HashMap;
import java.util.Map;
import java.util.Map.Entry;
import java.util.SortedSet;
import java.util.TreeSet;

import org.apache.accumulo.core.client.Connector;
import org.apache.accumulo.core.client.Scanner;
import org.apache.accumulo.core.data.Key;
import org.apache.accumulo.core.data.Value;
import org.apache.accumulo.core.metadata.MetadataTable;
import org.apache.accumulo.core.metadata.RootTable;
import org.apache.accumulo.core.metadata.schema.MetadataSchema;
import org.apache.accumulo.core.security.Authorizations;
import org.apache.accumulo.test.functional.ConfigurableMacBase;
import org.apache.hadoop.io.Text;
import org.junit.Test;

import com.google.common.collect.Iterators;

public class WaitForBalanceIT extends ConfigurableMacBase {

  @Override
  public int defaultTimeoutSeconds() {
    return 60;
  }

  @Test
  public void test() throws Exception {
    final Connector c = getConnector();
    // ensure the metadata table is online
    Iterators.size(c.createScanner(MetadataTable.NAME, Authorizations.EMPTY).iterator());
    c.instanceOperations().waitForBalance();
    assertTrue(isBalanced());
    final String tableName = getUniqueNames(1)[0];
    c.tableOperations().create(tableName);
    c.instanceOperations().waitForBalance();
    final SortedSet<Text> partitionKeys = new TreeSet<>();
    for (int i = 0; i < 1000; i++) {
      partitionKeys.add(new Text("" + i));
    }
    c.tableOperations().addSplits(tableName, partitionKeys);
    assertFalse(isBalanced());
    c.instanceOperations().waitForBalance();
    assertTrue(isBalanced());
  }

  private boolean isBalanced() throws Exception {
    final Map<String,Integer> counts = new HashMap<>();
    int offline = 0;
    final Connector c = getConnector();
    for (String tableName : new String[] {MetadataTable.NAME, RootTable.NAME}) {
<<<<<<< HEAD
      try (Scanner s = c.createScanner(tableName, Authorizations.EMPTY)) {
        s.setRange(MetadataSchema.TabletsSection.getRange());
        s.fetchColumnFamily(MetadataSchema.TabletsSection.CurrentLocationColumnFamily.NAME);
        MetadataSchema.TabletsSection.TabletColumnFamily.PREV_ROW_COLUMN.fetch(s);
        String location = null;
        for (Entry<Key,Value> entry : s) {
          Key key = entry.getKey();
          if (key.getColumnFamily().equals(MetadataSchema.TabletsSection.CurrentLocationColumnFamily.NAME)) {
            location = key.getColumnQualifier().toString();
          } else if (MetadataSchema.TabletsSection.TabletColumnFamily.PREV_ROW_COLUMN.hasColumns(key)) {
            if (location == null) {
              offline++;
            } else {
              Integer count = counts.get(location);
              if (count == null)
                count = 0;
              count = count + 1;
              counts.put(location, count);
            }
            location = null;
=======
      final Scanner s = c.createScanner(tableName, Authorizations.EMPTY);
      s.setRange(MetadataSchema.TabletsSection.getRange());
      s.fetchColumnFamily(MetadataSchema.TabletsSection.CurrentLocationColumnFamily.NAME);
      MetadataSchema.TabletsSection.TabletColumnFamily.PREV_ROW_COLUMN.fetch(s);
      String location = null;
      for (Entry<Key,Value> entry : s) {
        Key key = entry.getKey();
        if (key.getColumnFamily()
            .equals(MetadataSchema.TabletsSection.CurrentLocationColumnFamily.NAME)) {
          location = key.getColumnQualifier().toString();
        } else if (MetadataSchema.TabletsSection.TabletColumnFamily.PREV_ROW_COLUMN
            .hasColumns(key)) {
          if (location == null) {
            offline++;
          } else {
            Integer count = counts.get(location);
            if (count == null)
              count = Integer.valueOf(0);
            count = Integer.valueOf(count.intValue() + 1);
            counts.put(location, count);
>>>>>>> f4f43feb
          }
        }
      }
    }
    // the replication table is expected to be offline for this test, so ignore it
    if (offline > 1) {
      System.out.println("Offline tablets " + offline);
      return false;
    }
    int average = 0;
    for (Integer i : counts.values()) {
      average += i;
    }
    average /= counts.size();
    System.out.println(counts);
    int tablesCount = c.tableOperations().list().size();
    for (Entry<String,Integer> hostCount : counts.entrySet()) {
      if (Math.abs(average - hostCount.getValue()) > tablesCount) {
        System.out.println(
            "Average " + average + " count " + hostCount.getKey() + ": " + hostCount.getValue());
        return false;
      }
    }
    return true;
  }

}<|MERGE_RESOLUTION|>--- conflicted
+++ resolved
@@ -71,7 +71,6 @@
     int offline = 0;
     final Connector c = getConnector();
     for (String tableName : new String[] {MetadataTable.NAME, RootTable.NAME}) {
-<<<<<<< HEAD
       try (Scanner s = c.createScanner(tableName, Authorizations.EMPTY)) {
         s.setRange(MetadataSchema.TabletsSection.getRange());
         s.fetchColumnFamily(MetadataSchema.TabletsSection.CurrentLocationColumnFamily.NAME);
@@ -79,9 +78,11 @@
         String location = null;
         for (Entry<Key,Value> entry : s) {
           Key key = entry.getKey();
-          if (key.getColumnFamily().equals(MetadataSchema.TabletsSection.CurrentLocationColumnFamily.NAME)) {
+          if (key.getColumnFamily()
+              .equals(MetadataSchema.TabletsSection.CurrentLocationColumnFamily.NAME)) {
             location = key.getColumnQualifier().toString();
-          } else if (MetadataSchema.TabletsSection.TabletColumnFamily.PREV_ROW_COLUMN.hasColumns(key)) {
+          } else if (MetadataSchema.TabletsSection.TabletColumnFamily.PREV_ROW_COLUMN
+              .hasColumns(key)) {
             if (location == null) {
               offline++;
             } else {
@@ -92,28 +93,6 @@
               counts.put(location, count);
             }
             location = null;
-=======
-      final Scanner s = c.createScanner(tableName, Authorizations.EMPTY);
-      s.setRange(MetadataSchema.TabletsSection.getRange());
-      s.fetchColumnFamily(MetadataSchema.TabletsSection.CurrentLocationColumnFamily.NAME);
-      MetadataSchema.TabletsSection.TabletColumnFamily.PREV_ROW_COLUMN.fetch(s);
-      String location = null;
-      for (Entry<Key,Value> entry : s) {
-        Key key = entry.getKey();
-        if (key.getColumnFamily()
-            .equals(MetadataSchema.TabletsSection.CurrentLocationColumnFamily.NAME)) {
-          location = key.getColumnQualifier().toString();
-        } else if (MetadataSchema.TabletsSection.TabletColumnFamily.PREV_ROW_COLUMN
-            .hasColumns(key)) {
-          if (location == null) {
-            offline++;
-          } else {
-            Integer count = counts.get(location);
-            if (count == null)
-              count = Integer.valueOf(0);
-            count = Integer.valueOf(count.intValue() + 1);
-            counts.put(location, count);
->>>>>>> f4f43feb
           }
         }
       }
