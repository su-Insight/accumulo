/*
 * Licensed to the Apache Software Foundation (ASF) under one
 * or more contributor license agreements.  See the NOTICE file
 * distributed with this work for additional information
 * regarding copyright ownership.  The ASF licenses this file
 * to you under the Apache License, Version 2.0 (the
 * "License"); you may not use this file except in compliance
 * with the License.  You may obtain a copy of the License at
 *
 *   https://www.apache.org/licenses/LICENSE-2.0
 *
 * Unless required by applicable law or agreed to in writing,
 * software distributed under the License is distributed on an
 * "AS IS" BASIS, WITHOUT WARRANTIES OR CONDITIONS OF ANY
 * KIND, either express or implied.  See the License for the
 * specific language governing permissions and limitations
 * under the License.
 */
package org.apache.accumulo.test;

import static org.junit.jupiter.api.Assertions.assertEquals;
import static org.junit.jupiter.api.Assertions.assertFalse;
import static org.junit.jupiter.api.Assertions.assertTrue;

import java.time.Duration;
import java.util.SortedSet;
import java.util.TreeSet;
import java.util.regex.Pattern;

import org.apache.accumulo.core.client.Accumulo;
import org.apache.accumulo.core.client.AccumuloClient;
import org.apache.accumulo.core.client.BatchWriter;
import org.apache.accumulo.core.client.Scanner;
import org.apache.accumulo.core.client.admin.NewTableConfiguration;
import org.apache.accumulo.core.conf.Property;
import org.apache.accumulo.core.data.Mutation;
import org.apache.accumulo.core.metadata.MetadataTable;
import org.apache.accumulo.core.metadata.RootTable;
import org.apache.accumulo.core.security.Authorizations;
import org.apache.accumulo.minicluster.ServerType;
import org.apache.accumulo.miniclusterImpl.MiniAccumuloClusterImpl.ProcessInfo;
import org.apache.accumulo.miniclusterImpl.MiniAccumuloConfigImpl;
import org.apache.accumulo.miniclusterImpl.ProcessReference;
import org.apache.accumulo.server.util.Admin;
import org.apache.accumulo.test.functional.ConfigurableMacBase;
import org.apache.accumulo.tserver.TabletServer;
import org.apache.hadoop.conf.Configuration;
import org.apache.hadoop.fs.RawLocalFileSystem;
import org.apache.hadoop.io.Text;
import org.junit.jupiter.api.Test;

public class VerifySerialRecoveryIT extends ConfigurableMacBase {

  private static final byte[] HEXCHARS = {0x30, 0x31, 0x32, 0x33, 0x34, 0x35, 0x36, 0x37, 0x38,
      0x39, 0x61, 0x62, 0x63, 0x64, 0x65, 0x66};

  public static byte[] randomHex(int n) {
    byte[] binary = new byte[n];
    byte[] hex = new byte[n * 2];
    random.nextBytes(binary);
    int count = 0;
    for (byte x : binary) {
      hex[count++] = HEXCHARS[(x >> 4) & 0xf];
      hex[count++] = HEXCHARS[x & 0xf];
    }
    return hex;
  }

  @Override
  protected Duration defaultTimeout() {
    return Duration.ofMinutes(4);
  }

  @Override
  public void configure(MiniAccumuloConfigImpl cfg, Configuration hadoopCoreSite) {
    cfg.setNumTservers(1);
    cfg.setProperty(Property.INSTANCE_ZK_TIMEOUT, "15s");
    cfg.setProperty(Property.TSERV_ASSIGNMENT_MAXCONCURRENT, "20");
    hadoopCoreSite.set("fs.file.impl", RawLocalFileSystem.class.getName());
  }

  @Test
  public void testSerializedRecovery() throws Exception {
    // make a table with many splits
    String tableName = getUniqueNames(1)[0];
    try (AccumuloClient c = Accumulo.newClient().from(getClientProperties()).build()) {

      // create splits
      SortedSet<Text> splits = new TreeSet<>();
      for (int i = 0; i < 200; i++) {
        splits.add(new Text(randomHex(8)));
      }

      // create table with config
      NewTableConfiguration ntc = new NewTableConfiguration().withSplits(splits);
      c.tableOperations().create(tableName, ntc);

      // load data to give the recovery something to do
      try (BatchWriter bw = c.createBatchWriter(tableName)) {
        for (int i = 0; i < 50000; i++) {
          Mutation m = new Mutation(randomHex(8));
          m.put("", "", "");
          bw.addMutation(m);
        }
      }
      // kill the tserver
      for (ProcessReference ref : getCluster().getProcesses().get(ServerType.TABLET_SERVER)) {
        getCluster().killProcess(ServerType.TABLET_SERVER, ref);
      }
      final ProcessInfo ts = cluster.exec(TabletServer.class);

      // wait for recovery
      try (Scanner scanner = c.createScanner(tableName, Authorizations.EMPTY)) {
        scanner.forEach((k, v) -> {});
      }
      assertEquals(0, cluster.exec(Admin.class, "stopAll").getProcess().waitFor());
      ts.getProcess().waitFor();
      String result = ts.readStdOut();
      for (String line : result.split("\n")) {
        System.out.println(line);
      }
      // walk through the output, verifying that only a single normal recovery was running at one
      // time
      boolean started = false;
      int recoveries = 0;
      var pattern =
          Pattern.compile(".*recovered \\d+ mutations creating \\d+ entries from \\d+ walogs.*");
      for (String line : result.split("\n")) {
        // ignore metadata tables
<<<<<<< HEAD
        if (line.contains(MetadataTable.ID.canonical()) || line.contains(RootTable.ID.canonical()))
=======
        if (line.contains("!0") || line.contains("+r")) {
>>>>>>> dbf202f2
          continue;
        }
        if (line.contains("recovering data from walogs")) {
          assertFalse(started);
          started = true;
          recoveries++;
        }
        if (pattern.matcher(line).matches()) {
          assertTrue(started);
          started = false;
        }
      }
      assertFalse(started);
      assertTrue(recoveries > 0);
    }
  }
}<|MERGE_RESOLUTION|>--- conflicted
+++ resolved
@@ -127,11 +127,8 @@
           Pattern.compile(".*recovered \\d+ mutations creating \\d+ entries from \\d+ walogs.*");
       for (String line : result.split("\n")) {
         // ignore metadata tables
-<<<<<<< HEAD
-        if (line.contains(MetadataTable.ID.canonical()) || line.contains(RootTable.ID.canonical()))
-=======
-        if (line.contains("!0") || line.contains("+r")) {
->>>>>>> dbf202f2
+        if (line.contains(MetadataTable.ID.canonical())
+            || line.contains(RootTable.ID.canonical())) {
           continue;
         }
         if (line.contains("recovering data from walogs")) {
