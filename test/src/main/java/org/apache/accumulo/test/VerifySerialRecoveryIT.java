--- conflicted
+++ resolved
@@ -129,14 +129,9 @@
       var pattern =
           Pattern.compile(".*recovered \\d+ mutations creating \\d+ entries from \\d+ walogs.*");
       for (String line : result.split("\n")) {
-<<<<<<< HEAD
-        // ignore metadata tables
+        // ignore metadata and root tables
         if (line.contains(AccumuloTable.METADATA.tableId().canonical())
             || line.contains(AccumuloTable.ROOT.tableId().canonical())) {
-=======
-        // ignore metadata and root tables
-        if (line.contains("!0") || line.contains("+r")) {
->>>>>>> d53c1c65
           continue;
         }
         if (line.contains("recovering data from walogs")) {
