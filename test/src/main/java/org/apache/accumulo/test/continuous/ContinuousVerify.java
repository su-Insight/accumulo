--- conflicted
+++ resolved
@@ -188,10 +188,7 @@
     Opts opts = new Opts();
     opts.parseArgs(this.getClass().getName(), args);
 
-<<<<<<< HEAD
     @SuppressWarnings("deprecation")
-=======
->>>>>>> a147acdd
     Job job = new Job(getConf(), this.getClass().getSimpleName() + "_" + System.currentTimeMillis());
     job.setJarByClass(this.getClass());
 
