/*
 * Licensed to the Apache Software Foundation (ASF) under one
 * or more contributor license agreements.  See the NOTICE file
 * distributed with this work for additional information
 * regarding copyright ownership.  The ASF licenses this file
 * to you under the Apache License, Version 2.0 (the
 * "License"); you may not use this file except in compliance
 * with the License.  You may obtain a copy of the License at
 *
 *   https://www.apache.org/licenses/LICENSE-2.0
 *
 * Unless required by applicable law or agreed to in writing,
 * software distributed under the License is distributed on an
 * "AS IS" BASIS, WITHOUT WARRANTIES OR CONDITIONS OF ANY
 * KIND, either express or implied.  See the License for the
 * specific language governing permissions and limitations
 * under the License.
 */
package org.apache.accumulo.test;

import static java.nio.charset.StandardCharsets.UTF_8;
import static java.util.stream.Collectors.toMap;
import static org.apache.accumulo.harness.AccumuloITBase.SUNNY_DAY;
import static org.junit.jupiter.api.Assertions.assertEquals;
import static org.junit.jupiter.api.Assertions.assertFalse;
import static org.junit.jupiter.api.Assertions.assertNotEquals;
import static org.junit.jupiter.api.Assertions.assertThrows;
import static org.junit.jupiter.api.Assertions.assertTrue;

import java.io.BufferedReader;
import java.io.IOException;
import java.io.InputStreamReader;
import java.util.AbstractMap;
import java.util.ArrayList;
import java.util.Collection;
import java.util.EnumSet;
import java.util.List;
import java.util.Map;
import java.util.Set;
import java.util.SortedMap;
import java.util.SortedSet;
import java.util.TreeMap;
import java.util.TreeSet;
import java.util.UUID;
import java.util.function.Consumer;
import java.util.function.Predicate;
import java.util.stream.Stream;

import org.apache.accumulo.core.client.Accumulo;
import org.apache.accumulo.core.client.AccumuloClient;
import org.apache.accumulo.core.client.AccumuloException;
import org.apache.accumulo.core.client.AccumuloSecurityException;
import org.apache.accumulo.core.client.BatchScanner;
import org.apache.accumulo.core.client.ConditionalWriter;
import org.apache.accumulo.core.client.IteratorSetting;
import org.apache.accumulo.core.client.MutationsRejectedException;
import org.apache.accumulo.core.client.NamespaceNotEmptyException;
import org.apache.accumulo.core.client.Scanner;
import org.apache.accumulo.core.client.ScannerBase;
import org.apache.accumulo.core.client.TableNotFoundException;
import org.apache.accumulo.core.client.TableOfflineException;
import org.apache.accumulo.core.client.admin.CloneConfiguration;
import org.apache.accumulo.core.client.admin.CompactionConfig;
import org.apache.accumulo.core.client.admin.NewTableConfiguration;
<<<<<<< HEAD
import org.apache.accumulo.core.client.admin.TabletAvailability;
=======
import org.apache.accumulo.core.client.admin.TabletHostingGoal;
import org.apache.accumulo.core.client.admin.TabletInformation;
>>>>>>> 64b93290
import org.apache.accumulo.core.client.admin.TimeType;
import org.apache.accumulo.core.client.rfile.RFile;
import org.apache.accumulo.core.client.sample.Sampler;
import org.apache.accumulo.core.client.sample.SamplerConfiguration;
import org.apache.accumulo.core.client.security.SecurityErrorCode;
import org.apache.accumulo.core.client.security.tokens.PasswordToken;
import org.apache.accumulo.core.client.summary.CountingSummarizer;
import org.apache.accumulo.core.client.summary.SummarizerConfiguration;
import org.apache.accumulo.core.conf.Property;
import org.apache.accumulo.core.data.ColumnUpdate;
import org.apache.accumulo.core.data.Condition;
import org.apache.accumulo.core.data.ConditionalMutation;
import org.apache.accumulo.core.data.Key;
import org.apache.accumulo.core.data.Mutation;
import org.apache.accumulo.core.data.Range;
import org.apache.accumulo.core.data.Value;
import org.apache.accumulo.core.data.constraints.Constraint;
import org.apache.accumulo.core.data.constraints.DefaultKeySizeConstraint;
import org.apache.accumulo.core.data.constraints.VisibilityConstraint;
import org.apache.accumulo.core.iterators.Filter;
import org.apache.accumulo.core.iterators.IteratorEnvironment;
import org.apache.accumulo.core.iterators.IteratorUtil;
import org.apache.accumulo.core.iterators.SortedKeyValueIterator;
import org.apache.accumulo.core.security.Authorizations;
import org.apache.accumulo.core.security.ColumnVisibility;
import org.apache.accumulo.core.security.NamespacePermission;
import org.apache.accumulo.core.security.SystemPermission;
import org.apache.accumulo.core.security.TablePermission;
import org.apache.accumulo.harness.SharedMiniClusterBase;
import org.apache.accumulo.test.util.Wait;
import org.apache.hadoop.fs.FileUtil;
import org.apache.hadoop.fs.Path;
import org.apache.hadoop.io.Text;
import org.junit.jupiter.api.AfterAll;
import org.junit.jupiter.api.BeforeAll;
import org.junit.jupiter.api.Tag;
import org.junit.jupiter.api.Test;
import org.slf4j.Logger;
import org.slf4j.LoggerFactory;

import com.google.common.collect.MoreCollectors;

/**
 * The purpose of this test is to exercise a large amount of Accumulo's features in a single test.
 * It provides a quick test that verifies a lot of functionality is working for basic use. This test
 * does not provide deep coverage of the features it tests.
 */
@Tag(SUNNY_DAY)
public class ComprehensiveIT extends SharedMiniClusterBase {

  private static final Logger log = LoggerFactory.getLogger(ComprehensiveIT.class);

  public static final String DOG_AND_CAT = "DOG&CAT";
  static final Authorizations AUTHORIZATIONS = new Authorizations("CAT", "DOG");

  @BeforeAll
  public static void setup() throws Exception {
    SharedMiniClusterBase.startMiniCluster();

    try (AccumuloClient client = Accumulo.newClient().from(getClientProps()).build()) {
      client.securityOperations().changeUserAuthorizations("root", AUTHORIZATIONS);
    }
  }

  @AfterAll
  public static void teardown() {
    SharedMiniClusterBase.stopMiniCluster();
  }

  @Test
  public void testBulkImport() throws Exception {
    String table = getUniqueNames(1)[0];
    try (AccumuloClient client = Accumulo.newClient().from(getClientProps()).build()) {
      client.tableOperations().create(table);

      bulkImport(client, table, List.of(generateKeys(0, 100), generateKeys(100, 200)));

      verifyData(client, table, AUTHORIZATIONS, generateKeys(0, 200));

      bulkImport(client, table,
          List.of(generateKeys(200, 300), generateKeys(300, 400), generateKeys(400, 500)));

      verifyData(client, table, AUTHORIZATIONS, generateKeys(0, 500));
    }
  }

  @Test
  public void testMergeAndSplit() throws Exception {
    String table = getUniqueNames(1)[0];
    try (AccumuloClient client = Accumulo.newClient().from(getClientProps()).build()) {
      client.tableOperations().create(table);

      final SortedMap<Key,Value> expectedData = generateKeys(0, 300);

      write(client, table, generateMutations(0, 300, tr -> true));

      verifyData(client, table, AUTHORIZATIONS, expectedData);

      // test adding splits to a table
      var splits = new TreeSet<>(List.of(new Text(row(75)), new Text(row(150))));
      client.tableOperations().addSplits(table, splits);
      assertEquals(splits, new TreeSet<>(client.tableOperations().listSplits(table)));
      // adding splits should not change data
      verifyData(client, table, AUTHORIZATIONS, expectedData);

      // test merging splits away
      client.tableOperations().merge(table, null, null);
      assertEquals(Set.of(), new TreeSet<>(client.tableOperations().listSplits(table)));
      // merging should not change data
      verifyData(client, table, AUTHORIZATIONS, expectedData);

      splits = new TreeSet<>(List.of(new Text(row(33)), new Text(row(66))));
      client.tableOperations().addSplits(table, splits);
      assertEquals(splits, new TreeSet<>(client.tableOperations().listSplits(table)));
      verifyData(client, table, AUTHORIZATIONS, expectedData);

      client.tableOperations().merge(table, null, null);
      assertEquals(Set.of(), new TreeSet<>(client.tableOperations().listSplits(table)));
      verifyData(client, table, AUTHORIZATIONS, expectedData);
    }
  }

  @Test
  public void testFlushAndIterator() throws Exception {
    String table = getUniqueNames(1)[0];

    try (AccumuloClient client = Accumulo.newClient().from(getClientProps()).build()) {
      client.tableOperations().create(table);

      // test attaching an iterator to a table AND flushing a table
      var iterSetting = new IteratorSetting(200, "fam3", FamFilter.class);
      iterSetting.addOption("family", "3");
      client.tableOperations().attachIterator(table, iterSetting,
          EnumSet.of(IteratorUtil.IteratorScope.minc));
      final int minRow = 300;
      final int maxRow = 310;
      write(client, table, generateMutations(minRow, maxRow, tr -> true));
      // prior to flushing fam3 should not be filtered by the attached iterator
      verifyData(client, table, AUTHORIZATIONS, generateKeys(minRow, maxRow));
      client.tableOperations().flush(table, null, null, true);

      // the attached iterator should be applied when the flush happens filtering out family 3.
      var expected = generateKeys(minRow, maxRow, tr -> tr.row < minRow || tr.fam != 3);

      // its possible the iterator setting did not make it to the tserver, so wait for that
      Wait.waitFor(() -> expected.equals(scan(client, table, AUTHORIZATIONS)));

      verifyData(client, table, AUTHORIZATIONS, expected);

      // flush a table with no unflushed data, tablet servers take a different code path for this
      // case
      client.tableOperations().flush(table, null, null, true);

      verifyData(client, table, AUTHORIZATIONS, expected);
    }
  }

  @Test
  public void testConstraint() throws Exception {
    String table = getUniqueNames(1)[0];
    try (AccumuloClient client = Accumulo.newClient().from(getClientProps()).build()) {
      client.tableOperations().create(table);

      try (var scanner = client.createScanner(table)) {
        assertEquals(0, scanner.stream().count());
      }

      // test adding and removing a constraint, do this before taking table online offline so that
      // test can be sure constraint is picked up
      assertEquals(Map.of(DefaultKeySizeConstraint.class.getName(), 1),
          client.tableOperations().listConstraints(table));
      client.tableOperations().addConstraint(table, TestConstraint.class.getName());
      assertEquals(
          Map.of(DefaultKeySizeConstraint.class.getName(), 1, TestConstraint.class.getName(), 2),
          client.tableOperations().listConstraints(table));

      assertTrue(client.tableOperations().isOnline(table));

      // test taking table offline and then back online
      client.tableOperations().offline(table, true);
      assertThrows(TableOfflineException.class, () -> {
        try (var scanner = client.createScanner(table)) {
          assertEquals(0, scanner.stream().count());
        }
      });
      assertFalse(client.tableOperations().isOnline(table));
      client.tableOperations().online(table, true);

      // continue testing constraint, it should cause a write to fail
      var mre = assertThrows(MutationsRejectedException.class, () -> {
        try (var writer = client.createBatchWriter(table)) {
          Mutation m = new Mutation("not a number");
          m.put("5", "5", "5");
          writer.addMutation(m);
        }
      });

      assertEquals(1, mre.getConstraintViolationSummaries().size());
      assertEquals("No numeric field seen",
          mre.getConstraintViolationSummaries().get(0).getViolationDescription());

      // ensure no data was added to table, constraint supposedly prevented previous write
      try (var scanner = client.createScanner(table)) {
        assertEquals(0, scanner.stream().count());
      }

      client.tableOperations().removeConstraint(table, 2);
      assertEquals(Map.of(DefaultKeySizeConstraint.class.getName(), 1),
          client.tableOperations().listConstraints(table));

      client.tableOperations().offline(table, true);
      client.tableOperations().online(table, true);

      try (var writer = client.createBatchWriter(table)) {
        Mutation m = new Mutation("not a number");
        m.put("5", "5", "5");
        writer.addMutation(m);
      }

      try (var scanner = client.createScanner(table)) {
        assertEquals(1, scanner.stream().count());
      }

    }
  }

  /*
   * Other tests in this IT show that tservers react to changes in table props, so not testing that
   * here. Just focusing on the table property APIs.
   */
  @Test
  public void testTableProperties() throws Exception {
    String table = getUniqueNames(1)[0];
    try (AccumuloClient client = Accumulo.newClient().from(getClientProps()).build()) {
      client.tableOperations().create(table, new NewTableConfiguration().withoutDefaultIterators());

      assertEquals(Map.of(), client.tableOperations().getTableProperties(table));

      client.tableOperations().setProperty(table, "table.custom.compit", "123");
      Wait.waitFor(() -> Map.of("table.custom.compit", "123")
          .equals(client.tableOperations().getTableProperties(table)));
      assertEquals(Map.of("table.custom.compit", "123"),
          client.tableOperations().getTableProperties(table));
      assertTrue(
          client.tableOperations().getConfiguration(table).containsKey("table.custom.compit"));

      client.tableOperations().setProperty(table, "table.custom.compit2", "abc");
      Wait.waitFor(() -> Map.of("table.custom.compit", "123", "table.custom.compit2", "abc")
          .equals(client.tableOperations().getTableProperties(table)));
      assertEquals(Map.of("table.custom.compit", "123", "table.custom.compit2", "abc"),
          client.tableOperations().getTableProperties(table));
      assertTrue(client.tableOperations().getConfiguration(table).keySet()
          .containsAll(Set.of("table.custom.compit", "table.custom.compit2")));

      client.tableOperations().removeProperty(table, "table.custom.compit");
      Wait.waitFor(() -> Map.of("table.custom.compit2", "abc")
          .equals(client.tableOperations().getTableProperties(table)));
      assertEquals(Map.of("table.custom.compit2", "abc"),
          client.tableOperations().getTableProperties(table));
      assertTrue(
          client.tableOperations().getConfiguration(table).containsKey("table.custom.compit2"));
    }
  }

  @Test
  public void testConditionalWriter() throws Exception {
    String table = getUniqueNames(1)[0];
    String family = "f1";
    String qualifier = "q1";
    String value1 = "v1";
    String value2 = "v2";
    String row = row(5);

    try (AccumuloClient client = Accumulo.newClient().from(getClientProps()).build()) {
      client.tableOperations().create(table);

      // tests conditional writer
      try (var condWriter = client.createConditionalWriter(table)) {
        try (var scanner = client.createScanner(table)) {
          scanner.setRange(new Range(row));
          scanner.fetchColumn(family, qualifier);
          assertEquals(0, scanner.stream().count());
        }

        var cMutation = new ConditionalMutation(row);
        cMutation.addCondition(new Condition(family, qualifier).setValue(value1));
        cMutation.put(family, qualifier, value2);
        assertEquals(ConditionalWriter.Status.REJECTED, condWriter.write(cMutation).getStatus());

        try (var scanner = client.createScanner(table)) {
          scanner.setRange(new Range(row));
          scanner.fetchColumn(family, qualifier);
          assertEquals(0, scanner.stream().count());
        }

        cMutation = new ConditionalMutation(row);
        cMutation.addCondition(new Condition(family, qualifier));
        cMutation.put(family, qualifier, value1);
        assertEquals(ConditionalWriter.Status.ACCEPTED, condWriter.write(cMutation).getStatus());

        // ensure table was changed
        try (var scanner = client.createScanner(table)) {
          scanner.setRange(new Range(row));
          // tests scanner method to fetch a column family and qualifier
          scanner.fetchColumn(family, qualifier);
          assertEquals(1, scanner.stream().count());
        }

        cMutation = new ConditionalMutation(row);
        cMutation.addCondition(new Condition(family, qualifier).setValue(value1));
        cMutation.putDelete(family, qualifier);
        assertEquals(ConditionalWriter.Status.ACCEPTED, condWriter.write(cMutation).getStatus());

        // ensure table was changed
        try (var scanner = client.createScanner(table)) {
          scanner.setRange(new Range(row));
          scanner.fetchColumn(family, qualifier);
          assertEquals(0, scanner.stream().count());
        }
      }
    }
  }

  @Test
  public void testOverwriteAndBatchDeleter() throws Exception {
    String table = getUniqueNames(1)[0];
    try (AccumuloClient client = Accumulo.newClient().from(getClientProps()).build()) {
      client.tableOperations().create(table);

      write(client, table, generateMutations(0, 100, tr -> true));

      verifyData(client, table, AUTHORIZATIONS, generateKeys(0, 100, tr -> true));

      write(client, table, generateMutations(0, 50, 0x7abc1234, tr -> true));

      // test the test
      assertNotEquals(generateKeys(0, 50, 0x7abc1234, tr -> true), generateKeys(0, 50));

      TreeMap<Key,Value> expected = new TreeMap<>();
      expected.putAll(generateKeys(0, 50, 0x7abc1234, tr -> true));
      expected.putAll(generateKeys(50, 100));

      verifyData(client, table, AUTHORIZATIONS, expected);

      bulkImport(client, table, List.of(generateKeys(25, 75, 0x12345678, tr -> true),
          generateKeys(90, 200, 0x76543210, tr -> true)));

      expected.putAll(generateKeys(25, 75, 0x12345678, tr -> true));
      expected.putAll(generateKeys(90, 200, 0x76543210, tr -> true));

      verifyData(client, table, AUTHORIZATIONS, expected);

      Range delRange1 = new Range(row(20), row(59));
      Range delRange2 = new Range(row(65), row(91));

      try (var deleter = client.createBatchDeleter(table, AUTHORIZATIONS, 3)) {
        deleter.setRanges(List.of(delRange1, delRange2));
        deleter.delete();
      }

      int sizeBefore = expected.size();

      expected.keySet().removeIf(k -> delRange1.contains(k) || delRange2.contains(k));

      assertTrue(sizeBefore > expected.size());

      verifyData(client, table, AUTHORIZATIONS, expected);

      client.tableOperations().compact(table, new CompactionConfig().setWait(true));

      verifyData(client, table, AUTHORIZATIONS, expected);
    }
  }

  @Test
  public void invalidInstanceName() {
    try (var client = Accumulo.newClient().to("fake_instance_name", getCluster().getZooKeepers())
        .as(getAdminPrincipal(), getToken()).build()) {
      assertThrows(RuntimeException.class, () -> client.instanceOperations().getTabletServers());
    }
  }

  @Test
  public void testMultiTableWrite() throws Exception {
    String[] tables = getUniqueNames(2);
    String table1 = tables[0];
    String table2 = tables[1];

    try (var client = Accumulo.newClient().from(getClientProps()).build()) {
      client.tableOperations().create(table1);
      client.tableOperations().create(table2);

      try (var writer = client.createMultiTableBatchWriter()) {
        writer.getBatchWriter(table1).addMutations(generateMutations(0, 100, tr -> true));
        writer.getBatchWriter(table2).addMutations(generateMutations(100, 200, tr -> true));
        writer.getBatchWriter(table1).addMutations(generateMutations(200, 300, tr -> true));
        writer.getBatchWriter(table2).addMutations(generateMutations(300, 400, tr -> true));
      }

      TreeMap<Key,Value> expected1 = new TreeMap<>();
      expected1.putAll(generateKeys(0, 100));
      expected1.putAll(generateKeys(200, 300));

      TreeMap<Key,Value> expected2 = new TreeMap<>();
      expected2.putAll(generateKeys(100, 200));
      expected2.putAll(generateKeys(300, 400));

      verifyData(client, table1, AUTHORIZATIONS, expected1);
      verifyData(client, table2, AUTHORIZATIONS, expected2);

      try (var writer = client.createMultiTableBatchWriter()) {
        writer.getBatchWriter(table1)
            .addMutations(generateMutations(0, 100, 0x12345678, tr -> true));
        writer.getBatchWriter(table2)
            .addMutations(generateMutations(100, 200, 0x12345678, tr -> true));
        writer.getBatchWriter(table1)
            .addMutations(generateMutations(200, 300, 0x12345678, tr -> true));
        writer.getBatchWriter(table2)
            .addMutations(generateMutations(300, 400, 0x12345678, tr -> true));
      }

      expected1.putAll(generateKeys(0, 100, 0x12345678, tr -> true));
      expected1.putAll(generateKeys(200, 300, 0x12345678, tr -> true));
      expected2.putAll(generateKeys(100, 200, 0x12345678, tr -> true));
      expected2.putAll(generateKeys(300, 400, 0x12345678, tr -> true));

      verifyData(client, table1, AUTHORIZATIONS, expected1);
      verifyData(client, table2, AUTHORIZATIONS, expected2);
    }
  }

  @Test
  public void testSecurity() throws Exception {
    String[] tables = getUniqueNames(2);
    String rootsTable = tables[0];
    String usersTable = tables[0];

    try (AccumuloClient client = Accumulo.newClient().from(getClientProps()).build()) {

      client.tableOperations().create(rootsTable);
      write(client, rootsTable, generateMutations(0, 100, tr -> true));
      verifyData(client, rootsTable, AUTHORIZATIONS, generateKeys(0, 100));

      var password = new PasswordToken("bestpass1234");
      client.securityOperations().createLocalUser("user1", password);

      try (var userClient =
          Accumulo.newClient().from(getClientProps()).as("user1", password).build()) {

        // user1 should not be able to read table
        var ise = assertThrows(IllegalStateException.class,
            () -> verifyData(userClient, rootsTable, AUTHORIZATIONS, generateKeys(0, 100)));
        assertEquals(SecurityErrorCode.PERMISSION_DENIED,
            ((AccumuloSecurityException) ise.getCause()).getSecurityErrorCode());

        // user1 should not be able to grant theirself read access
        var ase = assertThrows(AccumuloSecurityException.class, () -> userClient
            .securityOperations().grantTablePermission("user1", rootsTable, TablePermission.READ));
        assertEquals(SecurityErrorCode.PERMISSION_DENIED, ase.getSecurityErrorCode());

        // grant user1 read access
        client.securityOperations().grantTablePermission("user1", rootsTable, TablePermission.READ);

        // security changes take time to propagate, should eventually be able to scan table
        Wait.waitFor(() -> {
          try {
            verifyData(userClient, rootsTable, Authorizations.EMPTY,
                generateKeys(0, 100, tr -> tr.vis.isEmpty()));
            return true;
          } catch (IllegalStateException e) {
            return false;
          }
        });
        verifyData(userClient, rootsTable, Authorizations.EMPTY,
            generateKeys(0, 100, tr -> tr.vis.isEmpty()));

        // should not be able to scan with authorizations the user does not have
        ise = assertThrows(IllegalStateException.class,
            () -> verifyData(userClient, rootsTable, AUTHORIZATIONS, generateKeys(0, 100)));
        assertEquals(SecurityErrorCode.BAD_AUTHORIZATIONS,
            ((AccumuloSecurityException) ise.getCause()).getSecurityErrorCode());

        // scan w/o setting auths, should only return data w/o auths
        try (Scanner scanner = userClient.createScanner(rootsTable)) {
          assertEquals(generateKeys(0, 100, tr -> tr.vis.isEmpty()), scan(scanner));
        }

        // user should not have permission to write to table
        var mre = assertThrows(MutationsRejectedException.class,
            () -> write(userClient, rootsTable, generateMutations(100, 200, tr -> true)));
        assertEquals(SecurityErrorCode.PERMISSION_DENIED, mre.getSecurityErrorCodes().values()
            .stream().flatMap(Set::stream).collect(MoreCollectors.onlyElement()));
        // ensure no new data was written
        assertEquals(new Text(row(99)), client.tableOperations().getMaxRow(rootsTable,
            AUTHORIZATIONS, new Text(row(98)), true, new Text(row(110)), true));

        client.securityOperations().grantTablePermission("user1", rootsTable,
            TablePermission.WRITE);
        // security changes take time to propagate, should eventually be able to write
        Wait.waitFor(() -> {
          try {
            write(userClient, rootsTable, generateMutations(100, 200, tr -> true));
            return true;
          } catch (MutationsRejectedException e) {
            return false;
          }
        });

        // ensure newly written data is visible
        verifyData(client, rootsTable, AUTHORIZATIONS, generateKeys(0, 200));

        // allow user to write to table and verify can write
        client.securityOperations().changeUserAuthorizations("user1", AUTHORIZATIONS);
        Wait.waitFor(() -> {
          try {
            verifyData(userClient, rootsTable, AUTHORIZATIONS, generateKeys(0, 200));
            return true;
          } catch (IllegalStateException e) {
            return false;
          }
        });
        verifyData(userClient, rootsTable, AUTHORIZATIONS, generateKeys(0, 200));
        // should scan with all of users granted auths since no auths were specified
        try (Scanner scanner = userClient.createScanner(rootsTable)) {
          assertEquals(generateKeys(0, 200), scan(scanner));
        }

        var splits = new TreeSet<>(List.of(new Text(row(50))));

        // should not have permission to alter the table
        ase = assertThrows(AccumuloSecurityException.class,
            () -> userClient.tableOperations().addSplits(rootsTable, splits));
        assertEquals(SecurityErrorCode.PERMISSION_DENIED, ase.getSecurityErrorCode());
        // ensure no splits were added
        assertEquals(Set.of(), Set.copyOf(client.tableOperations().listSplits(rootsTable)));

        client.securityOperations().grantTablePermission("user1", rootsTable,
            TablePermission.ALTER_TABLE);
        Wait.waitFor(() -> {
          try {
            userClient.tableOperations().addSplits(rootsTable, splits);
            return true;
          } catch (AccumuloSecurityException e) {
            return false;
          }
        });
        assertEquals(splits, Set.copyOf(userClient.tableOperations().listSplits(rootsTable)));

        // user should not have permission to bulk import
        ase = assertThrows(AccumuloSecurityException.class, () -> bulkImport(userClient, rootsTable,
            List.of(generateKeys(200, 250, tr -> true), generateKeys(250, 300, tr -> true))));
        assertEquals(SecurityErrorCode.PERMISSION_DENIED, ase.getSecurityErrorCode());
        verifyData(userClient, rootsTable, AUTHORIZATIONS, generateKeys(0, 200));

        // TODO open a bug about this, had to add this permission to get bulk import to work
        client.securityOperations().grantSystemPermission("user1", SystemPermission.SYSTEM);
        // give permission to bulk import and verify it works
        client.securityOperations().grantTablePermission("user1", rootsTable,
            TablePermission.BULK_IMPORT);
        Wait.waitFor(() -> {
          try {
            bulkImport(userClient, rootsTable,
                List.of(generateKeys(200, 250, tr -> true), generateKeys(250, 300, tr -> true)));
            return true;
          } catch (AccumuloSecurityException e) {
            return false;
          }
        });
        verifyData(userClient, rootsTable, AUTHORIZATIONS, generateKeys(0, 300));
        client.securityOperations().revokeSystemPermission("user1", SystemPermission.SYSTEM);

        // user1 should not be able to delete the table
        ase = assertThrows(AccumuloSecurityException.class,
            () -> userClient.tableOperations().delete(rootsTable));
        assertEquals(SecurityErrorCode.PERMISSION_DENIED, ase.getSecurityErrorCode());
        // table should still exists and be readable
        verifyData(userClient, rootsTable, AUTHORIZATIONS, generateKeys(0, 300));

        // remove user1 table permission and veriy that eventually they can not read
        client.securityOperations().revokeTablePermission("user1", rootsTable,
            TablePermission.READ);
        Wait.waitFor(() -> {
          try {
            verifyData(userClient, rootsTable, AUTHORIZATIONS, generateKeys(0, 300));
            return false;
          } catch (IllegalStateException e) {
            assertEquals(SecurityErrorCode.PERMISSION_DENIED,
                ((AccumuloSecurityException) e.getCause()).getSecurityErrorCode());
            return true;
          }
        });

        // grant user1 permissions to drop table, delete the table and verify its deleted
        client.securityOperations().grantTablePermission("user1", rootsTable,
            TablePermission.DROP_TABLE);
        Wait.waitFor(() -> {
          try {
            userClient.tableOperations().delete(rootsTable);
            return true;
          } catch (AccumuloSecurityException e) {
            return false;
          }
        });
        assertThrows(TableNotFoundException.class,
            () -> verifyData(userClient, rootsTable, AUTHORIZATIONS, generateKeys(0, 300)));
        assertFalse(userClient.tableOperations().list().contains(rootsTable));

        // user1 should not be able to create a table
        ase = assertThrows(AccumuloSecurityException.class,
            () -> userClient.tableOperations().create(usersTable));
        assertEquals(SecurityErrorCode.PERMISSION_DENIED, ase.getSecurityErrorCode());

        // create namespace and grant user1 access to create tables in the namespace
        client.namespaceOperations().create("ns1");
        client.securityOperations().grantNamespacePermission("user1", "ns1",
            NamespacePermission.CREATE_TABLE);
        var tableNS = "ns1." + usersTable;
        Wait.waitFor(() -> {
          try {
            var ntc = new NewTableConfiguration()
                .setProperties(Map.of(Property.TABLE_CONSTRAINT_PREFIX.getKey() + "2",
                    VisibilityConstraint.class.getName()));
            userClient.tableOperations().create(tableNS, ntc);
            return true;
          } catch (AccumuloSecurityException e) {
            return false;
          }
        });

        // user1 should still not be able to create table in the default namepsace
        ase = assertThrows(AccumuloSecurityException.class,
            () -> userClient.tableOperations().create(usersTable));
        assertEquals(SecurityErrorCode.PERMISSION_DENIED, ase.getSecurityErrorCode());

        // verify user1 can interact with table they created
        write(userClient, tableNS, generateMutations(0, 100, tr -> true));
        verifyData(userClient, tableNS, AUTHORIZATIONS, generateKeys(0, 100, tr -> true));

        // confirm user can not write data they can not see because visibility constraint was set on
        // table
        mre = assertThrows(MutationsRejectedException.class, () -> {
          try (var writer = userClient.createBatchWriter(tableNS)) {
            Mutation m = new Mutation("invisible");
            m.put("f", "q", new ColumnVisibility("DOG&HAMSTER"), "v1");
            writer.addMutation(m);
          }
        });
        assertEquals(VisibilityConstraint.class.getName(), mre.getConstraintViolationSummaries()
            .stream().map(cvs -> cvs.constrainClass).collect(MoreCollectors.onlyElement()));

        // confirm user can delete table
        userClient.tableOperations().delete(tableNS);
        assertFalse(userClient.tableOperations().list().contains(tableNS));
        assertFalse(userClient.tableOperations().list().contains(usersTable));
      }

      // attempt to perform operations with incorrect password
      try (var userClient = Accumulo.newClient().from(getClientProps())
          .as("user1", new PasswordToken("bestpass123")).build()) {
        var ase = assertThrows(AccumuloSecurityException.class,
            () -> userClient.tableOperations().create("ns1." + usersTable));
        assertEquals(SecurityErrorCode.BAD_CREDENTIALS, ase.getSecurityErrorCode());
      }

    }
  }

  /*
   * This test happens to cover a lot features in the Accumulo public API like sampling,
   * summarizations, and some table operations. Those features do not need to be tested elsewhere.
   */
  @Test
  public void testCreateTableWithManyOptions() throws Exception {
    String[] tables = getUniqueNames(3);

    try (AccumuloClient client = Accumulo.newClient().from(getClientProps()).build()) {

      var everythingTable = tables[0];
      var everythingClone = tables[1];
      var everythingImport = tables[1];

      // create a table with a lot of initial config
      client.tableOperations().create(everythingTable, getEverythingTableConfig());

      // set last tablet in table to always be HOSTED, setting a tablet availability here will test
      // export and cloning tables with tablet availabilities
      client.tableOperations().setTabletAvailability(everythingTable,
          new Range(everythingSplits.last(), false, null, true), TabletAvailability.HOSTED);

      write(client, everythingTable, generateMutations(0, 100, tr -> true));

      verifyEverythingTable(client, everythingTable);

      // test cloning a table as part of this test because the table has lots of customizations.
      client.tableOperations().clone(everythingTable, everythingClone,
          CloneConfiguration.builder().setFlush(true).build());

      // check the clone has all the same config and data as the original table
      verifyEverythingTable(client, everythingClone);

      // test compaction with an iterator that filters out col fam 3
      CompactionConfig compactionConfig = new CompactionConfig();
      var iterSetting = new IteratorSetting(200, "fam3", FamFilter.class);
      iterSetting.addOption("family", "3");
      compactionConfig.setIterators(List.of(iterSetting)).setWait(true);
      client.tableOperations().compact(everythingClone, compactionConfig);
      // scans should not see col fam 3 now
      verifyData(client, everythingClone, AUTHORIZATIONS,
          generateKeys(0, 100, tr -> tr.fam != 3 && tr.fam != 9));
      verifyData(client, everythingClone, AUTHORIZATIONS,
          generateKeys(3, 4, tr -> tr.fam != 3 && tr.fam != 9),
          scanner -> scanner.setSamplerConfiguration(everythingSampleConfig));

      // remove the iterator that is suppressing col fam 9
      client.tableOperations().removeIterator(everythingClone, "fam9",
          EnumSet.of(IteratorUtil.IteratorScope.scan));
      Wait.waitFor(
          () -> !client.tableOperations().listIterators(everythingClone).containsKey("fam9"));
      assertFalse(client.tableOperations().listIterators(everythingClone).containsKey("fam9"));

      var expected = generateKeys(0, 100, tr -> tr.fam != 3);
      // the iterator removal may not have made it to the tserver, so wait for it
      Wait.waitFor(() -> expected.equals(scan(client, everythingClone, AUTHORIZATIONS)));

      verifyData(client, everythingClone, AUTHORIZATIONS, expected);

      // test deleting a row ranges and scanning to verify its gone
      client.tableOperations().deleteRows(everythingClone, new Text(row(35)), new Text(row(40)));
      verifyData(client, everythingClone, AUTHORIZATIONS,
          generateKeys(0, 100, tr -> (tr.row <= 35 || tr.row > 40) && tr.fam != 3));

      // the changes to the clone should not have affected the source table so verify it again
      verifyEverythingTable(client, everythingTable);

      // test renaming a table
      String tableIdBeforeRename = client.tableOperations().tableIdMap().get(everythingClone);
      client.tableOperations().rename(everythingClone, everythingClone + "9");
      assertFalse(client.tableOperations().list().contains(everythingClone));

      // renaming a table should not affect its data
      verifyData(client, everythingClone + "9", AUTHORIZATIONS,
          generateKeys(0, 100, tr -> (tr.row <= 35 || tr.row > 40) && tr.fam != 3));
      String tableIdAfterRename = client.tableOperations().tableIdMap().get(everythingClone + "9");
      assertEquals(tableIdBeforeRename, tableIdAfterRename);

      // test deleting a table
      client.tableOperations().delete(everythingClone + "9");
      assertFalse(client.tableOperations().list().contains(everythingClone + "9"));

      // test exporting and importing a table as part of this test because the table has lots of
      // customizations.
      exportImport(client, everythingTable, everythingImport);

      verifyEverythingTable(client, everythingImport);
    }
  }

  @Test
  public void testNamespaces() throws Exception {
    var namespace = "compns";
    var uniq = getUniqueNames(1)[0];
    String table = namespace + "." + uniq;
    String table2 = namespace + "2." + uniq;

    try (AccumuloClient client = Accumulo.newClient().from(getClientProps()).build()) {

      assertFalse(client.namespaceOperations().exists(namespace));

      // creation of table should fail when namespace does not exists
      assertThrows(AccumuloException.class, () -> client.tableOperations().create(table));

      client.namespaceOperations().create(namespace);

      client.tableOperations().create(table, new NewTableConfiguration().withoutDefaultIterators());

      assertTrue(client.namespaceOperations().list().contains(namespace));
      assertTrue(client.namespaceOperations().exists(namespace));

      client.namespaceOperations().setProperty(namespace, "table.custom.p1", "v1");
      client.tableOperations().setProperty(table, "table.custom.p2", "v2");

      Wait.waitFor(() -> client.namespaceOperations().getNamespaceProperties(namespace)
          .containsKey("table.custom.p1"));

      assertEquals(Map.of("table.custom.p1", "v1"),
          client.namespaceOperations().getNamespaceProperties(namespace));
      assertEquals(Map.of("table.custom.p2", "v2"),
          client.tableOperations().getTableProperties(table));
      assertTrue(client.tableOperations().getConfiguration(table).keySet()
          .containsAll(Set.of("table.custom.p1", "table.custom.p2")));

      client.namespaceOperations().removeProperty(namespace, "table.custom.p1");
      // should not impact table prop
      client.namespaceOperations().removeProperty(namespace, "table.custom.p2");

      Wait.waitFor(() -> !client.namespaceOperations().getNamespaceProperties(namespace)
          .containsKey("table.custom.p1"));

      assertEquals(Map.of(), client.namespaceOperations().getNamespaceProperties(namespace));
      assertEquals(Map.of("table.custom.p2", "v2"),
          client.tableOperations().getTableProperties(table));
      assertTrue(client.tableOperations().getConfiguration(table).containsKey("table.custom.p2"));

      client.namespaceOperations().rename(namespace, namespace + "2");

      assertFalse(client.namespaceOperations().exists(namespace));
      assertTrue(client.namespaceOperations().exists(namespace + "2"));
      assertFalse(client.tableOperations().exists(table));
      assertTrue(client.tableOperations().exists(table2));

      assertThrows(NamespaceNotEmptyException.class,
          () -> client.namespaceOperations().delete(namespace + "2"));

      client.tableOperations().delete(table2);
      client.namespaceOperations().delete(namespace + "2");
      assertFalse(client.namespaceOperations().exists(namespace + "2"));
    }
  }

  private static final SortedSet<Text> everythingSplits =
      new TreeSet<>(List.of(new Text(row(33)), new Text(row(66))));
  private static final Map<String,Set<Text>> everythingLocalityGroups =
      Map.of("G1", Set.of(new Text(family(3)), new Text(family(7))));
  private static final SamplerConfiguration everythingSampleConfig =
      new SamplerConfiguration(RowThreeSampler.class.getName());

  private static NewTableConfiguration getEverythingTableConfig() {
    NewTableConfiguration ntc = new NewTableConfiguration();
    ntc.withSplits(everythingSplits);
    ntc.setProperties(Map.of(Property.TABLE_DURABILITY.getKey(), "flush"));
    ntc.setTimeType(TimeType.LOGICAL);
    ntc.enableSummarization(SummarizerConfiguration.builder(FamilySummarizer.class).build());
    ntc.enableSampling(everythingSampleConfig);
    ntc.setLocalityGroups(everythingLocalityGroups);
    var iterSetting = new IteratorSetting(100, "fam9", FamFilter.class);
    iterSetting.addOption("family", "9");
    ntc.attachIterator(iterSetting, EnumSet.of(IteratorUtil.IteratorScope.scan));
    return ntc;
  }

  private static void verifyEverythingTable(AccumuloClient client, String table) throws Exception {
    assertEquals(TimeType.LOGICAL, client.tableOperations().getTimeType(table));
    assertEquals(everythingSampleConfig, client.tableOperations().getSamplerConfiguration(table));
    assertTrue(client.tableOperations().tableIdMap().keySet().contains(table));
    assertTrue(client.tableOperations().list().contains(table));
    assertEquals(everythingSplits, new TreeSet<>(client.tableOperations().listSplits(table)));
    assertTrue(client.tableOperations().exists(table));
    assertFalse(client.tableOperations().exists("61dc5ad6a4983abaf107e94321f3a37e37375267"));
    assertEquals(everythingLocalityGroups, client.tableOperations().getLocalityGroups(table));
    assertEquals(EnumSet.of(IteratorUtil.IteratorScope.scan),
        client.tableOperations().listIterators(table).get("fam9"));
    var iterSetting = new IteratorSetting(100, "fam9", FamFilter.class);
    iterSetting.addOption("family", "9");
    assertEquals(iterSetting, client.tableOperations().getIteratorSetting(table, "fam9",
        IteratorUtil.IteratorScope.scan));

<<<<<<< HEAD
    client.tableOperations().getTabletInformation(table, new Range()).forEach(tabletInformation -> {
      if (tabletInformation.getTabletId().getEndRow() == null) {
        assertEquals(TabletAvailability.HOSTED, tabletInformation.getTabletAvailability());
      } else {
        assertEquals(TabletAvailability.ONDEMAND, tabletInformation.getTabletAvailability());
      }
    });
=======
    try (Stream<TabletInformation> tabletInfo =
        client.tableOperations().getTabletInformation(table, new Range())) {
      tabletInfo.forEach(tabletInformation -> {
        if (tabletInformation.getTabletId().getEndRow() == null) {
          assertEquals(TabletHostingGoal.ALWAYS, tabletInformation.getHostingGoal());
        } else {
          assertEquals(TabletHostingGoal.ONDEMAND, tabletInformation.getHostingGoal());
        }
      });
    }
>>>>>>> 64b93290

    verifyData(client, table, Authorizations.EMPTY,
        generateKeys(0, 100, tr -> tr.fam != 9 && tr.vis.isEmpty()));
    verifyData(client, table, new Authorizations("CAT"),
        generateKeys(0, 100, tr -> tr.fam != 9 && !tr.vis.equals(DOG_AND_CAT)));
    verifyData(client, table, AUTHORIZATIONS, generateKeys(0, 100, tr -> tr.fam != 9));

    // test setting range on scanner
    verifyData(client, table, Authorizations.EMPTY,
        generateKeys(6, 19, tr -> tr.fam == 8 && tr.vis.isEmpty()), scanner -> {
          if (scanner instanceof Scanner) {
            ((Scanner) scanner).setRange(new Range(row(6), row(18)));
          } else if (scanner instanceof BatchScanner) {
            ((BatchScanner) scanner).setRanges(List.of(new Range(row(6), row(18))));
          } else {
            throw new IllegalArgumentException();
          }

          scanner.fetchColumnFamily(new Text(family(8)));
        });

    try (var scanner = client.createBatchScanner(table, AUTHORIZATIONS)) {
      // set multiple ranges on scanner
      scanner
          .setRanges(List.of(new Range(row(6), row(18)), new Range(row(27), true, row(37), false)));
      assertEquals(generateKeys(6, 37, tr -> tr.fam != 9 && (tr.row <= 18 || tr.row >= 27)),
          scan(scanner));
    }

    // test scanning sample data
    verifyData(client, table, Authorizations.EMPTY,
        generateKeys(3, 4, tr -> tr.fam != 9 && tr.vis.isEmpty()),
        scanner -> scanner.setSamplerConfiguration(everythingSampleConfig));
    verifyData(client, table, new Authorizations("CAT"),
        generateKeys(3, 4, tr -> tr.fam != 9 && !tr.vis.equals(DOG_AND_CAT)),
        scanner -> scanner.setSamplerConfiguration(everythingSampleConfig));
    verifyData(client, table, AUTHORIZATIONS, generateKeys(3, 4, tr -> tr.fam != 9),
        scanner -> scanner.setSamplerConfiguration(everythingSampleConfig));

    // test fetching column families
    verifyData(client, table, Authorizations.EMPTY,
        generateKeys(0, 100, tr -> tr.fam == 5 && tr.vis.isEmpty()),
        scanner -> scanner.fetchColumnFamily(new Text(family(5))));
    verifyData(client, table, new Authorizations("CAT"),
        generateKeys(0, 100, tr -> tr.fam == 5 && !tr.vis.equals(DOG_AND_CAT)),
        scanner -> scanner.fetchColumnFamily(new Text(family(5))));
    verifyData(client, table, AUTHORIZATIONS, generateKeys(0, 100, tr -> tr.fam == 5),
        scanner -> scanner.fetchColumnFamily(new Text(family(5))));

    // test setting an iterator on a scanner
    var scanIter = new IteratorSetting(200, "fam7", FamFilter.class);
    scanIter.addOption("family", "7");
    verifyData(client, table, Authorizations.EMPTY,
        generateKeys(0, 100, tr -> tr.fam != 9 && tr.fam != 7 && tr.vis.isEmpty()),
        scanner -> scanner.addScanIterator(scanIter));
    verifyData(client, table, new Authorizations("CAT"),
        generateKeys(0, 100, tr -> tr.fam != 9 && tr.fam != 7 && !tr.vis.equals(DOG_AND_CAT)),
        scanner -> scanner.addScanIterator(scanIter));
    verifyData(client, table, AUTHORIZATIONS,
        generateKeys(0, 100, tr -> tr.fam != 9 && tr.fam != 7),
        scanner -> scanner.addScanIterator(scanIter));

    // summary data does not exist until flushed
    client.tableOperations().flush(table, null, null, true);
    var summaries = client.tableOperations().summaries(table).retrieve();
    assertEquals(1, summaries.size());
    for (int i = 0; i < 10; i++) {
      assertEquals(300, summaries.get(0).getStatistics().get("c:" + family(i)));
    }
    assertEquals(10,
        summaries.get(0).getStatistics().keySet().stream().filter(k -> k.startsWith("c:")).count());
  }

  private static void write(AccumuloClient client, String table, Collection<Mutation> mutations)
      throws Exception {

    try (var writer = client.createBatchWriter(table)) {
      for (var mutation : mutations) {
        writer.addMutation(mutation);
      }
    }

  }

  private static void verifyData(AccumuloClient client, String table, Authorizations auths,
      SortedMap<Key,Value> expectedData) throws Exception {
    try (var scanner = client.createScanner(table, auths)) {
      assertEquals(expectedData, scan(scanner));
    }

    try (var scanner = client.createBatchScanner(table, auths)) {
      scanner.setRanges(List.of(new Range()));
      assertEquals(expectedData, scan(scanner));
    }
  }

  private static void verifyData(AccumuloClient client, String table, Authorizations auths,
      SortedMap<Key,Value> expectedData, Consumer<ScannerBase> scannerConsumer) throws Exception {
    try (var scanner = client.createScanner(table, auths)) {
      scannerConsumer.accept(scanner);
      assertEquals(expectedData, scan(scanner));
    }

    try (var scanner = client.createBatchScanner(table, auths)) {
      scanner.setRanges(List.of(new Range()));
      scannerConsumer.accept(scanner);
      assertEquals(expectedData, scan(scanner));
    }
  }

  private SortedMap<Key,Value> scan(AccumuloClient client, String table, Authorizations auths)
      throws TableNotFoundException {
    try (var scanner = client.createScanner(table, auths)) {
      return scan(scanner);
    }
  }

  private static SortedMap<Key,Value> scan(ScannerBase scanner) {
    return scanner.stream().map(e -> {
      Key nk = new Key(e.getKey());
      nk.setTimestamp(Long.MAX_VALUE);
      return new AbstractMap.SimpleEntry<>(nk, e.getValue());
    }).collect(toMap(Map.Entry::getKey, Map.Entry::getValue, (v1, v2) -> v1, TreeMap::new));
  }

  private static void bulkImport(AccumuloClient client, String table,
      List<SortedMap<Key,Value>> data) throws Exception {
    String tmp = getCluster().getTemporaryPath().toString();
    Path dir = new Path(tmp, "comp_bulk_" + UUID.randomUUID());

    getCluster().getFileSystem().mkdirs(dir);

    try {
      int count = 0;
      for (var keyValues : data) {
        try (var output = getCluster().getFileSystem().create(new Path(dir, "f" + count + ".rf"));
            var writer = RFile.newWriter().to(output).build()) {
          writer.startDefaultLocalityGroup();
          for (Map.Entry<Key,Value> entry : keyValues.entrySet()) {
            writer.append(entry.getKey(), entry.getValue());
          }
        }
        count++;
      }

      client.tableOperations().importDirectory(dir.toString()).to(table).load();
    } finally {
      getCluster().getFileSystem().delete(dir, true);
    }
  }

  static class TestRecord {
    final int row;
    final int fam;
    final int qual;
    final String vis;
    final int val;

    TestRecord(int row, int fam, int qual, String vis, int val) {
      this.row = row;
      this.fam = fam;
      this.qual = qual;
      this.vis = vis;
      this.val = val;
    }
  }

  static String row(int r) {
    return String.format("%06d", r);
  }

  static String family(int f) {
    return String.format("%04d", f);
  }

  static String qualifier(int q) {
    return String.format("%04d", q);
  }

  static String value(int v) {
    return String.format("%09d", v);
  }

  static SortedMap<Key,Value> generateKeys(int minRow, int maxRow) {
    return generateKeys(minRow, maxRow, tr -> true);
  }

  static SortedMap<Key,Value> generateKeys(int minRow, int maxRow,
      Predicate<TestRecord> predicate) {
    return generateKeys(minRow, maxRow, 0, predicate);
  }

  static SortedMap<Key,Value> generateKeys(int minRow, int maxRow, int salt,
      Predicate<TestRecord> predicate) {
    TreeMap<Key,Value> data = new TreeMap<>();
    var mutations = generateMutations(minRow, maxRow, salt, predicate);
    for (Mutation m : mutations) {
      for (var cu : m.getUpdates()) {
        Key k = new Key(m.getRow(), cu.getColumnFamily(), cu.getColumnQualifier(),
            cu.getColumnVisibility());
        Value v = new Value(cu.getValue());
        data.put(k, v);
      }
    }

    return data;
  }

  static Collection<Mutation> generateMutations(int minRow, int maxRow,
      Predicate<TestRecord> predicate) {
    return generateMutations(minRow, maxRow, 0, predicate);
  }

  static Collection<Mutation> generateMutations(int minRow, int maxRow, int salt,
      Predicate<TestRecord> predicate) {

    List<Mutation> mutations = new ArrayList<>();

    for (int r = minRow; r < maxRow; r++) {
      Mutation m = new Mutation(row(r));
      for (int f = 0; f < 10; f++) {
        for (int q = 17; q < 20; q++) {
          String vis = "";
          int unsaltedVal = r << 16 | f << 8 | q;
          if (unsaltedVal % 5 == 0) {
            vis = DOG_AND_CAT;
          } else if (unsaltedVal % 11 == 0) {
            vis = "DOG|CAT";
          }

          int v = unsaltedVal ^ salt;

          if (predicate.test(new TestRecord(r, f, q, vis, v))) {
            m.put(family(f), qualifier(q), new ColumnVisibility(vis), value(v));
          }
        }
      }
      if (m.size() > 0) {
        mutations.add(m);
      }
    }

    return mutations;
  }

  private void exportImport(AccumuloClient client, String srcTable, String importTable)
      throws Exception {
    client.tableOperations().offline(srcTable, true);

    String tmp = getCluster().getTemporaryPath().toString();
    String exportDir = tmp + "/export_" + srcTable;
    String importDir = tmp + "/import_" + importTable;

    var fs = getCluster().getFileSystem();

    client.tableOperations().exportTable(srcTable, exportDir);

    fs.mkdirs(new Path(importDir));
    try (var inputStream = fs.open(new Path(exportDir + "/distcp.txt"));
        var inputStreamReader = new InputStreamReader(inputStream);
        var reader = new BufferedReader(inputStreamReader)) {
      String line;
      while ((line = reader.readLine()) != null) {
        var srcPath = new Path(line);
        Path destPath = new Path(importDir, srcPath.getName());
        FileUtil.copy(fs, srcPath, fs, destPath, false, fs.getConf());
      }
    }

    client.tableOperations().importTable(importTable, importDir);

    client.tableOperations().online(srcTable, true);
  }

  public static class FamFilter extends Filter {

    private String family = null;

    @Override
    public void init(SortedKeyValueIterator<Key,Value> source, Map<String,String> options,
        IteratorEnvironment env) throws IOException {
      super.init(source, options, env);
      family = family(Integer.parseInt(options.get("family")));
    }

    @Override
    public boolean accept(Key k, Value v) {
      return !k.getColumnFamilyData().toString().equals(family);
    }
  }

  public static class RowThreeSampler implements Sampler {

    @Override
    public void init(SamplerConfiguration config) {

    }

    @Override
    public boolean accept(Key k) {
      return k.getRowData().toString().equals(row(3));
    }
  }

  public static class FamilySummarizer extends CountingSummarizer<String> {

    @Override
    protected Converter<String> converter() {
      return (k, v, consumer) -> consumer.accept(k.getColumnFamilyData().toString());
    }
  }

  public static class TestConstraint implements Constraint {

    @Override
    public String getViolationDescription(short violationCode) {
      if (violationCode == 1) {
        return "No numeric field seen";
      }

      return null;
    }

    private boolean isNumber(byte[] field) {
      try {
        Integer.parseInt(new String(field, UTF_8));
        return true;
      } catch (NumberFormatException e) {
        return false;
      }
    }

    @Override
    public List<Short> check(Environment env, Mutation mutation) {
      if (!isNumber(mutation.getRow())) {
        return List.of((short) 1);
      }

      for (ColumnUpdate cu : mutation.getUpdates()) {
        if (!isNumber(cu.getColumnFamily()) || !isNumber(cu.getColumnQualifier())) {
          return List.of((short) 1);
        }
      }

      return null;
    }
  }
}<|MERGE_RESOLUTION|>--- conflicted
+++ resolved
@@ -62,12 +62,8 @@
 import org.apache.accumulo.core.client.admin.CloneConfiguration;
 import org.apache.accumulo.core.client.admin.CompactionConfig;
 import org.apache.accumulo.core.client.admin.NewTableConfiguration;
-<<<<<<< HEAD
 import org.apache.accumulo.core.client.admin.TabletAvailability;
-=======
-import org.apache.accumulo.core.client.admin.TabletHostingGoal;
 import org.apache.accumulo.core.client.admin.TabletInformation;
->>>>>>> 64b93290
 import org.apache.accumulo.core.client.admin.TimeType;
 import org.apache.accumulo.core.client.rfile.RFile;
 import org.apache.accumulo.core.client.sample.Sampler;
@@ -924,26 +920,16 @@
     assertEquals(iterSetting, client.tableOperations().getIteratorSetting(table, "fam9",
         IteratorUtil.IteratorScope.scan));
 
-<<<<<<< HEAD
-    client.tableOperations().getTabletInformation(table, new Range()).forEach(tabletInformation -> {
-      if (tabletInformation.getTabletId().getEndRow() == null) {
-        assertEquals(TabletAvailability.HOSTED, tabletInformation.getTabletAvailability());
-      } else {
-        assertEquals(TabletAvailability.ONDEMAND, tabletInformation.getTabletAvailability());
-      }
-    });
-=======
     try (Stream<TabletInformation> tabletInfo =
         client.tableOperations().getTabletInformation(table, new Range())) {
       tabletInfo.forEach(tabletInformation -> {
         if (tabletInformation.getTabletId().getEndRow() == null) {
-          assertEquals(TabletHostingGoal.ALWAYS, tabletInformation.getHostingGoal());
+          assertEquals(TabletHostingGoal.HOSTED, tabletInformation.getTabletAvailability());
         } else {
-          assertEquals(TabletHostingGoal.ONDEMAND, tabletInformation.getHostingGoal());
+          assertEquals(TabletHostingGoal.ONDEMAND, tabletInformation.getTabletAvailability());
         }
       });
     }
->>>>>>> 64b93290
 
     verifyData(client, table, Authorizations.EMPTY,
         generateKeys(0, 100, tr -> tr.fam != 9 && tr.vis.isEmpty()));
