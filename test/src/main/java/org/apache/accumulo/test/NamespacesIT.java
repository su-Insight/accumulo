--- conflicted
+++ resolved
@@ -134,17 +134,11 @@
     for (String t : c.tableOperations().list()) {
       if (!TableNameUtil.qualify(t).getFirst().equals(Namespace.ACCUMULO.name())) {
         c.tableOperations().delete(t);
-<<<<<<< HEAD
+      }
+    }
     assertEquals(2, c.tableOperations().list().size());
-    for (String n : c.namespaceOperations().list())
-      if (!n.equals(Namespace.ACCUMULO.name()) && !n.equals(Namespace.DEFAULT.name()))
-=======
-      }
-    }
-    assertEquals(3, c.tableOperations().list().size());
     for (String n : c.namespaceOperations().list()) {
       if (!n.equals(Namespace.ACCUMULO.name()) && !n.equals(Namespace.DEFAULT.name())) {
->>>>>>> dbf202f2
         c.namespaceOperations().delete(n);
       }
     }
