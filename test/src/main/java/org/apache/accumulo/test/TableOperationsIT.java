--- conflicted
+++ resolved
@@ -728,7 +728,6 @@
         expectedTabletAvailability);
   }
 
-<<<<<<< HEAD
   private void verifyTabletAvailabilites(String tableName, Range range,
       List<AvailabilityForTablet> expectedAvailability) throws TableNotFoundException {
     List<TabletInformation> tabletInfo = accumuloClient.tableOperations()
@@ -738,18 +737,6 @@
       assertEquals(expectedAvailability.get(i).getTabletId(), tabletInfo.get(i).getTabletId());
       assertEquals(expectedAvailability.get(i).getTabletAvailability(),
           tabletInfo.get(i).getTabletAvailability());
-=======
-  private void verifyTabletGoals(String tableName, Range range,
-      List<HostingGoalForTablet> expectedGoals) throws TableNotFoundException {
-    try (Stream<TabletInformation> tabletInformation =
-        accumuloClient.tableOperations().getTabletInformation(tableName, range)) {
-      List<TabletInformation> tabletInfo = tabletInformation.collect(Collectors.toList());
-      assertEquals(expectedGoals.size(), tabletInfo.size());
-      for (var i = 0; i < expectedGoals.size(); i++) {
-        assertEquals(expectedGoals.get(i).getTabletId(), tabletInfo.get(i).getTabletId());
-        assertEquals(expectedGoals.get(i).getHostingGoal(), tabletInfo.get(i).getHostingGoal());
-      }
->>>>>>> 64b93290
     }
   }
 
