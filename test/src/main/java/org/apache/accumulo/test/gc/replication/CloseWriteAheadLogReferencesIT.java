--- conflicted
+++ resolved
@@ -130,10 +130,9 @@
   @Test
   public void unclosedWalsLeaveStatusOpen() throws Exception {
     Set<String> wals = Collections.emptySet();
-<<<<<<< HEAD
     try (BatchWriter bw = client.createBatchWriter(MetadataTable.NAME)) {
-      Mutation m = new Mutation(
-          ReplicationSection.getRowPrefix() + "file:/accumulo/wal/tserver+port/12345");
+      Mutation m =
+          new Mutation(ReplicationSection.getRowPrefix() + "file:/accumulo/wal/tserver+port/12345");
       m.put(ReplicationSection.COLF, new Text("1"),
           StatusUtil.fileCreatedValue(System.currentTimeMillis()));
       bw.addMutation(m);
@@ -147,23 +146,6 @@
       Status status = Status.parseFrom(entry.getValue().get());
       assertFalse(status.getClosed());
     }
-=======
-    BatchWriter bw = conn.createBatchWriter(MetadataTable.NAME, new BatchWriterConfig());
-    Mutation m =
-        new Mutation(ReplicationSection.getRowPrefix() + "file:/accumulo/wal/tserver+port/12345");
-    m.put(ReplicationSection.COLF, new Text("1"),
-        StatusUtil.fileCreatedValue(System.currentTimeMillis()));
-    bw.addMutation(m);
-    bw.close();
-
-    refs.updateReplicationEntries(conn, wals);
-
-    Scanner s = conn.createScanner(MetadataTable.NAME, Authorizations.EMPTY);
-    s.fetchColumnFamily(ReplicationSection.COLF);
-    Entry<Key,Value> entry = Iterables.getOnlyElement(s);
-    Status status = Status.parseFrom(entry.getValue().get());
-    assertFalse(status.getClosed());
->>>>>>> 0a9837f3
   }
 
   @Test
