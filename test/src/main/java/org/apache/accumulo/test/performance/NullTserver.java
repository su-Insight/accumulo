/*
 * Licensed to the Apache Software Foundation (ASF) under one or more
 * contributor license agreements.  See the NOTICE file distributed with
 * this work for additional information regarding copyright ownership.
 * The ASF licenses this file to You under the Apache License, Version 2.0
 * (the "License"); you may not use this file except in compliance with
 * the License.  You may obtain a copy of the License at
 *
 *     http://www.apache.org/licenses/LICENSE-2.0
 *
 * Unless required by applicable law or agreed to in writing, software
 * distributed under the License is distributed on an "AS IS" BASIS,
 * WITHOUT WARRANTIES OR CONDITIONS OF ANY KIND, either express or implied.
 * See the License for the specific language governing permissions and
 * limitations under the License.
 */
package org.apache.accumulo.test.performance;

import static org.apache.accumulo.fate.util.UtilWaitThread.sleepUninterruptibly;

import java.net.InetAddress;
import java.nio.ByteBuffer;
import java.util.ArrayList;
import java.util.HashMap;
import java.util.List;
import java.util.Map;
import java.util.concurrent.TimeUnit;

import org.apache.accumulo.core.cli.Help;
import org.apache.accumulo.core.client.Instance;
import org.apache.accumulo.core.client.ZooKeeperInstance;
import org.apache.accumulo.core.client.impl.Table;
import org.apache.accumulo.core.client.impl.Tables;
import org.apache.accumulo.core.client.impl.thrift.ThriftSecurityException;
import org.apache.accumulo.core.client.impl.thrift.ThriftTableOperationException;
import org.apache.accumulo.core.conf.DefaultConfiguration;
import org.apache.accumulo.core.conf.Property;
import org.apache.accumulo.core.data.Range;
import org.apache.accumulo.core.data.impl.KeyExtent;
import org.apache.accumulo.core.data.thrift.InitialMultiScan;
import org.apache.accumulo.core.data.thrift.InitialScan;
import org.apache.accumulo.core.data.thrift.IterInfo;
import org.apache.accumulo.core.data.thrift.MapFileInfo;
import org.apache.accumulo.core.data.thrift.MultiScanResult;
import org.apache.accumulo.core.data.thrift.ScanResult;
import org.apache.accumulo.core.data.thrift.TCMResult;
import org.apache.accumulo.core.data.thrift.TColumn;
import org.apache.accumulo.core.data.thrift.TConditionalMutation;
import org.apache.accumulo.core.data.thrift.TConditionalSession;
import org.apache.accumulo.core.data.thrift.TKeyExtent;
import org.apache.accumulo.core.data.thrift.TMutation;
import org.apache.accumulo.core.data.thrift.TRange;
import org.apache.accumulo.core.data.thrift.TRowRange;
import org.apache.accumulo.core.data.thrift.TSummaries;
import org.apache.accumulo.core.data.thrift.TSummaryRequest;
import org.apache.accumulo.core.data.thrift.UpdateErrors;
import org.apache.accumulo.core.master.thrift.TabletServerStatus;
import org.apache.accumulo.core.security.thrift.TCredentials;
import org.apache.accumulo.core.tabletserver.thrift.ActiveCompaction;
import org.apache.accumulo.core.tabletserver.thrift.ActiveScan;
import org.apache.accumulo.core.tabletserver.thrift.NoSuchScanIDException;
import org.apache.accumulo.core.tabletserver.thrift.TDurability;
import org.apache.accumulo.core.tabletserver.thrift.TSamplerConfiguration;
import org.apache.accumulo.core.tabletserver.thrift.TUnloadTabletGoal;
import org.apache.accumulo.core.tabletserver.thrift.TabletClientService;
import org.apache.accumulo.core.tabletserver.thrift.TabletClientService.Iface;
import org.apache.accumulo.core.tabletserver.thrift.TabletClientService.Processor;
import org.apache.accumulo.core.tabletserver.thrift.TabletStats;
import org.apache.accumulo.core.trace.thrift.TInfo;
import org.apache.accumulo.core.util.HostAndPort;
import org.apache.accumulo.server.AccumuloServerContext;
import org.apache.accumulo.server.client.ClientServiceHandler;
import org.apache.accumulo.server.client.HdfsZooInstance;
import org.apache.accumulo.server.conf.ServerConfigurationFactory;
import org.apache.accumulo.server.master.state.Assignment;
import org.apache.accumulo.server.master.state.MetaDataStateStore;
import org.apache.accumulo.server.master.state.MetaDataTableScanner;
import org.apache.accumulo.server.master.state.TServerInstance;
import org.apache.accumulo.server.master.state.TabletLocationState;
import org.apache.accumulo.server.rpc.TServerUtils;
import org.apache.accumulo.server.rpc.ThriftServerType;
import org.apache.accumulo.server.zookeeper.TransactionWatcher;
import org.apache.thrift.TException;

import com.beust.jcommander.Parameter;

/**
 * The purpose of this class is to server as fake tserver that is a data sink like /dev/null.
 * NullTserver modifies the metadata location entries for a table to point to it. This allows thrift
 * performance to be measured by running any client code that writes to a table.
 *
 */

public class NullTserver {

  public static class ThriftClientHandler extends ClientServiceHandler
      implements TabletClientService.Iface {

    private long updateSession = 1;

    public ThriftClientHandler(AccumuloServerContext context, TransactionWatcher watcher) {
      super(context, watcher, null);
    }

    @Override
    public long startUpdate(TInfo tinfo, TCredentials credentials, TDurability durability) {
      return updateSession++;
    }

    @Override
    public void applyUpdates(TInfo tinfo, long updateID, TKeyExtent keyExtent,
        List<TMutation> mutation) {}

    @Override
    public UpdateErrors closeUpdate(TInfo tinfo, long updateID) {
<<<<<<< HEAD
      return new UpdateErrors(new HashMap<>(), new ArrayList<>(), new HashMap<>());
=======
      return new UpdateErrors(new HashMap<TKeyExtent,Long>(),
          new ArrayList<TConstraintViolationSummary>(),
          new HashMap<TKeyExtent,SecurityErrorCode>());
>>>>>>> f4f43feb
    }

    @Override
    public List<TKeyExtent> bulkImport(TInfo tinfo, TCredentials credentials, long tid,
        Map<TKeyExtent,Map<String,MapFileInfo>> files, boolean setTime) {
      return null;
    }

    @Override
    public void closeMultiScan(TInfo tinfo, long scanID) {}

    @Override
    public void closeScan(TInfo tinfo, long scanID) {}

    @Override
    public MultiScanResult continueMultiScan(TInfo tinfo, long scanID) {
      return null;
    }

    @Override
    public ScanResult continueScan(TInfo tinfo, long scanID) {
      return null;
    }

    @Override
    public void splitTablet(TInfo tinfo, TCredentials credentials, TKeyExtent extent,
        ByteBuffer splitPoint) {

    }

    @Override
    public InitialMultiScan startMultiScan(TInfo tinfo, TCredentials credentials,
        Map<TKeyExtent,List<TRange>> batch, List<TColumn> columns, List<IterInfo> ssiList,
        Map<String,Map<String,String>> ssio, List<ByteBuffer> authorizations, boolean waitForWrites,
        TSamplerConfiguration tsc, long batchTimeOut, String context) {
      return null;
    }

    @Override
    public InitialScan startScan(TInfo tinfo, TCredentials credentials, TKeyExtent extent,
        TRange range, List<TColumn> columns, int batchSize, List<IterInfo> ssiList,
        Map<String,Map<String,String>> ssio, List<ByteBuffer> authorizations, boolean waitForWrites,
        boolean isolated, long readaheadThreshold, TSamplerConfiguration tsc, long batchTimeOut,
        String classLoaderContext) {
      return null;
    }

    @Override
    public void update(TInfo tinfo, TCredentials credentials, TKeyExtent keyExtent,
        TMutation mutation, TDurability durability) {

    }

    @Override
    public TabletServerStatus getTabletServerStatus(TInfo tinfo, TCredentials credentials)
        throws ThriftSecurityException, TException {
      return null;
    }

    @Override
    public List<TabletStats> getTabletStats(TInfo tinfo, TCredentials credentials, String tableId)
        throws ThriftSecurityException, TException {
      return null;
    }

    @Override
    public TabletStats getHistoricalStats(TInfo tinfo, TCredentials credentials)
        throws ThriftSecurityException, TException {
      return null;
    }

    @Override
    public void halt(TInfo tinfo, TCredentials credentials, String lock)
        throws ThriftSecurityException, TException {}

    @Override
    public void fastHalt(TInfo tinfo, TCredentials credentials, String lock) {}

    @Override
    public void loadTablet(TInfo tinfo, TCredentials credentials, String lock, TKeyExtent extent)
        throws TException {}

    @Override
    public void unloadTablet(TInfo tinfo, TCredentials credentials, String lock, TKeyExtent extent,
        TUnloadTabletGoal goal, long requestTime) throws TException {}

    @Override
    public List<ActiveScan> getActiveScans(TInfo tinfo, TCredentials credentials)
        throws ThriftSecurityException, TException {
      return new ArrayList<>();
    }

    @Override
    public void chop(TInfo tinfo, TCredentials credentials, String lock, TKeyExtent extent)
        throws TException {}

    @Override
    public void flushTablet(TInfo tinfo, TCredentials credentials, String lock, TKeyExtent extent)
        throws TException {

    }

    @Override
    public void compact(TInfo tinfo, TCredentials credentials, String lock, String tableId,
        ByteBuffer startRow, ByteBuffer endRow) throws TException {

    }

    @Override
    public void flush(TInfo tinfo, TCredentials credentials, String lock, String tableId,
        ByteBuffer startRow, ByteBuffer endRow) throws TException {

    }

    @Override
    public List<ActiveCompaction> getActiveCompactions(TInfo tinfo, TCredentials credentials)
        throws ThriftSecurityException, TException {
      return new ArrayList<>();
    }

    @Override
    public TConditionalSession startConditionalUpdate(TInfo tinfo, TCredentials credentials,
        List<ByteBuffer> authorizations, String tableID, TDurability durability,
        String classLoaderContext) throws ThriftSecurityException, TException {
      return null;
    }

    @Override
    public List<TCMResult> conditionalUpdate(TInfo tinfo, long sessID,
        Map<TKeyExtent,List<TConditionalMutation>> mutations, List<String> symbols)
        throws NoSuchScanIDException, TException {
      return null;
    }

    @Override
    public void invalidateConditionalUpdate(TInfo tinfo, long sessID) throws TException {}

    @Override
    public void closeConditionalUpdate(TInfo tinfo, long sessID) throws TException {}

    @Override
    public List<String> getActiveLogs(TInfo tinfo, TCredentials credentials) throws TException {
      return null;
    }

    @Override
<<<<<<< HEAD
    public void removeLogs(TInfo tinfo, TCredentials credentials, List<String> filenames) throws TException {}

    @Override
    public TSummaries startGetSummaries(TInfo tinfo, TCredentials credentials, TSummaryRequest request) throws ThriftSecurityException,
        ThriftTableOperationException, NoSuchScanIDException, TException {
      return null;
    }

    @Override
    public TSummaries startGetSummariesForPartition(TInfo tinfo, TCredentials credentials, TSummaryRequest request, int modulus, int remainder)
        throws ThriftSecurityException, NoSuchScanIDException, TException {
      return null;
    }

    @Override
    public TSummaries startGetSummariesFromFiles(TInfo tinfo, TCredentials credentials, TSummaryRequest request, Map<String,List<TRowRange>> files)
        throws ThriftSecurityException, NoSuchScanIDException, TException {
      return null;
    }

    @Override
    public TSummaries contiuneGetSummaries(TInfo tinfo, long sessionId) throws NoSuchScanIDException, TException {
      return null;
    }
=======
    public void removeLogs(TInfo tinfo, TCredentials credentials, List<String> filenames)
        throws TException {}
>>>>>>> f4f43feb
  }

  static class Opts extends Help {
    @Parameter(names = {"-i", "--instance"}, description = "instance name", required = true)
    String iname = null;
    @Parameter(names = {"-z", "--keepers"},
        description = "comma-separated list of zookeeper host:ports", required = true)
    String keepers = null;
    @Parameter(names = "--table", description = "table to adopt", required = true)
    String tableName = null;
    @Parameter(names = "--port", description = "port number to use")
    int port = DefaultConfiguration.getInstance().getPort(Property.TSERV_CLIENTPORT)[0];
  }

  public static void main(String[] args) throws Exception {
    Opts opts = new Opts();
    opts.parseArgs(NullTserver.class.getName(), args);

    // modify metadata
<<<<<<< HEAD
    ZooKeeperInstance zki = new ZooKeeperInstance(opts.iname, opts.keepers);
    Instance inst = HdfsZooInstance.getInstance();
    AccumuloServerContext context = new AccumuloServerContext(inst, new ServerConfigurationFactory(zki));

    TransactionWatcher watcher = new TransactionWatcher();
    ThriftClientHandler tch = new ThriftClientHandler(new AccumuloServerContext(inst, new ServerConfigurationFactory(inst)), watcher);
    Processor<Iface> processor = new Processor<>(tch);
    TServerUtils.startTServer(context.getConfiguration(), ThriftServerType.CUSTOM_HS_HA, processor, "NullTServer", "null tserver", 2, 1, 1000,
        10 * 1024 * 1024, null, null, -1, HostAndPort.fromParts("0.0.0.0", opts.port));
=======
    ZooKeeperInstance zki = new ZooKeeperInstance(
        ClientConfiguration.create().withInstance(opts.iname).withZkHosts(opts.keepers));
    AccumuloServerContext context = new AccumuloServerContext(new ServerConfigurationFactory(zki));

    TransactionWatcher watcher = new TransactionWatcher();
    ThriftClientHandler tch = new ThriftClientHandler(
        new AccumuloServerContext(new ServerConfigurationFactory(HdfsZooInstance.getInstance())),
        watcher);
    Processor<Iface> processor = new Processor<Iface>(tch);
    TServerUtils.startTServer(context.getConfiguration(), ThriftServerType.CUSTOM_HS_HA, processor,
        "NullTServer", "null tserver", 2, 1, 1000, 10 * 1024 * 1024, null, null, -1,
        HostAndPort.fromParts("0.0.0.0", opts.port));
>>>>>>> f4f43feb

    HostAndPort addr = HostAndPort.fromParts(InetAddress.getLocalHost().getHostName(), opts.port);

    Table.ID tableId = Tables.getTableId(zki, opts.tableName);

    // read the locations for the table
    Range tableRange = new KeyExtent(tableId, null, null).toMetadataRange();
    List<Assignment> assignments = new ArrayList<>();
    try (MetaDataTableScanner s = new MetaDataTableScanner(context, tableRange)) {
      long randomSessionID = opts.port;
      TServerInstance instance = new TServerInstance(addr, randomSessionID);

      while (s.hasNext()) {
        TabletLocationState next = s.next();
        assignments.add(new Assignment(next.extent, instance));
      }
    }
    // point them to this server
    MetaDataStateStore store = new MetaDataStateStore(context);
    store.setLocations(assignments);

    while (true) {
      sleepUninterruptibly(10, TimeUnit.SECONDS);
    }
  }
}<|MERGE_RESOLUTION|>--- conflicted
+++ resolved
@@ -113,13 +113,7 @@
 
     @Override
     public UpdateErrors closeUpdate(TInfo tinfo, long updateID) {
-<<<<<<< HEAD
       return new UpdateErrors(new HashMap<>(), new ArrayList<>(), new HashMap<>());
-=======
-      return new UpdateErrors(new HashMap<TKeyExtent,Long>(),
-          new ArrayList<TConstraintViolationSummary>(),
-          new HashMap<TKeyExtent,SecurityErrorCode>());
->>>>>>> f4f43feb
     }
 
     @Override
@@ -266,35 +260,35 @@
     }
 
     @Override
-<<<<<<< HEAD
-    public void removeLogs(TInfo tinfo, TCredentials credentials, List<String> filenames) throws TException {}
-
-    @Override
-    public TSummaries startGetSummaries(TInfo tinfo, TCredentials credentials, TSummaryRequest request) throws ThriftSecurityException,
-        ThriftTableOperationException, NoSuchScanIDException, TException {
-      return null;
-    }
-
-    @Override
-    public TSummaries startGetSummariesForPartition(TInfo tinfo, TCredentials credentials, TSummaryRequest request, int modulus, int remainder)
-        throws ThriftSecurityException, NoSuchScanIDException, TException {
-      return null;
-    }
-
-    @Override
-    public TSummaries startGetSummariesFromFiles(TInfo tinfo, TCredentials credentials, TSummaryRequest request, Map<String,List<TRowRange>> files)
-        throws ThriftSecurityException, NoSuchScanIDException, TException {
-      return null;
-    }
-
-    @Override
-    public TSummaries contiuneGetSummaries(TInfo tinfo, long sessionId) throws NoSuchScanIDException, TException {
-      return null;
-    }
-=======
     public void removeLogs(TInfo tinfo, TCredentials credentials, List<String> filenames)
         throws TException {}
->>>>>>> f4f43feb
+
+    @Override
+    public TSummaries startGetSummaries(TInfo tinfo, TCredentials credentials,
+        TSummaryRequest request) throws ThriftSecurityException, ThriftTableOperationException,
+        NoSuchScanIDException, TException {
+      return null;
+    }
+
+    @Override
+    public TSummaries startGetSummariesForPartition(TInfo tinfo, TCredentials credentials,
+        TSummaryRequest request, int modulus, int remainder)
+        throws ThriftSecurityException, NoSuchScanIDException, TException {
+      return null;
+    }
+
+    @Override
+    public TSummaries startGetSummariesFromFiles(TInfo tinfo, TCredentials credentials,
+        TSummaryRequest request, Map<String,List<TRowRange>> files)
+        throws ThriftSecurityException, NoSuchScanIDException, TException {
+      return null;
+    }
+
+    @Override
+    public TSummaries contiuneGetSummaries(TInfo tinfo, long sessionId)
+        throws NoSuchScanIDException, TException {
+      return null;
+    }
   }
 
   static class Opts extends Help {
@@ -314,30 +308,18 @@
     opts.parseArgs(NullTserver.class.getName(), args);
 
     // modify metadata
-<<<<<<< HEAD
     ZooKeeperInstance zki = new ZooKeeperInstance(opts.iname, opts.keepers);
     Instance inst = HdfsZooInstance.getInstance();
-    AccumuloServerContext context = new AccumuloServerContext(inst, new ServerConfigurationFactory(zki));
-
-    TransactionWatcher watcher = new TransactionWatcher();
-    ThriftClientHandler tch = new ThriftClientHandler(new AccumuloServerContext(inst, new ServerConfigurationFactory(inst)), watcher);
-    Processor<Iface> processor = new Processor<>(tch);
-    TServerUtils.startTServer(context.getConfiguration(), ThriftServerType.CUSTOM_HS_HA, processor, "NullTServer", "null tserver", 2, 1, 1000,
-        10 * 1024 * 1024, null, null, -1, HostAndPort.fromParts("0.0.0.0", opts.port));
-=======
-    ZooKeeperInstance zki = new ZooKeeperInstance(
-        ClientConfiguration.create().withInstance(opts.iname).withZkHosts(opts.keepers));
-    AccumuloServerContext context = new AccumuloServerContext(new ServerConfigurationFactory(zki));
+    AccumuloServerContext context = new AccumuloServerContext(inst,
+        new ServerConfigurationFactory(zki));
 
     TransactionWatcher watcher = new TransactionWatcher();
     ThriftClientHandler tch = new ThriftClientHandler(
-        new AccumuloServerContext(new ServerConfigurationFactory(HdfsZooInstance.getInstance())),
-        watcher);
-    Processor<Iface> processor = new Processor<Iface>(tch);
+        new AccumuloServerContext(inst, new ServerConfigurationFactory(inst)), watcher);
+    Processor<Iface> processor = new Processor<>(tch);
     TServerUtils.startTServer(context.getConfiguration(), ThriftServerType.CUSTOM_HS_HA, processor,
         "NullTServer", "null tserver", 2, 1, 1000, 10 * 1024 * 1024, null, null, -1,
         HostAndPort.fromParts("0.0.0.0", opts.port));
->>>>>>> f4f43feb
 
     HostAndPort addr = HostAndPort.fromParts(InetAddress.getLocalHost().getHostName(), opts.port);
 
