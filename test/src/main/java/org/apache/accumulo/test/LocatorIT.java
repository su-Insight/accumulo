--- conflicted
+++ resolved
@@ -70,15 +70,9 @@
 
       TabletId tid = entry.getKey();
       String location = locations.getTabletLocation(tid);
-<<<<<<< HEAD
-      Assert.assertNotNull("Location for " + tid + " was null", location);
-      Assert.assertTrue("Unknown location " + location, tservers.contains(location));
-      Assert.assertEquals("Expected <host>:<port> " + location, 2, location.split(":").length);
-=======
       assertNotNull("Location for " + tid + " was null", location);
       assertTrue("Unknown location " + location, tservers.contains(location));
-      assertTrue("Expected <host>:<port> " + location, location.split(":").length == 2);
->>>>>>> 851c2d13
+      assertEquals("Expected <host>:<port> " + location, 2, location.split(":").length);
 
     }
 
