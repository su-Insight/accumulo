/*
 * Licensed to the Apache Software Foundation (ASF) under one or more
 * contributor license agreements.  See the NOTICE file distributed with
 * this work for additional information regarding copyright ownership.
 * The ASF licenses this file to You under the Apache License, Version 2.0
 * (the "License"); you may not use this file except in compliance with
 * the License.  You may obtain a copy of the License at
 *
 *     http://www.apache.org/licenses/LICENSE-2.0
 *
 * Unless required by applicable law or agreed to in writing, software
 * distributed under the License is distributed on an "AS IS" BASIS,
 * WITHOUT WARRANTIES OR CONDITIONS OF ANY KIND, either express or implied.
 * See the License for the specific language governing permissions and
 * limitations under the License.
 */
package org.apache.accumulo.test;

import java.io.IOException;
import java.util.Collection;
import java.util.HashMap;
import java.util.Map;
import java.util.SortedSet;
import java.util.TreeSet;
import java.util.concurrent.TimeUnit;

import org.apache.accumulo.core.client.BatchWriter;
import org.apache.accumulo.core.client.BatchWriterConfig;
import org.apache.accumulo.core.client.Connector;
import org.apache.accumulo.core.client.IteratorSetting;
import org.apache.accumulo.core.client.MutationsRejectedException;
import org.apache.accumulo.core.client.TableNotFoundException;
import org.apache.accumulo.core.client.impl.TabletLocator;
import org.apache.accumulo.core.client.security.tokens.AuthenticationToken;
import org.apache.accumulo.core.data.ByteSequence;
import org.apache.accumulo.core.data.Key;
import org.apache.accumulo.core.data.Mutation;
import org.apache.accumulo.core.data.Range;
import org.apache.accumulo.core.data.Value;
import org.apache.accumulo.core.iterators.IteratorEnvironment;
import org.apache.accumulo.core.iterators.SortedKeyValueIterator;
import org.apache.accumulo.core.iterators.WrappingIterator;
import org.apache.accumulo.test.util.SerializationUtil;
import org.apache.hadoop.io.Text;
import org.slf4j.Logger;
import org.slf4j.LoggerFactory;

/**
 * Iterator that opens a BatchWriter and writes to another table.
 * <p>
 * For each entry passed to this iterator, this writes a certain number of entries with the same key
 * to another table and passes the entry downstream of this iterator with its value replaced by
 * either "{@value #SUCCESS_STRING}" or a description of what failed. Success counts as all entries
 * writing to the result table within a timeout period. Failure counts as one of the entries taking
 * longer than the timeout period.
 * <p>
 * Configure this iterator by calling the static {@link #iteratorSetting} method.
 */
public class BatchWriterIterator extends WrappingIterator {
  private static final Logger log = LoggerFactory.getLogger(BatchWriterIterator.class);

  private Map<String,String> originalOptions; // remembered for deepCopy

  private int sleepAfterFirstWrite = 0;
  private int numEntriesToWritePerEntry = 10;
  private long batchWriterTimeout = 0;
  private long batchWriterMaxMemory = 0;
  private boolean clearCacheAfterFirstWrite = false;
  private boolean splitAfterFirstWrite = false;

  public static final String OPT_sleepAfterFirstWrite = "sleepAfterFirstWrite",
      OPT_numEntriesToWritePerEntry = "numEntriesToWritePerEntry",
      OPT_batchWriterTimeout = "batchWriterTimeout",
      OPT_batchWriterMaxMemory = "batchWriterMaxMemory",
      OPT_clearCacheAfterFirstWrite = "clearCacheAfterFirstWrite",
      OPT_splitAfterFirstWrite = "splitAfterFirstWrite";

  private String instanceName;
  private String tableName;
  private String zookeeperHost;
  private int zookeeperTimeout = -1;
  private String username;
  private AuthenticationToken auth = null;

  public static final String ZOOKEEPERHOST = "zookeeperHost", INSTANCENAME = "instanceName",
      TABLENAME = "tableName", USERNAME = "username", ZOOKEEPERTIMEOUT = "zookeeperTimeout",
      AUTHENTICATION_TOKEN = "authenticationToken", // base64 encoding of token
      AUTHENTICATION_TOKEN_CLASS = "authenticationTokenClass"; // class of token

  private BatchWriter batchWriter;
  private boolean firstWrite = true;
  private Value topValue = null;
  private Connector connector;

  public static final String SUCCESS_STRING = "success";
  public static final Value SUCCESS_VALUE = new Value(SUCCESS_STRING.getBytes());

  public static IteratorSetting iteratorSetting(int priority, int sleepAfterFirstWrite,
      long batchWriterTimeout, long batchWriterMaxMemory, int numEntriesToWrite, String tableName,
      Connector connector, AuthenticationToken token, boolean clearCacheAfterFirstWrite,
      boolean splitAfterFirstWrite) {
    return iteratorSetting(priority, sleepAfterFirstWrite, batchWriterTimeout, batchWriterMaxMemory,
        numEntriesToWrite, tableName, connector.getInstance().getZooKeepers(),
        connector.getInstance().getInstanceName(),
        connector.getInstance().getZooKeepersSessionTimeOut(), connector.whoami(), token,
        clearCacheAfterFirstWrite, splitAfterFirstWrite);
  }

  public static IteratorSetting iteratorSetting(int priority, int sleepAfterFirstWrite,
      long batchWriterTimeout, long batchWriterMaxMemory, int numEntriesToWrite, String tableName,
      String zookeeperHost, String instanceName, int zookeeperTimeout, String username,
      AuthenticationToken token, boolean clearCacheAfterFirstWrite, boolean splitAfterFirstWrite) {
    IteratorSetting itset = new IteratorSetting(priority, BatchWriterIterator.class);
    itset.addOption(OPT_sleepAfterFirstWrite, Integer.toString(sleepAfterFirstWrite));
    itset.addOption(OPT_numEntriesToWritePerEntry, Integer.toString(numEntriesToWrite));
    itset.addOption(OPT_batchWriterTimeout, Long.toString(batchWriterTimeout));
    itset.addOption(OPT_batchWriterMaxMemory, Long.toString(batchWriterMaxMemory));
    itset.addOption(OPT_clearCacheAfterFirstWrite, Boolean.toString(clearCacheAfterFirstWrite));
    itset.addOption(OPT_splitAfterFirstWrite, Boolean.toString(splitAfterFirstWrite));

    itset.addOption(TABLENAME, tableName);
    itset.addOption(ZOOKEEPERHOST, zookeeperHost);
    itset.addOption(ZOOKEEPERTIMEOUT, Integer.toString(zookeeperTimeout));
    itset.addOption(INSTANCENAME, instanceName);
    itset.addOption(USERNAME, username);
    itset.addOption(AUTHENTICATION_TOKEN_CLASS, token.getClass().getName());
    itset.addOption(AUTHENTICATION_TOKEN, SerializationUtil.serializeWritableBase64(token));

    return itset;
  }

  @Override
  public void init(SortedKeyValueIterator<Key,Value> source, Map<String,String> options,
      IteratorEnvironment env) throws IOException {
    super.init(source, options, env);
    parseOptions(options);
    initBatchWriter();
  }

  private void parseOptions(Map<String,String> options) {
    this.originalOptions = new HashMap<>(options);

    if (options.containsKey(OPT_numEntriesToWritePerEntry))
      numEntriesToWritePerEntry = Integer.parseInt(options.get(OPT_numEntriesToWritePerEntry));
    if (options.containsKey(OPT_sleepAfterFirstWrite))
      sleepAfterFirstWrite = Integer.parseInt(options.get(OPT_sleepAfterFirstWrite));
    if (options.containsKey(OPT_batchWriterTimeout))
      batchWriterTimeout = Long.parseLong(options.get(OPT_batchWriterTimeout));
    if (options.containsKey(OPT_batchWriterMaxMemory))
      batchWriterMaxMemory = Long.parseLong(options.get(OPT_batchWriterMaxMemory));
    if (options.containsKey(OPT_clearCacheAfterFirstWrite))
      clearCacheAfterFirstWrite = Boolean.parseBoolean(options.get(OPT_clearCacheAfterFirstWrite));
    if (options.containsKey(OPT_splitAfterFirstWrite))
      splitAfterFirstWrite = Boolean.parseBoolean(options.get(OPT_splitAfterFirstWrite));

    instanceName = options.get(INSTANCENAME);
    tableName = options.get(TABLENAME);
    zookeeperHost = options.get(ZOOKEEPERHOST);
    zookeeperTimeout = Integer.parseInt(options.get(ZOOKEEPERTIMEOUT));
    username = options.get(USERNAME);
    String authClass = options.get(AUTHENTICATION_TOKEN_CLASS);
    String authString = options.get(AUTHENTICATION_TOKEN);
    auth = SerializationUtil.subclassNewInstance(authClass, AuthenticationToken.class);
    SerializationUtil.deserializeWritableBase64(auth, authString);
  }

  private void initBatchWriter() {
<<<<<<< HEAD
=======
    ClientConfiguration cc = ClientConfiguration.loadDefault().withInstance(instanceName)
        .withZkHosts(zookeeperHost).withZkTimeout(zookeeperTimeout);
    Instance instance = new ZooKeeperInstance(cc);
>>>>>>> f4f43feb
    try {
      connector = Connector.builder().forInstance(instanceName, zookeeperHost).usingToken(username, auth).withZkTimeout(zookeeperTimeout).build();
    } catch (Exception e) {
      log.error("failed to connect to Accumulo instance " + instanceName, e);
      throw new RuntimeException(e);
    }

    BatchWriterConfig bwc = new BatchWriterConfig();
    bwc.setMaxMemory(batchWriterMaxMemory);
    bwc.setTimeout(batchWriterTimeout, TimeUnit.SECONDS);

    try {
      batchWriter = connector.createBatchWriter(tableName, bwc);
    } catch (TableNotFoundException e) {
      log.error(tableName + " does not exist in instance " + instanceName, e);
      throw new RuntimeException(e);
    }
  }

  /**
   * Write numEntriesToWritePerEntry. Flush. Set topValue accordingly.
   */
  private void processNext() {
    assert hasTop();
    Key k = getTopKey();
    Text row = k.getRow(), cf = k.getColumnFamily(), cq = k.getColumnQualifier();
    Value v = super.getTopValue();
    String failure = null;
    try {
      for (int i = 0; i < numEntriesToWritePerEntry; i++) {
        Mutation m = new Mutation(row);
        m.put(cf, cq, v);
        batchWriter.addMutation(m);

        if (firstWrite) {
          batchWriter.flush();
          if (clearCacheAfterFirstWrite)
            TabletLocator.clearLocators();
          if (splitAfterFirstWrite) {
            SortedSet<Text> splits = new TreeSet<>();
            splits.add(new Text(row));
            connector.tableOperations().addSplits(tableName, splits);
          }
          if (sleepAfterFirstWrite > 0)
            try {
              Thread.sleep(sleepAfterFirstWrite);
            } catch (InterruptedException ignored) {}
          firstWrite = false;
        }
      }

      batchWriter.flush();
    } catch (Exception e) {
      // in particular: watching for TimedOutException
      log.error("Problem while BatchWriting to target table " + tableName, e);
      failure = e.getClass().getSimpleName() + ": " + e.getMessage();
    }
    topValue = failure == null ? SUCCESS_VALUE : new Value(failure.getBytes());
  }

  @Override
  protected void finalize() throws Throwable {
    super.finalize();
    try {
      batchWriter.close();
    } catch (MutationsRejectedException e) {
      log.error("Failed to close BatchWriter; some mutations may not be applied", e);
    }
  }

  @Override
  public void next() throws IOException {
    super.next();
    if (hasTop())
      processNext();
  }

  @Override
  public void seek(Range range, Collection<ByteSequence> columnFamilies, boolean inclusive)
      throws IOException {
    super.seek(range, columnFamilies, inclusive);
    if (hasTop())
      processNext();
  }

  @Override
  public Value getTopValue() {
    return topValue;
  }

  @Override
  public SortedKeyValueIterator<Key,Value> deepCopy(IteratorEnvironment env) {
    BatchWriterIterator newInstance;
    try {
      newInstance = this.getClass().newInstance();
      newInstance.init(getSource().deepCopy(env), originalOptions, env);
      return newInstance;
    } catch (Exception e) {
      throw new RuntimeException(e);
    }
  }
}<|MERGE_RESOLUTION|>--- conflicted
+++ resolved
@@ -165,14 +165,9 @@
   }
 
   private void initBatchWriter() {
-<<<<<<< HEAD
-=======
-    ClientConfiguration cc = ClientConfiguration.loadDefault().withInstance(instanceName)
-        .withZkHosts(zookeeperHost).withZkTimeout(zookeeperTimeout);
-    Instance instance = new ZooKeeperInstance(cc);
->>>>>>> f4f43feb
-    try {
-      connector = Connector.builder().forInstance(instanceName, zookeeperHost).usingToken(username, auth).withZkTimeout(zookeeperTimeout).build();
+    try {
+      connector = Connector.builder().forInstance(instanceName, zookeeperHost)
+          .usingToken(username, auth).withZkTimeout(zookeeperTimeout).build();
     } catch (Exception e) {
       log.error("failed to connect to Accumulo instance " + instanceName, e);
       throw new RuntimeException(e);
