--- conflicted
+++ resolved
@@ -118,9 +118,9 @@
 
   @Test(expected = RuntimeException.class)
   public void invalidInstanceName() {
-    try (AccumuloClient client = Accumulo.newClient()
-        .to("fake_instance_name", cluster.getZooKeepers()).as(getAdminPrincipal(), getAdminToken())
-        .build()) {
+    try (AccumuloClient client =
+        Accumulo.newClient().to("fake_instance_name", cluster.getZooKeepers())
+            .as(getAdminPrincipal(), getAdminToken()).build()) {
       client.instanceOperations().getTabletServers();
     }
   }
@@ -145,12 +145,11 @@
           Thread.sleep(2000);
         }
       }
-<<<<<<< HEAD
       String scheme = "http://";
       if (getCluster() instanceof StandaloneAccumuloCluster) {
         StandaloneAccumuloCluster standaloneCluster = (StandaloneAccumuloCluster) getCluster();
-        File accumuloProps = new File(standaloneCluster.getServerAccumuloConfDir(),
-            "accumulo.properties");
+        File accumuloProps =
+            new File(standaloneCluster.getServerAccumuloConfDir(), "accumulo.properties");
         if (accumuloProps.isFile()) {
           Configuration conf = new Configuration(false);
           conf.addResource(new Path(accumuloProps.toURI()));
@@ -169,29 +168,6 @@
         } else {
           log.info("{} is not a normal file, not checking for monitor running with SSL",
               accumuloProps);
-=======
-    }
-    String scheme = "http://";
-    if (getCluster() instanceof StandaloneAccumuloCluster) {
-      StandaloneAccumuloCluster standaloneCluster = (StandaloneAccumuloCluster) getCluster();
-      File accumuloSite =
-          new File(standaloneCluster.getServerAccumuloConfDir(), "accumulo-site.xml");
-      if (accumuloSite.isFile()) {
-        Configuration conf = new Configuration(false);
-        conf.addResource(new Path(accumuloSite.toURI()));
-        String monitorSslKeystore = conf.get(Property.MONITOR_SSL_KEYSTORE.getKey());
-        if (null != monitorSslKeystore) {
-          log.info(
-              "Setting scheme to HTTPS since monitor ssl keystore configuration was observed in {}",
-              accumuloSite);
-          scheme = "https://";
-          SSLContext ctx = SSLContext.getInstance("SSL");
-          TrustManager[] tm = new TrustManager[] {new TestTrustManager()};
-          ctx.init(new KeyManager[0], tm, new SecureRandom());
-          SSLContext.setDefault(ctx);
-          HttpsURLConnection.setDefaultSSLSocketFactory(ctx.getSocketFactory());
-          HttpsURLConnection.setDefaultHostnameVerifier(new TestHostnameVerifier());
->>>>>>> 0a9837f3
         }
       }
       URL url = new URL(scheme + monitorLocation);
@@ -397,7 +373,6 @@
   @Test
   public void sunnyLGUsingNewTableConfiguration() throws Exception {
     // create a locality group, write to it and ensure it exists in the RFiles that result
-<<<<<<< HEAD
     try (AccumuloClient accumuloClient = Accumulo.newClient().from(getClientProps()).build()) {
       final String tableName = getUniqueNames(1)[0];
       NewTableConfiguration ntc = new NewTableConfiguration();
@@ -414,25 +389,9 @@
     ingest(accumuloClient, getClientInfo(), 2000, 1, 50, 0, tableName);
     verify(accumuloClient, getClientInfo(), 2000, 1, 50, 0, tableName);
     accumuloClient.tableOperations().flush(tableName, null, null, true);
-    try (BatchScanner bscanner = accumuloClient.createBatchScanner(MetadataTable.NAME,
-        Authorizations.EMPTY, 1)) {
+    try (BatchScanner bscanner =
+        accumuloClient.createBatchScanner(MetadataTable.NAME, Authorizations.EMPTY, 1)) {
       String tableId = accumuloClient.tableOperations().tableIdMap().get(tableName);
-=======
-    final Connector connector = getConnector();
-    final String tableName = getUniqueNames(1)[0];
-    connector.tableOperations().create(tableName);
-    Map<String,Set<Text>> groups = new TreeMap<>();
-    groups.put("g1", Collections.singleton(t("colf")));
-    connector.tableOperations().setLocalityGroups(tableName, groups);
-    ingest(connector, getCluster().getClientConfig(), getAdminPrincipal(), 2000, 1, 50, 0,
-        tableName);
-    verify(connector, getCluster().getClientConfig(), getAdminPrincipal(), 2000, 1, 50, 0,
-        tableName);
-    connector.tableOperations().flush(tableName, null, null, true);
-    try (BatchScanner bscanner =
-        connector.createBatchScanner(MetadataTable.NAME, Authorizations.EMPTY, 1)) {
-      String tableId = connector.tableOperations().tableIdMap().get(tableName);
->>>>>>> 0a9837f3
       bscanner.setRanges(
           Collections.singletonList(new Range(new Text(tableId + ";"), new Text(tableId + "<"))));
       bscanner.fetchColumnFamily(DataFileColumnFamily.NAME);
