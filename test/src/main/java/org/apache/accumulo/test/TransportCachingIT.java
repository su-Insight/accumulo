/*
 * Licensed to the Apache Software Foundation (ASF) under one or more
 * contributor license agreements.  See the NOTICE file distributed with
 * this work for additional information regarding copyright ownership.
 * The ASF licenses this file to You under the Apache License, Version 2.0
 * (the "License"); you may not use this file except in compliance with
 * the License.  You may obtain a copy of the License at
 *
 *     http://www.apache.org/licenses/LICENSE-2.0
 *
 * Unless required by applicable law or agreed to in writing, software
 * distributed under the License is distributed on an "AS IS" BASIS,
 * WITHOUT WARRANTIES OR CONDITIONS OF ANY KIND, either express or implied.
 * See the License for the specific language governing permissions and
 * limitations under the License.
 */
package org.apache.accumulo.test;

import static java.nio.charset.StandardCharsets.UTF_8;
import static org.junit.Assert.assertFalse;
import static org.junit.Assert.assertNotNull;
import static org.junit.Assert.assertTrue;

import java.util.ArrayList;

import org.apache.accumulo.core.Constants;
import org.apache.accumulo.core.client.Connector;
import org.apache.accumulo.core.client.Instance;
import org.apache.accumulo.core.client.impl.ClientContext;
import org.apache.accumulo.core.client.impl.ThriftTransportKey;
import org.apache.accumulo.core.client.impl.ThriftTransportPool;
import org.apache.accumulo.core.conf.ConfigurationTypeHelper;
import org.apache.accumulo.core.conf.Property;
import org.apache.accumulo.core.util.ServerServices;
import org.apache.accumulo.core.util.ServerServices.Service;
import org.apache.accumulo.core.zookeeper.ZooUtil;
import org.apache.accumulo.fate.zookeeper.ZooCache;
import org.apache.accumulo.fate.zookeeper.ZooCacheFactory;
import org.apache.accumulo.harness.AccumuloClusterHarness;
import org.apache.thrift.transport.TTransport;
import org.apache.thrift.transport.TTransportException;
import org.junit.Test;
import org.slf4j.Logger;
import org.slf4j.LoggerFactory;

/**
 * Test that {@link ThriftTransportPool} actually adheres to the cachedConnection argument
 */
public class TransportCachingIT extends AccumuloClusterHarness {
  private static final Logger log = LoggerFactory.getLogger(TransportCachingIT.class);

  @Test
  public void testCachedTransport() {
    Connector conn = getConnector();
    Instance instance = conn.getInstance();
<<<<<<< HEAD
    ClientContext context = new ClientContext(getConnectionInfo());
    long rpcTimeout = ConfigurationTypeHelper.getTimeInMillis(Property.GENERAL_RPC_TIMEOUT.getDefaultValue());
=======
    ClientConfiguration clientConf = cluster.getClientConfig();
    ClientContext context = new ClientContext(instance,
        new Credentials(getAdminPrincipal(), getAdminToken()), clientConf);
    long rpcTimeout = DefaultConfiguration
        .getTimeInMillis(Property.GENERAL_RPC_TIMEOUT.getDefaultValue());
>>>>>>> f4f43feb

    // create list of servers
    ArrayList<ThriftTransportKey> servers = new ArrayList<>();

    // add tservers
    ZooCache zc = new ZooCacheFactory().getZooCache(instance.getZooKeepers(),
        instance.getZooKeepersSessionTimeOut());
    for (String tserver : zc.getChildren(ZooUtil.getRoot(instance) + Constants.ZTSERVERS)) {
      String path = ZooUtil.getRoot(instance) + Constants.ZTSERVERS + "/" + tserver;
      byte[] data = ZooUtil.getLockData(zc, path);
      if (data != null) {
        String strData = new String(data, UTF_8);
        if (!strData.equals("master"))
          servers.add(new ThriftTransportKey(
              new ServerServices(strData).getAddress(Service.TSERV_CLIENT), rpcTimeout, context));
      }
    }

    ThriftTransportPool pool = ThriftTransportPool.getInstance();
    TTransport first = null;
    while (null == first) {
      try {
        // Get a transport (cached or not)
        first = pool.getAnyTransport(servers, true).getSecond();
      } catch (TTransportException e) {
        log.warn("Failed to obtain transport to {}", servers);
      }
    }

    assertNotNull(first);
    // Return it to unreserve it
    pool.returnTransport(first);

    TTransport second = null;
    while (null == second) {
      try {
        // Get a cached transport (should be the first)
        second = pool.getAnyTransport(servers, true).getSecond();
      } catch (TTransportException e) {
        log.warn("Failed obtain 2nd transport to {}", servers);
      }
    }

    // We should get the same transport
    assertTrue("Expected the first and second to be the same instance", first == second);
    // Return the 2nd
    pool.returnTransport(second);

    TTransport third = null;
    while (null == third) {
      try {
        // Get a non-cached transport
        third = pool.getAnyTransport(servers, false).getSecond();
      } catch (TTransportException e) {
        log.warn("Failed obtain 2nd transport to {}", servers);
      }
    }

    assertFalse("Expected second and third transport to be different instances", second == third);
    pool.returnTransport(third);
  }
}<|MERGE_RESOLUTION|>--- conflicted
+++ resolved
@@ -53,16 +53,9 @@
   public void testCachedTransport() {
     Connector conn = getConnector();
     Instance instance = conn.getInstance();
-<<<<<<< HEAD
     ClientContext context = new ClientContext(getConnectionInfo());
-    long rpcTimeout = ConfigurationTypeHelper.getTimeInMillis(Property.GENERAL_RPC_TIMEOUT.getDefaultValue());
-=======
-    ClientConfiguration clientConf = cluster.getClientConfig();
-    ClientContext context = new ClientContext(instance,
-        new Credentials(getAdminPrincipal(), getAdminToken()), clientConf);
-    long rpcTimeout = DefaultConfiguration
+    long rpcTimeout = ConfigurationTypeHelper
         .getTimeInMillis(Property.GENERAL_RPC_TIMEOUT.getDefaultValue());
->>>>>>> f4f43feb
 
     // create list of servers
     ArrayList<ThriftTransportKey> servers = new ArrayList<>();
