/*
 * Licensed to the Apache Software Foundation (ASF) under one
 * or more contributor license agreements.  See the NOTICE file
 * distributed with this work for additional information
 * regarding copyright ownership.  The ASF licenses this file
 * to you under the Apache License, Version 2.0 (the
 * "License"); you may not use this file except in compliance
 * with the License.  You may obtain a copy of the License at
 *
 *   https://www.apache.org/licenses/LICENSE-2.0
 *
 * Unless required by applicable law or agreed to in writing,
 * software distributed under the License is distributed on an
 * "AS IS" BASIS, WITHOUT WARRANTIES OR CONDITIONS OF ANY
 * KIND, either express or implied.  See the License for the
 * specific language governing permissions and limitations
 * under the License.
 */
package org.apache.accumulo.test.metrics;

import static org.junit.jupiter.api.Assertions.assertEquals;
import static org.junit.jupiter.api.Assertions.assertFalse;
import static org.junit.jupiter.api.Assertions.assertNotEquals;
import static org.junit.jupiter.api.Assertions.assertNotNull;
import static org.junit.jupiter.api.Assertions.assertNull;
import static org.junit.jupiter.api.Assertions.assertTrue;
import static org.junit.jupiter.api.Assertions.fail;

import java.time.Duration;
import java.util.BitSet;
import java.util.HashMap;
import java.util.List;
import java.util.Map;
import java.util.Set;
import java.util.SortedSet;
import java.util.TreeSet;
import java.util.concurrent.atomic.AtomicReference;
import java.util.function.Predicate;

import org.apache.accumulo.core.client.Accumulo;
import org.apache.accumulo.core.client.AccumuloClient;
import org.apache.accumulo.core.client.BatchWriter;
import org.apache.accumulo.core.client.BatchWriterConfig;
import org.apache.accumulo.core.client.IteratorSetting;
import org.apache.accumulo.core.client.Scanner;
import org.apache.accumulo.core.client.admin.CompactionConfig;
import org.apache.accumulo.core.conf.Property;
import org.apache.accumulo.core.data.Mutation;
import org.apache.accumulo.core.data.Value;
import org.apache.accumulo.core.metrics.MetricsProducer;
import org.apache.accumulo.core.spi.metrics.LoggingMeterRegistryFactory;
import org.apache.accumulo.miniclusterImpl.MiniAccumuloConfigImpl;
import org.apache.accumulo.test.functional.ConfigurableMacBase;
import org.apache.accumulo.test.functional.SlowIterator;
import org.apache.accumulo.test.metrics.TestStatsDSink.Metric;
import org.apache.hadoop.conf.Configuration;
import org.apache.hadoop.io.Text;
import org.junit.jupiter.api.AfterAll;
import org.junit.jupiter.api.BeforeAll;
import org.junit.jupiter.api.Test;

import io.micrometer.core.instrument.MeterRegistry;

public class MetricsIT extends ConfigurableMacBase implements MetricsProducer {

  private static TestStatsDSink sink;

  @Override
  protected Duration defaultTimeout() {
    return Duration.ofMinutes(3);
  }

  @BeforeAll
  public static void before() throws Exception {
    sink = new TestStatsDSink();
  }

  @AfterAll
  public static void after() throws Exception {
    sink.close();
  }

  @Override
  protected void configure(MiniAccumuloConfigImpl cfg, Configuration hadoopCoreSite) {
    cfg.setProperty(Property.GC_CYCLE_START, "1s");
    cfg.setProperty(Property.GC_CYCLE_DELAY, "1s");
    cfg.setProperty(Property.MANAGER_FATE_METRICS_MIN_UPDATE_INTERVAL, "1s");
    // Tell the server processes to use a StatsDMeterRegistry and the simple logging registry
    // that will be configured to push all metrics to the sink we started.
    cfg.setProperty(Property.GENERAL_MICROMETER_ENABLED, "true");
    cfg.setProperty(Property.GENERAL_MICROMETER_USER_TAGS, "tag1=value1,tag2=value2");
    cfg.setProperty(Property.GENERAL_MICROMETER_CACHE_METRICS_ENABLED, "true");
    cfg.setProperty(Property.GENERAL_MICROMETER_JVM_METRICS_ENABLED, "true");
    cfg.setProperty("general.custom.metrics.opts.logging.step", "10s");
    String clazzList = LoggingMeterRegistryFactory.class.getName() + ","
        + TestStatsDRegistryFactory.class.getName();
    cfg.setProperty(Property.GENERAL_MICROMETER_FACTORY, clazzList);
    Map<String,String> sysProps = Map.of(TestStatsDRegistryFactory.SERVER_HOST, "127.0.0.1",
        TestStatsDRegistryFactory.SERVER_PORT, Integer.toString(sink.getPort()));
    cfg.setSystemProperties(sysProps);
  }

  @Test
  public void confirmMetricsPublished() throws Exception {

<<<<<<< HEAD
    Set<String> unexpectedMetrics = Set.of(METRICS_SCAN_YIELDS, METRICS_UPDATE_ERRORS,
        METRICS_SCAN_PAUSED_FOR_MEM, METRICS_SCAN_RETURN_FOR_MEM, METRICS_MINC_PAUSED,
        METRICS_MAJC_PAUSED, METRICS_SERVER_IDLE);
    Set<String> flakyMetrics = Set.of(METRICS_GC_WAL_ERRORS, METRICS_FATE_TYPE_IN_PROGRESS,
        METRICS_TSERVER_TABLETS_ONLINE_ONDEMAND, METRICS_TSERVER_TABLETS_ONDEMAND_UNLOADED_FOR_MEM,
        METRICS_COMPACTOR_MAJC_STUCK, METRICS_MANAGER_ROOT_TGW_ERRORS,
        METRICS_MANAGER_META_TGW_ERRORS, METRICS_MANAGER_USER_TGW_ERRORS,
        METRICS_SCAN_TABLET_METADATA_CACHE, METRICS_SCAN_BUSY_TIMEOUT_COUNTER,
        METRICS_SCAN_RESERVATION_TIMER);
=======
    doWorkToGenerateMetrics();
    cluster.stop();

    Set<String> unexpectedMetrics = Set.of(METRICS_COMPACTOR_MAJC_STUCK, METRICS_SCAN_YIELDS);
    Set<String> flakyMetrics =
        Set.of(METRICS_FATE_TYPE_IN_PROGRESS, METRICS_GC_WAL_ERRORS, METRICS_SCAN_RESERVATION_TIMER,
            METRICS_SCAN_BUSY_TIMEOUT_COUNTER, METRICS_SCAN_TABLET_METADATA_CACHE);
>>>>>>> 52be928d

    Map<String,String> expectedMetricNames = this.getMetricFields();
    flakyMetrics.forEach(expectedMetricNames::remove); // might not see these
    unexpectedMetrics.forEach(expectedMetricNames::remove); // definitely shouldn't see these
    assertFalse(expectedMetricNames.isEmpty()); // make sure we didn't remove everything

    Map<String,String> seenMetricNames = new HashMap<>();

    List<String> statsDMetrics;

    final int compactionPriorityQueueLengthBit = 0;
    final int compactionPriorityQueueQueuedBit = 1;
    final int compactionPriorityQueueDequeuedBit = 2;
    final int compactionPriorityQueueRejectedBit = 3;
    final int compactionPriorityQueuePriorityBit = 4;

    final BitSet trueSet = new BitSet(5);
    trueSet.set(0, 4, true);

    final BitSet queueMetricsSeen = new BitSet(5);

    AtomicReference<Exception> error = new AtomicReference<>();
    Thread workerThread = new Thread(() -> {
      try {
        doWorkToGenerateMetrics();
      } catch (Exception e) {
        error.set(e);
      }
    });
    workerThread.start();

    // loop until we run out of lines or until we see all expected metrics
    while (!(statsDMetrics = sink.getLines()).isEmpty() && !expectedMetricNames.isEmpty()
        && !queueMetricsSeen.intersects(trueSet)) {
      // for each metric name not yet seen, check if it is expected, flaky, or unknown
      statsDMetrics.stream().filter(line -> line.startsWith("accumulo"))
          .map(TestStatsDSink::parseStatsDMetric).map(Metric::getName)
          .filter(Predicate.not(seenMetricNames::containsKey)).forEach(name -> {
            if (expectedMetricNames.containsKey(name)) {
              // record expected metric names as seen, along with the value seen
              seenMetricNames.put(name, expectedMetricNames.remove(name));
            } else if (flakyMetrics.contains(name)) {
              // ignore any flaky metric names seen
              // these aren't always expected, but we shouldn't be surprised if we see them
            } else if (name.startsWith(METRICS_COMPACTOR_PREFIX)) {
              // Compactor queue metrics are not guaranteed to be emitted
              // during the call to doWorkToGenerateMetrics above. This will
              // flip a bit in the BitSet when each metric is seen. The top-level
              // loop will continue to iterate until all the metrics are seen.
              seenMetricNames.put(name, expectedMetricNames.remove(name));
              switch (name) {
                case METRICS_COMPACTOR_JOB_PRIORITY_QUEUE_LENGTH:
                  queueMetricsSeen.set(compactionPriorityQueueLengthBit, true);
                  break;
                case METRICS_COMPACTOR_JOB_PRIORITY_QUEUE_JOBS_QUEUED:
                  queueMetricsSeen.set(compactionPriorityQueueQueuedBit, true);
                  break;
                case METRICS_COMPACTOR_JOB_PRIORITY_QUEUE_JOBS_DEQUEUED:
                  queueMetricsSeen.set(compactionPriorityQueueDequeuedBit, true);
                  break;
                case METRICS_COMPACTOR_JOB_PRIORITY_QUEUE_JOBS_REJECTED:
                  queueMetricsSeen.set(compactionPriorityQueueRejectedBit, true);
                  break;
                case METRICS_COMPACTOR_JOB_PRIORITY_QUEUE_JOBS_PRIORITY:
                  queueMetricsSeen.set(compactionPriorityQueuePriorityBit, true);
                  break;
              }
            } else {
              // completely unexpected metric
              fail("Found accumulo metric not in expectedMetricNames or flakyMetricNames: " + name);
            }
          });
      log.debug("METRICS: metrics expected, but not seen so far: {}", expectedMetricNames);
      Thread.sleep(4_000);
    }
    assertTrue(expectedMetricNames.isEmpty(),
        "Did not see all expected metric names, missing: " + expectedMetricNames.values());

    workerThread.join();
    assertNull(error.get());
    cluster.stop();

  }

  private void doWorkToGenerateMetrics() throws Exception {
    try (AccumuloClient client = Accumulo.newClient().from(getClientProperties()).build()) {
      String tableName = this.getClass().getSimpleName();
      client.tableOperations().create(tableName);
      SortedSet<Text> splits = new TreeSet<>(List.of(new Text("5")));
      client.tableOperations().addSplits(tableName, splits);
      Thread.sleep(3_000);
      BatchWriterConfig config = new BatchWriterConfig().setMaxMemory(0);
      try (BatchWriter writer = client.createBatchWriter(tableName, config)) {
        Mutation m = new Mutation("row");
        m.put("cf", "cq", new Value("value"));
        writer.addMutation(m);
      }
      client.tableOperations().flush(tableName);
      try (BatchWriter writer = client.createBatchWriter(tableName, config)) {
        Mutation m = new Mutation("row");
        m.put("cf", "cq", new Value("value"));
        writer.addMutation(m);
      }
      client.tableOperations().flush(tableName);
      try (BatchWriter writer = client.createBatchWriter(tableName, config)) {
        for (int i = 0; i < 10; i++) {
          Mutation m = new Mutation(i + "_row");
          m.put("cf", "cq", new Value("value"));
          writer.addMutation(m);
        }
      }
      client.tableOperations().compact(tableName, new CompactionConfig().setWait(true));
      try (Scanner scanner = client.createScanner(tableName)) {
        scanner.forEach((k, v) -> {});
      }
      // Start a compaction with the slow iterator to ensure that the compaction queues
      // are not removed quickly
      CompactionConfig cc = new CompactionConfig();
      IteratorSetting is = new IteratorSetting(100, "slow", SlowIterator.class);
      SlowIterator.setSleepTime(is, 3000);
      cc.setIterators(List.of(is));
      cc.setWait(false);
      client.tableOperations().compact(tableName, new CompactionConfig().setWait(true));
      client.tableOperations().delete(tableName);
      while (client.tableOperations().exists(tableName)) {
        Thread.sleep(1000);
      }
    }
  }

  @Override
  public void registerMetrics(MeterRegistry registry) {
    // unused; this class only extends MetricsProducer to easily reference its methods/constants
  }

  @Test
  public void metricTags() throws Exception {

    doWorkToGenerateMetrics();
    cluster.stop();

    List<String> statsDMetrics;

    // loop until we run out of lines or until we see all expected metrics
    while (!(statsDMetrics = sink.getLines()).isEmpty()) {
      statsDMetrics.stream().filter(line -> line.startsWith("accumulo"))
          .map(TestStatsDSink::parseStatsDMetric).forEach(a -> {
            var t = a.getTags();
            log.trace("METRICS, received from statsd - name: '{}' num tags: {}, tags: {} = {}",
                a.getName(), t.size(), t, a.getValue());
            // check hostname is always set and is valid
            assertNotEquals("0.0.0.0", a.getTags().get("host"));
            assertNotNull(a.getTags().get("instance.name"));

            assertNotNull(a.getTags().get("process.name"));

            // check resource.group tag exists
            assertNotNull(a.getTags().get("resource.group"));

            // check that the user tags are present
            assertEquals("value1", a.getTags().get("tag1"));
            assertEquals("value2", a.getTags().get("tag2"));

            // check the length of the tag value is sane
            final int MAX_EXPECTED_TAG_LEN = 128;
            a.getTags().forEach((k, v) -> assertTrue(v.length() < MAX_EXPECTED_TAG_LEN));
          });
    }
  }
}<|MERGE_RESOLUTION|>--- conflicted
+++ resolved
@@ -103,25 +103,13 @@
   @Test
   public void confirmMetricsPublished() throws Exception {
 
-<<<<<<< HEAD
-    Set<String> unexpectedMetrics = Set.of(METRICS_SCAN_YIELDS, METRICS_UPDATE_ERRORS,
-        METRICS_SCAN_PAUSED_FOR_MEM, METRICS_SCAN_RETURN_FOR_MEM, METRICS_MINC_PAUSED,
-        METRICS_MAJC_PAUSED, METRICS_SERVER_IDLE);
+    Set<String> unexpectedMetrics = Set.of(METRICS_COMPACTOR_MAJC_STUCK, METRICS_SCAN_YIELDS);
     Set<String> flakyMetrics = Set.of(METRICS_GC_WAL_ERRORS, METRICS_FATE_TYPE_IN_PROGRESS,
         METRICS_TSERVER_TABLETS_ONLINE_ONDEMAND, METRICS_TSERVER_TABLETS_ONDEMAND_UNLOADED_FOR_MEM,
         METRICS_COMPACTOR_MAJC_STUCK, METRICS_MANAGER_ROOT_TGW_ERRORS,
         METRICS_MANAGER_META_TGW_ERRORS, METRICS_MANAGER_USER_TGW_ERRORS,
         METRICS_SCAN_TABLET_METADATA_CACHE, METRICS_SCAN_BUSY_TIMEOUT_COUNTER,
-        METRICS_SCAN_RESERVATION_TIMER);
-=======
-    doWorkToGenerateMetrics();
-    cluster.stop();
-
-    Set<String> unexpectedMetrics = Set.of(METRICS_COMPACTOR_MAJC_STUCK, METRICS_SCAN_YIELDS);
-    Set<String> flakyMetrics =
-        Set.of(METRICS_FATE_TYPE_IN_PROGRESS, METRICS_GC_WAL_ERRORS, METRICS_SCAN_RESERVATION_TIMER,
-            METRICS_SCAN_BUSY_TIMEOUT_COUNTER, METRICS_SCAN_TABLET_METADATA_CACHE);
->>>>>>> 52be928d
+        METRICS_SCAN_RESERVATION_TIMER, METRICS_SERVER_IDLE);
 
     Map<String,String> expectedMetricNames = this.getMetricFields();
     flakyMetrics.forEach(expectedMetricNames::remove); // might not see these
