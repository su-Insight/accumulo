/*
 * Licensed to the Apache Software Foundation (ASF) under one
 * or more contributor license agreements.  See the NOTICE file
 * distributed with this work for additional information
 * regarding copyright ownership.  The ASF licenses this file
 * to you under the Apache License, Version 2.0 (the
 * "License"); you may not use this file except in compliance
 * with the License.  You may obtain a copy of the License at
 *
 *   https://www.apache.org/licenses/LICENSE-2.0
 *
 * Unless required by applicable law or agreed to in writing,
 * software distributed under the License is distributed on an
 * "AS IS" BASIS, WITHOUT WARRANTIES OR CONDITIONS OF ANY
 * KIND, either express or implied.  See the License for the
 * specific language governing permissions and limitations
 * under the License.
 */
package org.apache.accumulo.test.metrics;

import static org.junit.jupiter.api.Assertions.assertFalse;
import static org.junit.jupiter.api.Assertions.assertNotEquals;
import static org.junit.jupiter.api.Assertions.assertNotNull;
import static org.junit.jupiter.api.Assertions.assertTrue;
import static org.junit.jupiter.api.Assertions.fail;

import java.time.Duration;
import java.util.HashMap;
import java.util.List;
import java.util.Map;
import java.util.Set;
import java.util.SortedSet;
import java.util.TreeSet;
import java.util.function.Predicate;

import org.apache.accumulo.core.client.Accumulo;
import org.apache.accumulo.core.client.AccumuloClient;
import org.apache.accumulo.core.client.BatchWriter;
import org.apache.accumulo.core.client.BatchWriterConfig;
import org.apache.accumulo.core.client.Scanner;
import org.apache.accumulo.core.client.admin.CompactionConfig;
import org.apache.accumulo.core.conf.Property;
import org.apache.accumulo.core.data.Mutation;
import org.apache.accumulo.core.data.Value;
import org.apache.accumulo.core.metrics.MetricsProducer;
import org.apache.accumulo.core.spi.metrics.LoggingMeterRegistryFactory;
import org.apache.accumulo.miniclusterImpl.MiniAccumuloConfigImpl;
import org.apache.accumulo.test.functional.ConfigurableMacBase;
import org.apache.accumulo.test.metrics.TestStatsDSink.Metric;
import org.apache.hadoop.conf.Configuration;
import org.apache.hadoop.io.Text;
import org.junit.jupiter.api.AfterAll;
import org.junit.jupiter.api.BeforeAll;
import org.junit.jupiter.api.Test;

import io.micrometer.core.instrument.MeterRegistry;

public class MetricsIT extends ConfigurableMacBase implements MetricsProducer {

  private static TestStatsDSink sink;

  @Override
  protected Duration defaultTimeout() {
    return Duration.ofMinutes(1);
  }

  @BeforeAll
  public static void before() throws Exception {
    sink = new TestStatsDSink();
  }

  @AfterAll
  public static void after() throws Exception {
    sink.close();
  }

  @Override
  protected void configure(MiniAccumuloConfigImpl cfg, Configuration hadoopCoreSite) {
    cfg.setNumTservers(2);
    cfg.setProperty(Property.GC_CYCLE_START, "1s");
    cfg.setProperty(Property.GC_CYCLE_DELAY, "1s");
    cfg.setProperty(Property.MANAGER_FATE_METRICS_MIN_UPDATE_INTERVAL, "1s");
    // Tell the server processes to use a StatsDMeterRegistry and the simple logging registry
    // that will be configured to push all metrics to the sink we started.
    cfg.setProperty(Property.GENERAL_MICROMETER_ENABLED, "true");
    cfg.setProperty(Property.GENERAL_MICROMETER_JVM_METRICS_ENABLED, "true");
    cfg.setProperty("general.custom.metrics.opts.logging.step", "1s");
    String clazzList = LoggingMeterRegistryFactory.class.getName() + ","
        + TestStatsDRegistryFactory.class.getName();
    cfg.setProperty(Property.GENERAL_MICROMETER_FACTORY, clazzList);
    Map<String,String> sysProps = Map.of(TestStatsDRegistryFactory.SERVER_HOST, "127.0.0.1",
        TestStatsDRegistryFactory.SERVER_PORT, Integer.toString(sink.getPort()));
    cfg.setSystemProperties(sysProps);
  }

  @Test
  public void confirmMetricsPublished() throws Exception {

    doWorkToGenerateMetrics();
    cluster.stop();
    // meter names sorted and formatting disabled to make it easier to diff changes
    // @formatter:off
    Set<String> unexpectedMetrics =
            Set.of(METRICS_COMPACTOR_MAJC_STUCK,
<<<<<<< HEAD
                    METRICS_COMPACTOR_BUSY,
                    METRICS_SCAN_YIELDS);
=======
                    METRICS_REPLICATION_QUEUE,
                    METRICS_SCAN_YIELDS,
                    METRICS_UPDATE_ERRORS);
>>>>>>> ffbbca7d

    // add sserver as flaky until scan server included in mini tests.
    Set<String> flakyMetrics = Set.of(METRICS_FATE_TYPE_IN_PROGRESS,
            METRICS_SERVER_IDLE,
            METRICS_SCAN_BUSY_TIMEOUT_COUNTER,
            METRICS_SCAN_RESERVATION_CONFLICT_COUNTER,
            METRICS_SCAN_RESERVATION_TOTAL_TIMER,
            METRICS_SCAN_RESERVATION_WRITEOUT_TIMER,
            METRICS_SCAN_TABLET_METADATA_CACHE);
    // @formatter:on

    Map<String,String> expectedMetricNames = this.getMetricFields();
    flakyMetrics.forEach(expectedMetricNames::remove); // might not see these
    unexpectedMetrics.forEach(expectedMetricNames::remove); // definitely shouldn't see these
    assertFalse(expectedMetricNames.isEmpty()); // make sure we didn't remove everything

    Map<String,String> seenMetricNames = new HashMap<>();

    List<String> statsDMetrics;

    // loop until we run out of lines or until we see all expected metrics
    while (!(statsDMetrics = sink.getLines()).isEmpty() && !expectedMetricNames.isEmpty()) {
      // for each metric name not yet seen, check if it is expected, flaky, or unknown
      statsDMetrics.stream().filter(line -> line.startsWith("accumulo"))
          .map(TestStatsDSink::parseStatsDMetric).map(Metric::getName)
          .filter(Predicate.not(seenMetricNames::containsKey)).forEach(name -> {
            if (expectedMetricNames.containsKey(name)) {
              // record expected metric names as seen, along with the value seen
              seenMetricNames.put(name, expectedMetricNames.remove(name));
            } else if (flakyMetrics.contains(name)) {
              // ignore any flaky metric names seen
              // these aren't always expected, but we shouldn't be surprised if we see them
            } else {
              // completely unexpected metric
              fail("Found accumulo metric not in expectedMetricNames or flakyMetricNames: " + name);
            }
          });
    }
    assertTrue(expectedMetricNames.isEmpty(),
        "Did not see all expected metric names, missing: " + expectedMetricNames.values());
  }

  private void doWorkToGenerateMetrics() throws Exception {
    try (AccumuloClient client = Accumulo.newClient().from(getClientProperties()).build()) {
      String tableName = this.getClass().getSimpleName();
      client.tableOperations().create(tableName);
      SortedSet<Text> splits = new TreeSet<>(List.of(new Text("5")));
      client.tableOperations().addSplits(tableName, splits);
      Thread.sleep(3_000);
      BatchWriterConfig config = new BatchWriterConfig().setMaxMemory(0);
      try (BatchWriter writer = client.createBatchWriter(tableName, config)) {
        Mutation m = new Mutation("row");
        m.put("cf", "cq", new Value("value"));
        writer.addMutation(m);
      }
      client.tableOperations().flush(tableName);
      try (BatchWriter writer = client.createBatchWriter(tableName, config)) {
        Mutation m = new Mutation("row");
        m.put("cf", "cq", new Value("value"));
        writer.addMutation(m);
      }
      client.tableOperations().flush(tableName);
      try (BatchWriter writer = client.createBatchWriter(tableName, config)) {
        for (int i = 0; i < 10; i++) {
          Mutation m = new Mutation(i + "_row");
          m.put("cf", "cq", new Value("value"));
          writer.addMutation(m);
        }
      }
      client.tableOperations().compact(tableName, new CompactionConfig());
      try (Scanner scanner = client.createScanner(tableName)) {
        scanner.forEach((k, v) -> {});
      }
      client.tableOperations().delete(tableName);
      while (client.tableOperations().exists(tableName)) {
        Thread.sleep(1000);
      }
    }
  }

  @Override
  public void registerMetrics(MeterRegistry registry) {
    // unused; this class only extends MetricsProducer to easily reference its methods/constants
  }

  @Test
  public void metricTags() throws Exception {

    doWorkToGenerateMetrics();
    cluster.stop();

    List<String> statsDMetrics;

    // loop until we run out of lines or until we see all expected metrics
    while (!(statsDMetrics = sink.getLines()).isEmpty()) {
      statsDMetrics.stream().filter(line -> line.startsWith("accumulo"))
          .map(TestStatsDSink::parseStatsDMetric).forEach(a -> {
            var t = a.getTags();
            log.trace("METRICS, name: '{}' num tags: {}, tags: {}", a.getName(), t.size(), t);
            // check hostname is always set and is valid
            assertNotEquals("0.0.0.0", a.getTags().get("host"));
            assertNotNull(a.getTags().get("instance.name"));

            // check the length of the tag value is sane
            final int MAX_EXPECTED_TAG_LEN = 128;
            a.getTags().forEach((k, v) -> assertTrue(v.length() < MAX_EXPECTED_TAG_LEN));
          });
    }
  }
}<|MERGE_RESOLUTION|>--- conflicted
+++ resolved
@@ -102,14 +102,7 @@
     // @formatter:off
     Set<String> unexpectedMetrics =
             Set.of(METRICS_COMPACTOR_MAJC_STUCK,
-<<<<<<< HEAD
-                    METRICS_COMPACTOR_BUSY,
                     METRICS_SCAN_YIELDS);
-=======
-                    METRICS_REPLICATION_QUEUE,
-                    METRICS_SCAN_YIELDS,
-                    METRICS_UPDATE_ERRORS);
->>>>>>> ffbbca7d
 
     // add sserver as flaky until scan server included in mini tests.
     Set<String> flakyMetrics = Set.of(METRICS_FATE_TYPE_IN_PROGRESS,
