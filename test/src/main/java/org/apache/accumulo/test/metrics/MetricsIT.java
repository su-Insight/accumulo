/*
 * Licensed to the Apache Software Foundation (ASF) under one
 * or more contributor license agreements.  See the NOTICE file
 * distributed with this work for additional information
 * regarding copyright ownership.  The ASF licenses this file
 * to you under the Apache License, Version 2.0 (the
 * "License"); you may not use this file except in compliance
 * with the License.  You may obtain a copy of the License at
 *
 *   https://www.apache.org/licenses/LICENSE-2.0
 *
 * Unless required by applicable law or agreed to in writing,
 * software distributed under the License is distributed on an
 * "AS IS" BASIS, WITHOUT WARRANTIES OR CONDITIONS OF ANY
 * KIND, either express or implied.  See the License for the
 * specific language governing permissions and limitations
 * under the License.
 */
package org.apache.accumulo.test.metrics;

import static org.junit.jupiter.api.Assertions.assertFalse;
import static org.junit.jupiter.api.Assertions.assertNotEquals;
import static org.junit.jupiter.api.Assertions.assertNotNull;
import static org.junit.jupiter.api.Assertions.assertTrue;
import static org.junit.jupiter.api.Assertions.fail;

import java.time.Duration;
import java.util.HashMap;
import java.util.List;
import java.util.Map;
import java.util.Set;
import java.util.SortedSet;
import java.util.TreeSet;
import java.util.function.Predicate;

import org.apache.accumulo.core.client.Accumulo;
import org.apache.accumulo.core.client.AccumuloClient;
import org.apache.accumulo.core.client.BatchWriter;
import org.apache.accumulo.core.client.BatchWriterConfig;
import org.apache.accumulo.core.client.Scanner;
import org.apache.accumulo.core.client.admin.CompactionConfig;
import org.apache.accumulo.core.conf.Property;
import org.apache.accumulo.core.data.Mutation;
import org.apache.accumulo.core.data.Value;
import org.apache.accumulo.core.metrics.MetricsProducer;
import org.apache.accumulo.core.spi.metrics.LoggingMeterRegistryFactory;
import org.apache.accumulo.miniclusterImpl.MiniAccumuloConfigImpl;
import org.apache.accumulo.test.functional.ConfigurableMacBase;
import org.apache.accumulo.test.metrics.TestStatsDSink.Metric;
import org.apache.hadoop.conf.Configuration;
import org.apache.hadoop.io.Text;
import org.junit.jupiter.api.AfterAll;
import org.junit.jupiter.api.BeforeAll;
import org.junit.jupiter.api.Test;

import io.micrometer.core.instrument.MeterRegistry;

public class MetricsIT extends ConfigurableMacBase implements MetricsProducer {

  private static TestStatsDSink sink;

  @Override
  protected Duration defaultTimeout() {
    return Duration.ofMinutes(1);
  }

  @BeforeAll
  public static void before() throws Exception {
    sink = new TestStatsDSink();
  }

  @AfterAll
  public static void after() throws Exception {
    sink.close();
  }

  @Override
  protected void configure(MiniAccumuloConfigImpl cfg, Configuration hadoopCoreSite) {
    cfg.setNumTservers(2);
    cfg.setProperty(Property.GC_CYCLE_START, "1s");
    cfg.setProperty(Property.GC_CYCLE_DELAY, "1s");
    cfg.setProperty(Property.MANAGER_FATE_METRICS_MIN_UPDATE_INTERVAL, "1s");
    // Tell the server processes to use a StatsDMeterRegistry and the simple logging registry
    // that will be configured to push all metrics to the sink we started.
    cfg.setProperty(Property.GENERAL_MICROMETER_ENABLED, "true");
    cfg.setProperty(Property.GENERAL_MICROMETER_JVM_METRICS_ENABLED, "true");
    cfg.setProperty("general.custom.metrics.opts.logging.step", "1s");
    String clazzList = LoggingMeterRegistryFactory.class.getName() + ","
        + TestStatsDRegistryFactory.class.getName();
    cfg.setProperty(Property.GENERAL_MICROMETER_FACTORY, clazzList);
    Map<String,String> sysProps = Map.of(TestStatsDRegistryFactory.SERVER_HOST, "127.0.0.1",
        TestStatsDRegistryFactory.SERVER_PORT, Integer.toString(sink.getPort()));
    cfg.setSystemProperties(sysProps);
  }

  @Test
  public void confirmMetricsPublished() throws Exception {

    doWorkToGenerateMetrics();
    cluster.stop();

    Set<String> unexpectedMetrics = Set.of(METRICS_SCAN_YIELDS, METRICS_UPDATE_ERRORS,
<<<<<<< HEAD
        METRICS_COMPACTOR_MAJC_STUCK, METRICS_SCAN_BUSY_TIMEOUT, METRICS_SCAN_PAUSED_FOR_MEM,
        METRICS_SCAN_RETURN_FOR_MEM, METRICS_MINC_PAUSED, METRICS_MAJC_PAUSED);
    Set<String> flakyMetrics = Set.of(METRICS_GC_WAL_ERRORS, METRICS_FATE_TYPE_IN_PROGRESS);
=======
        METRICS_REPLICATION_QUEUE, METRICS_COMPACTOR_MAJC_STUCK, METRICS_SCAN_BUSY_TIMEOUT_COUNTER);
    // add sserver as flaky until scan server included in mini tests.
    Set<String> flakyMetrics = Set.of(METRICS_GC_WAL_ERRORS, METRICS_FATE_TYPE_IN_PROGRESS,
        METRICS_SCAN_BUSY_TIMEOUT_COUNTER, METRICS_SCAN_RESERVATION_TIMER,
        METRICS_SCAN_TABLET_METADATA_CACHE);
>>>>>>> 96b86a5f

    Map<String,String> expectedMetricNames = this.getMetricFields();
    flakyMetrics.forEach(expectedMetricNames::remove); // might not see these
    unexpectedMetrics.forEach(expectedMetricNames::remove); // definitely shouldn't see these
    assertFalse(expectedMetricNames.isEmpty()); // make sure we didn't remove everything

    Map<String,String> seenMetricNames = new HashMap<>();

    List<String> statsDMetrics;

    // loop until we run out of lines or until we see all expected metrics
    while (!(statsDMetrics = sink.getLines()).isEmpty() && !expectedMetricNames.isEmpty()) {
      // for each metric name not yet seen, check if it is expected, flaky, or unknown
      statsDMetrics.stream().filter(line -> line.startsWith("accumulo"))
          .map(TestStatsDSink::parseStatsDMetric).map(Metric::getName)
          .filter(Predicate.not(seenMetricNames::containsKey)).forEach(name -> {
            if (expectedMetricNames.containsKey(name)) {
              // record expected metric names as seen, along with the value seen
              seenMetricNames.put(name, expectedMetricNames.remove(name));
            } else if (flakyMetrics.contains(name)) {
              // ignore any flaky metric names seen
              // these aren't always expected, but we shouldn't be surprised if we see them
            } else {
              // completely unexpected metric
              fail("Found accumulo metric not in expectedMetricNames or flakyMetricNames: " + name);
            }
          });
    }
    assertTrue(expectedMetricNames.isEmpty(),
        "Did not see all expected metric names, missing: " + expectedMetricNames.values());
  }

  private void doWorkToGenerateMetrics() throws Exception {
    try (AccumuloClient client = Accumulo.newClient().from(getClientProperties()).build()) {
      String tableName = this.getClass().getSimpleName();
      client.tableOperations().create(tableName);
      SortedSet<Text> splits = new TreeSet<>(List.of(new Text("5")));
      client.tableOperations().addSplits(tableName, splits);
      Thread.sleep(3_000);
      BatchWriterConfig config = new BatchWriterConfig().setMaxMemory(0);
      try (BatchWriter writer = client.createBatchWriter(tableName, config)) {
        Mutation m = new Mutation("row");
        m.put("cf", "cq", new Value("value"));
        writer.addMutation(m);
      }
      client.tableOperations().flush(tableName);
      try (BatchWriter writer = client.createBatchWriter(tableName, config)) {
        Mutation m = new Mutation("row");
        m.put("cf", "cq", new Value("value"));
        writer.addMutation(m);
      }
      client.tableOperations().flush(tableName);
      try (BatchWriter writer = client.createBatchWriter(tableName, config)) {
        for (int i = 0; i < 10; i++) {
          Mutation m = new Mutation(i + "_row");
          m.put("cf", "cq", new Value("value"));
          writer.addMutation(m);
        }
      }
      client.tableOperations().compact(tableName, new CompactionConfig());
      try (Scanner scanner = client.createScanner(tableName)) {
        scanner.forEach((k, v) -> {});
      }
      client.tableOperations().delete(tableName);
      while (client.tableOperations().exists(tableName)) {
        Thread.sleep(1000);
      }
    }
  }

  @Override
  public void registerMetrics(MeterRegistry registry) {
    // unused; this class only extends MetricsProducer to easily reference its methods/constants
  }

  @Test
  public void metricTags() throws Exception {

    doWorkToGenerateMetrics();
    cluster.stop();

    List<String> statsDMetrics;

    // loop until we run out of lines or until we see all expected metrics
    while (!(statsDMetrics = sink.getLines()).isEmpty()) {
      statsDMetrics.stream().filter(line -> line.startsWith("accumulo"))
          .map(TestStatsDSink::parseStatsDMetric).forEach(a -> {
            var t = a.getTags();
            log.trace("METRICS, name: '{}' num tags: {}, tags: {}", a.getName(), t.size(), t);
            // check hostname is always set and is valid
            assertNotEquals("0.0.0.0", a.getTags().get("host"));
            assertNotNull(a.getTags().get("instance.name"));

            // check the length of the tag value is sane
            final int MAX_EXPECTED_TAG_LEN = 128;
            a.getTags().forEach((k, v) -> assertTrue(v.length() < MAX_EXPECTED_TAG_LEN));
          });
    }
  }
}<|MERGE_RESOLUTION|>--- conflicted
+++ resolved
@@ -99,18 +99,13 @@
     doWorkToGenerateMetrics();
     cluster.stop();
 
-    Set<String> unexpectedMetrics = Set.of(METRICS_SCAN_YIELDS, METRICS_UPDATE_ERRORS,
-<<<<<<< HEAD
-        METRICS_COMPACTOR_MAJC_STUCK, METRICS_SCAN_BUSY_TIMEOUT, METRICS_SCAN_PAUSED_FOR_MEM,
-        METRICS_SCAN_RETURN_FOR_MEM, METRICS_MINC_PAUSED, METRICS_MAJC_PAUSED);
-    Set<String> flakyMetrics = Set.of(METRICS_GC_WAL_ERRORS, METRICS_FATE_TYPE_IN_PROGRESS);
-=======
-        METRICS_REPLICATION_QUEUE, METRICS_COMPACTOR_MAJC_STUCK, METRICS_SCAN_BUSY_TIMEOUT_COUNTER);
-    // add sserver as flaky until scan server included in mini tests.
+    Set<String> unexpectedMetrics =
+        Set.of(METRICS_SCAN_YIELDS, METRICS_UPDATE_ERRORS, METRICS_COMPACTOR_MAJC_STUCK,
+            METRICS_SCAN_BUSY_TIMEOUT_COUNTER, METRICS_SCAN_PAUSED_FOR_MEM,
+            METRICS_SCAN_RETURN_FOR_MEM, METRICS_MINC_PAUSED, METRICS_MAJC_PAUSED);
     Set<String> flakyMetrics = Set.of(METRICS_GC_WAL_ERRORS, METRICS_FATE_TYPE_IN_PROGRESS,
         METRICS_SCAN_BUSY_TIMEOUT_COUNTER, METRICS_SCAN_RESERVATION_TIMER,
         METRICS_SCAN_TABLET_METADATA_CACHE);
->>>>>>> 96b86a5f
 
     Map<String,String> expectedMetricNames = this.getMetricFields();
     flakyMetrics.forEach(expectedMetricNames::remove); // might not see these
