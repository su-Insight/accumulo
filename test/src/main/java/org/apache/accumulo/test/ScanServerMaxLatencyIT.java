--- conflicted
+++ resolved
@@ -81,12 +81,8 @@
       ntc.withInitialTabletAvailability(TabletAvailability.HOSTED);
       client.tableOperations().create(table2, ntc);
       ntc = new NewTableConfiguration();
-<<<<<<< HEAD
-      ntc.setProperties(Map.of(Property.TABLE_MINC_COMPACT_IDLETIME.getKey(), "2s"));
-      ntc.withInitialTabletAvailability(TabletAvailability.HOSTED);
-=======
       ntc.setProperties(Map.of(IDLE_MINC_PROP.getKey(), "2s"));
->>>>>>> e9548549
+      ntc.withInitialTabletAvailability(TabletAvailability.HOSTED);
       client.tableOperations().create(table3, ntc);
       ntc = new NewTableConfiguration();
       ntc.setProperties(Map.of(Property.TABLE_MINC_COMPACT_MAXAGE.getKey(), "3s"));
