/*
 * Licensed to the Apache Software Foundation (ASF) under one or more
 * contributor license agreements.  See the NOTICE file distributed with
 * this work for additional information regarding copyright ownership.
 * The ASF licenses this file to You under the Apache License, Version 2.0
 * (the "License"); you may not use this file except in compliance with
 * the License.  You may obtain a copy of the License at
 *
 *     http://www.apache.org/licenses/LICENSE-2.0
 *
 * Unless required by applicable law or agreed to in writing, software
 * distributed under the License is distributed on an "AS IS" BASIS,
 * WITHOUT WARRANTIES OR CONDITIONS OF ANY KIND, either express or implied.
 * See the License for the specific language governing permissions and
 * limitations under the License.
 */
package org.apache.accumulo.test.functional;

import java.io.IOException;
import java.util.Collection;
import java.util.Map;

import org.apache.accumulo.core.client.IteratorSetting;
import org.apache.accumulo.core.data.ByteSequence;
import org.apache.accumulo.core.data.Key;
import org.apache.accumulo.core.data.Range;
import org.apache.accumulo.core.data.Value;
import org.apache.accumulo.core.iterators.IteratorEnvironment;
import org.apache.accumulo.core.iterators.SortedKeyValueIterator;
import org.apache.accumulo.core.iterators.WrappingIterator;
import org.apache.accumulo.core.util.UtilWaitThread;

public class SlowIterator extends WrappingIterator {

  static private final String SLEEP_TIME = "sleepTime";
  static private final String SEEK_SLEEP_TIME = "seekSleepTime";
<<<<<<< HEAD
  
  private long sleepTime = 0;
  private long seekSleepTime = 0;
  
  public static void setSleepTime(IteratorSetting is, long millis) {
    is.addOption(SLEEP_TIME, Long.toString(millis));  
  }
  
=======
  private long sleepTime = 0;
  private long seekSleepTime = 0;

  public static void setSleepTime(IteratorSetting is, long millis) {
    is.addOption(SLEEP_TIME, Long.toString(millis));
  }

>>>>>>> 5459950d
  public static void setSeekSleepTime(IteratorSetting is, long t) {
    is.addOption(SEEK_SLEEP_TIME, Long.toString(t));
  }

  @Override
  public SortedKeyValueIterator<Key,Value> deepCopy(IteratorEnvironment env) {
    throw new UnsupportedOperationException();
  }

  @Override
  public void next() throws IOException {
    UtilWaitThread.sleep(sleepTime);
    super.next();
  }

  @Override
  public void seek(Range range, Collection<ByteSequence> columnFamilies, boolean inclusive) throws IOException {
    UtilWaitThread.sleep(seekSleepTime);
    super.seek(range, columnFamilies, inclusive);
  }

  @Override
  public void seek(Range range, Collection<ByteSequence> columnFamilies, boolean inclusive) throws IOException {
    UtilWaitThread.sleep(seekSleepTime);
    super.seek(range, columnFamilies, inclusive);
  }
  
  @Override
  public void init(SortedKeyValueIterator<Key,Value> source, Map<String,String> options, IteratorEnvironment env) throws IOException {
    super.init(source, options, env);
    if (options.containsKey(SLEEP_TIME))
      sleepTime = Long.parseLong(options.get(SLEEP_TIME));
<<<<<<< HEAD
    
=======

>>>>>>> 5459950d
    if (options.containsKey(SEEK_SLEEP_TIME))
      seekSleepTime = Long.parseLong(options.get(SEEK_SLEEP_TIME));
  }

<<<<<<< HEAD
  
=======
>>>>>>> 5459950d
}<|MERGE_RESOLUTION|>--- conflicted
+++ resolved
@@ -34,24 +34,14 @@
 
   static private final String SLEEP_TIME = "sleepTime";
   static private final String SEEK_SLEEP_TIME = "seekSleepTime";
-<<<<<<< HEAD
-  
+
   private long sleepTime = 0;
   private long seekSleepTime = 0;
   
   public static void setSleepTime(IteratorSetting is, long millis) {
     is.addOption(SLEEP_TIME, Long.toString(millis));  
   }
-  
-=======
-  private long sleepTime = 0;
-  private long seekSleepTime = 0;
 
-  public static void setSleepTime(IteratorSetting is, long millis) {
-    is.addOption(SLEEP_TIME, Long.toString(millis));
-  }
-
->>>>>>> 5459950d
   public static void setSeekSleepTime(IteratorSetting is, long t) {
     is.addOption(SEEK_SLEEP_TIME, Long.toString(t));
   }
@@ -74,27 +64,13 @@
   }
 
   @Override
-  public void seek(Range range, Collection<ByteSequence> columnFamilies, boolean inclusive) throws IOException {
-    UtilWaitThread.sleep(seekSleepTime);
-    super.seek(range, columnFamilies, inclusive);
-  }
-  
-  @Override
   public void init(SortedKeyValueIterator<Key,Value> source, Map<String,String> options, IteratorEnvironment env) throws IOException {
     super.init(source, options, env);
     if (options.containsKey(SLEEP_TIME))
       sleepTime = Long.parseLong(options.get(SLEEP_TIME));
-<<<<<<< HEAD
-    
-=======
 
->>>>>>> 5459950d
     if (options.containsKey(SEEK_SLEEP_TIME))
       seekSleepTime = Long.parseLong(options.get(SEEK_SLEEP_TIME));
   }
 
-<<<<<<< HEAD
-  
-=======
->>>>>>> 5459950d
 }