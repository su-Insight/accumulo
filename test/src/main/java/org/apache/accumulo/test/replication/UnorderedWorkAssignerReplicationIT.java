--- conflicted
+++ resolved
@@ -252,12 +252,8 @@
       for (Entry<Key,Value> kv : connMaster.createScanner(MetadataTable.NAME,
           Authorizations.EMPTY)) {
         if (ReplicationSection.COLF.equals(kv.getKey().getColumnFamily())) {
-<<<<<<< HEAD
-          log.info("{} {}", kv.getKey().toStringNoTruncate(), ProtobufUtil.toString(Status.parseFrom(kv.getValue().get())));
-=======
-          log.info(kv.getKey().toStringNoTruncate() + " "
-              + ProtobufUtil.toString(Status.parseFrom(kv.getValue().get())));
->>>>>>> f4f43feb
+          log.info("{} {}", kv.getKey().toStringNoTruncate(),
+              ProtobufUtil.toString(Status.parseFrom(kv.getValue().get())));
         } else {
           log.info("{} {}", kv.getKey().toStringNoTruncate(), kv.getValue());
         }
@@ -266,12 +262,8 @@
       log.info("");
       log.info("Fetching replication records:");
       for (Entry<Key,Value> kv : ReplicationTable.getScanner(connMaster)) {
-<<<<<<< HEAD
-        log.info("{} {}", kv.getKey().toStringNoTruncate(), ProtobufUtil.toString(Status.parseFrom(kv.getValue().get())));
-=======
-        log.info(kv.getKey().toStringNoTruncate() + " "
-            + ProtobufUtil.toString(Status.parseFrom(kv.getValue().get())));
->>>>>>> f4f43feb
+        log.info("{} {}", kv.getKey().toStringNoTruncate(),
+            ProtobufUtil.toString(Status.parseFrom(kv.getValue().get())));
       }
 
       Future<Boolean> future = executor.submit(new Callable<Boolean>() {
@@ -300,12 +292,8 @@
       for (Entry<Key,Value> kv : connMaster.createScanner(MetadataTable.NAME,
           Authorizations.EMPTY)) {
         if (ReplicationSection.COLF.equals(kv.getKey().getColumnFamily())) {
-<<<<<<< HEAD
-          log.info("{} {}", kv.getKey().toStringNoTruncate(), ProtobufUtil.toString(Status.parseFrom(kv.getValue().get())));
-=======
-          log.info(kv.getKey().toStringNoTruncate() + " "
-              + ProtobufUtil.toString(Status.parseFrom(kv.getValue().get())));
->>>>>>> f4f43feb
+          log.info("{} {}", kv.getKey().toStringNoTruncate(),
+              ProtobufUtil.toString(Status.parseFrom(kv.getValue().get())));
         } else {
           log.info("{} {}", kv.getKey().toStringNoTruncate(), kv.getValue());
         }
@@ -314,38 +302,22 @@
       log.info("");
       log.info("Fetching replication records:");
       for (Entry<Key,Value> kv : ReplicationTable.getScanner(connMaster)) {
-<<<<<<< HEAD
-        log.info("{} {}", kv.getKey().toStringNoTruncate(), ProtobufUtil.toString(Status.parseFrom(kv.getValue().get())));
-      }
-
-      try (Scanner master = connMaster.createScanner(masterTable, Authorizations.EMPTY); Scanner peer = connPeer.createScanner(peerTable, Authorizations.EMPTY)) {
+        log.info("{} {}", kv.getKey().toStringNoTruncate(),
+            ProtobufUtil.toString(Status.parseFrom(kv.getValue().get())));
+      }
+
+      try (Scanner master = connMaster.createScanner(masterTable, Authorizations.EMPTY);
+          Scanner peer = connPeer.createScanner(peerTable, Authorizations.EMPTY)) {
         Iterator<Entry<Key,Value>> masterIter = master.iterator(), peerIter = peer.iterator();
         Entry<Key,Value> masterEntry = null, peerEntry = null;
         while (masterIter.hasNext() && peerIter.hasNext()) {
           masterEntry = masterIter.next();
           peerEntry = peerIter.next();
           Assert.assertEquals(masterEntry.getKey() + " was not equal to " + peerEntry.getKey(), 0,
-              masterEntry.getKey().compareTo(peerEntry.getKey(), PartialKey.ROW_COLFAM_COLQUAL_COLVIS));
+              masterEntry.getKey().compareTo(peerEntry.getKey(),
+                  PartialKey.ROW_COLFAM_COLQUAL_COLVIS));
           Assert.assertEquals(masterEntry.getValue(), peerEntry.getValue());
         }
-=======
-        log.info(kv.getKey().toStringNoTruncate() + " "
-            + ProtobufUtil.toString(Status.parseFrom(kv.getValue().get())));
-      }
-
-      Scanner master = connMaster.createScanner(masterTable, Authorizations.EMPTY),
-          peer = connPeer.createScanner(peerTable, Authorizations.EMPTY);
-      Iterator<Entry<Key,Value>> masterIter = master.iterator(), peerIter = peer.iterator();
-      Entry<Key,Value> masterEntry = null, peerEntry = null;
-      while (masterIter.hasNext() && peerIter.hasNext()) {
-        masterEntry = masterIter.next();
-        peerEntry = peerIter.next();
-        Assert.assertEquals(masterEntry.getKey() + " was not equal to " + peerEntry.getKey(), 0,
-            masterEntry.getKey().compareTo(peerEntry.getKey(),
-                PartialKey.ROW_COLFAM_COLQUAL_COLVIS));
-        Assert.assertEquals(masterEntry.getValue(), peerEntry.getValue());
-      }
->>>>>>> f4f43feb
 
         log.info("Last master entry: {}", masterEntry);
         log.info("Last peer entry: {}", peerEntry);
@@ -617,46 +589,26 @@
 
     Iterators.size(connMaster.createScanner(masterTable, Authorizations.EMPTY).iterator());
 
-<<<<<<< HEAD
-    for (Entry<Key,Value> kv : connMaster.createScanner(ReplicationTable.NAME, Authorizations.EMPTY)) {
-      log.debug("{} {}", kv.getKey().toStringNoTruncate(), ProtobufUtil.toString(Status.parseFrom(kv.getValue().get())));
-=======
     for (Entry<Key,Value> kv : connMaster.createScanner(ReplicationTable.NAME,
         Authorizations.EMPTY)) {
-      log.debug(kv.getKey().toStringNoTruncate() + " "
-          + ProtobufUtil.toString(Status.parseFrom(kv.getValue().get())));
->>>>>>> f4f43feb
+      log.debug("{} {}", kv.getKey().toStringNoTruncate(),
+          ProtobufUtil.toString(Status.parseFrom(kv.getValue().get())));
     }
 
     connMaster.replicationOperations().drain(masterTable, files);
 
-<<<<<<< HEAD
-    try (Scanner master = connMaster.createScanner(masterTable, Authorizations.EMPTY); Scanner peer = connPeer.createScanner(peerTable, Authorizations.EMPTY)) {
+    try (Scanner master = connMaster.createScanner(masterTable, Authorizations.EMPTY);
+        Scanner peer = connPeer.createScanner(peerTable, Authorizations.EMPTY)) {
       Iterator<Entry<Key,Value>> masterIter = master.iterator(), peerIter = peer.iterator();
       Assert.assertTrue("No data in master table", masterIter.hasNext());
       Assert.assertTrue("No data in peer table", peerIter.hasNext());
       while (masterIter.hasNext() && peerIter.hasNext()) {
         Entry<Key,Value> masterEntry = masterIter.next(), peerEntry = peerIter.next();
         Assert.assertEquals(peerEntry.getKey() + " was not equal to " + peerEntry.getKey(), 0,
-            masterEntry.getKey().compareTo(peerEntry.getKey(), PartialKey.ROW_COLFAM_COLQUAL_COLVIS));
+            masterEntry.getKey().compareTo(peerEntry.getKey(),
+                PartialKey.ROW_COLFAM_COLQUAL_COLVIS));
         Assert.assertEquals(masterEntry.getValue(), peerEntry.getValue());
       }
-=======
-    Scanner master = connMaster.createScanner(masterTable, Authorizations.EMPTY),
-        peer = connPeer.createScanner(peerTable, Authorizations.EMPTY);
-    Iterator<Entry<Key,Value>> masterIter = master.iterator(), peerIter = peer.iterator();
-    Assert.assertTrue("No data in master table", masterIter.hasNext());
-    Assert.assertTrue("No data in peer table", peerIter.hasNext());
-    while (masterIter.hasNext() && peerIter.hasNext()) {
-      Entry<Key,Value> masterEntry = masterIter.next(), peerEntry = peerIter.next();
-      Assert.assertEquals(peerEntry.getKey() + " was not equal to " + peerEntry.getKey(), 0,
-          masterEntry.getKey().compareTo(peerEntry.getKey(), PartialKey.ROW_COLFAM_COLQUAL_COLVIS));
-      Assert.assertEquals(masterEntry.getValue(), peerEntry.getValue());
-    }
-
-    Assert.assertFalse("Had more data to read from the master", masterIter.hasNext());
-    Assert.assertFalse("Had more data to read from the peer", peerIter.hasNext());
->>>>>>> f4f43feb
 
       Assert.assertFalse("Had more data to read from the master", masterIter.hasNext());
       Assert.assertFalse("Had more data to read from the peer", peerIter.hasNext());
