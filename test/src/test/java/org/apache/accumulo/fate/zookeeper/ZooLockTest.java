/*
 * Licensed to the Apache Software Foundation (ASF) under one or more
 * contributor license agreements.  See the NOTICE file distributed with
 * this work for additional information regarding copyright ownership.
 * The ASF licenses this file to You under the Apache License, Version 2.0
 * (the "License"); you may not use this file except in compliance with
 * the License.  You may obtain a copy of the License at
 *
 *     http://www.apache.org/licenses/LICENSE-2.0
 *
 * Unless required by applicable law or agreed to in writing, software
 * distributed under the License is distributed on an "AS IS" BASIS,
 * WITHOUT WARRANTIES OR CONDITIONS OF ANY KIND, either express or implied.
 * See the License for the specific language governing permissions and
 * limitations under the License.
 */
package org.apache.accumulo.fate.zookeeper;

import java.io.File;
import java.lang.reflect.Field;
import java.util.Collections;
import java.util.List;
import java.util.concurrent.atomic.AtomicInteger;

import org.apache.accumulo.fate.zookeeper.ZooLock.AsyncLockWatcher;
import org.apache.accumulo.fate.zookeeper.ZooLock.LockLossReason;
import org.apache.accumulo.minicluster.MiniAccumuloCluster;
import org.apache.log4j.Level;
import org.apache.log4j.Logger;
import org.apache.zookeeper.CreateMode;
import org.apache.zookeeper.WatchedEvent;
import org.apache.zookeeper.Watcher;
import org.apache.zookeeper.Watcher.Event.KeeperState;
import org.apache.zookeeper.ZooDefs;
import org.apache.zookeeper.ZooKeeper;
import org.junit.AfterClass;
import org.junit.Assert;
import org.junit.BeforeClass;
import org.junit.Test;
import org.junit.rules.TemporaryFolder;

/**
 * 
 */
public class ZooLockTest {

  public static TemporaryFolder folder = new TemporaryFolder(new File(System.getProperty("user.dir") + "/target"));

  private static MiniAccumuloCluster accumulo;

  static class ConnectedWatcher implements Watcher {
    volatile boolean connected = false;

    @Override
    public synchronized void process(WatchedEvent event) {
      if (event.getState() == KeeperState.SyncConnected) { // For ZK >3.4.... || event.getState() == KeeperState.ConnectedReadOnly) {
        connected = true;
      } else {
        connected = false;
      }
    }

    public synchronized boolean isConnected() {
      return connected;
    }
  }

  static class TestALW implements AsyncLockWatcher {

    LockLossReason reason = null;
    boolean locked = false;
    Exception exception = null;
    int changes = 0;

    @Override
    public synchronized void lostLock(LockLossReason reason) {
      this.reason = reason;
      changes++;
      this.notifyAll();
    }

    @Override
    public synchronized void acquiredLock() {
      this.locked = true;
      changes++;
      this.notifyAll();
    }

    @Override
    public synchronized void failedToAcquireLock(Exception e) {
      this.exception = e;
      changes++;
      this.notifyAll();
    }

    public synchronized void waitForChanges(int numExpected) throws InterruptedException {
      while (changes < numExpected) {
        this.wait();
      }
    }

    @Override
    public synchronized void unableToMonitorLockNode(Throwable e) {
      changes++;
      this.notifyAll();
    }
  }

  @BeforeClass
  public static void setupMiniCluster() throws Exception {

    folder.create();

    Logger.getLogger("org.apache.zookeeper").setLevel(Level.ERROR);

    accumulo = new MiniAccumuloCluster(folder.getRoot(), "superSecret");

    accumulo.start();

  }

<<<<<<< HEAD
  private static int pdCount = 0;

  @Test(timeout = 10000)
  public void testDeleteParent() throws Exception {
    String parent = "/zltest-" + this.hashCode() + "-l" + pdCount++;
=======
  private static final AtomicInteger pdCount = new AtomicInteger(0);

  @Test(timeout = 10000)
  public void testDeleteParent() throws Exception {
    String parent = "/zltest-" + this.hashCode() + "-l" + pdCount.incrementAndGet();
>>>>>>> 886cd198

    ZooLock zl = new ZooLock(accumulo.getZooKeepers(), 30000, "digest", "secret".getBytes(), parent);

    Assert.assertFalse(zl.isLocked());

    ZooReaderWriter zk = ZooReaderWriter.getInstance(accumulo.getZooKeepers(), 30000, "digest", "secret".getBytes());

    // intentionally created parent after lock
    zk.mkdirs(parent);

    zk.delete(parent, -1);

    zk.mkdirs(parent);

    TestALW lw = new TestALW();

    zl.lockAsync(lw, "test1".getBytes());

    lw.waitForChanges(1);

    Assert.assertTrue(lw.locked);
    Assert.assertTrue(zl.isLocked());
    Assert.assertNull(lw.exception);
    Assert.assertNull(lw.reason);

    zl.unlock();
  }

  @Test(timeout = 10000)
  public void testNoParent() throws Exception {
<<<<<<< HEAD
    String parent = "/zltest-" + this.hashCode() + "-l" + pdCount++;

=======
    String parent = "/zltest-" + this.hashCode() + "-l" + pdCount.incrementAndGet();
 
>>>>>>> 886cd198
    ZooLock zl = new ZooLock(accumulo.getZooKeepers(), 30000, "digest", "secret".getBytes(), parent);

    Assert.assertFalse(zl.isLocked());

    TestALW lw = new TestALW();

    zl.lockAsync(lw, "test1".getBytes());

    lw.waitForChanges(1);

    Assert.assertFalse(lw.locked);
    Assert.assertFalse(zl.isLocked());
    Assert.assertNotNull(lw.exception);
    Assert.assertNull(lw.reason);
  }

  @Test(timeout = 10000)
  public void testDeleteLock() throws Exception {
<<<<<<< HEAD
    String parent = "/zltest-" + this.hashCode() + "-l" + pdCount++;

=======
    String parent = "/zltest-" + this.hashCode() + "-l" + pdCount.incrementAndGet();
 
>>>>>>> 886cd198
    ZooReaderWriter zk = ZooReaderWriter.getInstance(accumulo.getZooKeepers(), 30000, "digest", "secret".getBytes());
    zk.mkdirs(parent);

    ZooLock zl = new ZooLock(accumulo.getZooKeepers(), 30000, "digest", "secret".getBytes(), parent);

    Assert.assertFalse(zl.isLocked());

    TestALW lw = new TestALW();

    zl.lockAsync(lw, "test1".getBytes());

    lw.waitForChanges(1);

    Assert.assertTrue(lw.locked);
    Assert.assertTrue(zl.isLocked());
    Assert.assertNull(lw.exception);
    Assert.assertNull(lw.reason);

    zk.delete(zl.getLockPath(), -1);

    lw.waitForChanges(2);

    Assert.assertEquals(LockLossReason.LOCK_DELETED, lw.reason);
    Assert.assertNull(lw.exception);

  }

  @Test(timeout = 10000)
  public void testDeleteWaiting() throws Exception {
<<<<<<< HEAD
    String parent = "/zltest-" + this.hashCode() + "-l" + pdCount++;

=======
    String parent = "/zltest-" + this.hashCode() + "-l" + pdCount.incrementAndGet();
 
>>>>>>> 886cd198
    ZooReaderWriter zk = ZooReaderWriter.getInstance(accumulo.getZooKeepers(), 30000, "digest", "secret".getBytes());
    zk.mkdirs(parent);

    ZooLock zl = new ZooLock(accumulo.getZooKeepers(), 30000, "digest", "secret".getBytes(), parent);

    Assert.assertFalse(zl.isLocked());

    TestALW lw = new TestALW();

    zl.lockAsync(lw, "test1".getBytes());

    lw.waitForChanges(1);

    Assert.assertTrue(lw.locked);
    Assert.assertTrue(zl.isLocked());
    Assert.assertNull(lw.exception);
    Assert.assertNull(lw.reason);

    ZooLock zl2 = new ZooLock(accumulo.getZooKeepers(), 30000, "digest", "secret".getBytes(), parent);

    TestALW lw2 = new TestALW();

    zl2.lockAsync(lw2, "test2".getBytes());

    Assert.assertFalse(lw2.locked);
    Assert.assertFalse(zl2.isLocked());

    ZooLock zl3 = new ZooLock(accumulo.getZooKeepers(), 30000, "digest", "secret".getBytes(), parent);

    TestALW lw3 = new TestALW();

    zl3.lockAsync(lw3, "test3".getBytes());

    List<String> children = zk.getChildren(parent);
    Collections.sort(children);

    zk.delete(parent + "/" + children.get(1), -1);

    lw2.waitForChanges(1);

    Assert.assertFalse(lw2.locked);
    Assert.assertNotNull(lw2.exception);
    Assert.assertNull(lw2.reason);

    zk.delete(parent + "/" + children.get(0), -1);

    lw.waitForChanges(2);

    Assert.assertEquals(LockLossReason.LOCK_DELETED, lw.reason);
    Assert.assertNull(lw.exception);

    lw3.waitForChanges(1);

    Assert.assertTrue(lw3.locked);
    Assert.assertTrue(zl3.isLocked());
    Assert.assertNull(lw3.exception);
    Assert.assertNull(lw3.reason);

    zl3.unlock();

  }

  @Test(timeout = 10000)
  public void testUnexpectedEvent() throws Exception {
    String parent = "/zltest-" + this.hashCode() + "-l" + pdCount.incrementAndGet();

    ConnectedWatcher watcher = new ConnectedWatcher();
    ZooKeeper zk = new ZooKeeper(accumulo.getZooKeepers(), 30000, watcher);
    zk.addAuthInfo("digest", "secret".getBytes());

    while (!watcher.isConnected()) {
      Thread.sleep(200);
    }
    
    zk.create(parent, new byte[0], ZooDefs.Ids.OPEN_ACL_UNSAFE, CreateMode.PERSISTENT);

    ZooLock zl = new ZooLock(accumulo.getZooKeepers(), 30000, "digest", "secret".getBytes(), parent);

    Assert.assertFalse(zl.isLocked());

    // would not expect data to be set on this node, but it should not cause problems.....
    zk.setData(parent, "foo".getBytes(), -1);

    TestALW lw = new TestALW();

    zl.lockAsync(lw, "test1".getBytes());

    lw.waitForChanges(1);

    Assert.assertTrue(lw.locked);
    Assert.assertTrue(zl.isLocked());
    Assert.assertNull(lw.exception);
    Assert.assertNull(lw.reason);

    // would not expect data to be set on this node either
    zk.setData(zl.getLockPath(), "bar".getBytes(), -1);

    zk.delete(zl.getLockPath(), -1);

    lw.waitForChanges(2);

    Assert.assertEquals(LockLossReason.LOCK_DELETED, lw.reason);
    Assert.assertNull(lw.exception);

  }

  @Test(timeout = 10000)
  public void testTryLock() throws Exception {
<<<<<<< HEAD
    String parent = "/zltest-" + this.hashCode() + "-l" + pdCount++;
=======
    String parent = "/zltest-" + this.hashCode() + "-l" + pdCount.incrementAndGet();
>>>>>>> 886cd198

    ZooLock zl = new ZooLock(accumulo.getZooKeepers(), 1000, "digest", "secret".getBytes(), parent);
    
    ConnectedWatcher watcher = new ConnectedWatcher();
    ZooKeeper zk = new ZooKeeper(accumulo.getZooKeepers(), 1000, watcher);
    zk.addAuthInfo("digest", "secret".getBytes());

    while (!watcher.isConnected()) {
      Thread.sleep(200);
    }
    
    for (int i = 0; i < 10; i++) {
      zk.create(parent, new byte[0], ZooDefs.Ids.OPEN_ACL_UNSAFE, CreateMode.PERSISTENT);
      zk.delete(parent, -1);
    }

    zk.create(parent, new byte[0], ZooDefs.Ids.OPEN_ACL_UNSAFE, CreateMode.PERSISTENT);

    TestALW lw = new TestALW();

    boolean ret = zl.tryLock(lw, "test1".getBytes());

    Assert.assertTrue(ret);

    // make sure still watching parent even though a lot of events occurred for the parent
    synchronized (zl) {
      Field field = zl.getClass().getDeclaredField("watchingParent");
      field.setAccessible(true);
      Assert.assertTrue((Boolean) field.get(zl));
    }

    zl.unlock();
  }

  @Test(timeout = 10000)
  public void testChangeData() throws Exception {
    String parent = "/zltest-" + this.hashCode() + "-l" + pdCount.incrementAndGet();
    ConnectedWatcher watcher = new ConnectedWatcher();
    ZooKeeper zk = new ZooKeeper(accumulo.getZooKeepers(), 1000, watcher);
    zk.addAuthInfo("digest", "secret".getBytes());

    while (!watcher.isConnected()) {
      Thread.sleep(200);
    }
    
    zk.create(parent, new byte[0], ZooDefs.Ids.OPEN_ACL_UNSAFE, CreateMode.PERSISTENT);

    ZooLock zl = new ZooLock(accumulo.getZooKeepers(), 1000, "digest", "secret".getBytes(), parent);

    TestALW lw = new TestALW();

    zl.lockAsync(lw, "test1".getBytes());
    Assert.assertEquals("test1", new String(zk.getData(zl.getLockPath(), null, null)));

    zl.replaceLockData("test2".getBytes());
    Assert.assertEquals("test2", new String(zk.getData(zl.getLockPath(), null, null)));
  }

  @AfterClass
  public static void tearDownMiniCluster() throws Exception {
    accumulo.stop();
    folder.delete();
  }

}<|MERGE_RESOLUTION|>--- conflicted
+++ resolved
@@ -119,19 +119,11 @@
 
   }
 
-<<<<<<< HEAD
-  private static int pdCount = 0;
+  private static final AtomicInteger pdCount = new AtomicInteger(0);
 
   @Test(timeout = 10000)
   public void testDeleteParent() throws Exception {
-    String parent = "/zltest-" + this.hashCode() + "-l" + pdCount++;
-=======
-  private static final AtomicInteger pdCount = new AtomicInteger(0);
-
-  @Test(timeout = 10000)
-  public void testDeleteParent() throws Exception {
-    String parent = "/zltest-" + this.hashCode() + "-l" + pdCount.incrementAndGet();
->>>>>>> 886cd198
+    String parent = "/zltest-" + this.hashCode() + "-l" + pdCount.incrementAndGet();
 
     ZooLock zl = new ZooLock(accumulo.getZooKeepers(), 30000, "digest", "secret".getBytes(), parent);
 
@@ -162,13 +154,8 @@
 
   @Test(timeout = 10000)
   public void testNoParent() throws Exception {
-<<<<<<< HEAD
-    String parent = "/zltest-" + this.hashCode() + "-l" + pdCount++;
-
-=======
     String parent = "/zltest-" + this.hashCode() + "-l" + pdCount.incrementAndGet();
  
->>>>>>> 886cd198
     ZooLock zl = new ZooLock(accumulo.getZooKeepers(), 30000, "digest", "secret".getBytes(), parent);
 
     Assert.assertFalse(zl.isLocked());
@@ -187,13 +174,8 @@
 
   @Test(timeout = 10000)
   public void testDeleteLock() throws Exception {
-<<<<<<< HEAD
-    String parent = "/zltest-" + this.hashCode() + "-l" + pdCount++;
-
-=======
     String parent = "/zltest-" + this.hashCode() + "-l" + pdCount.incrementAndGet();
  
->>>>>>> 886cd198
     ZooReaderWriter zk = ZooReaderWriter.getInstance(accumulo.getZooKeepers(), 30000, "digest", "secret".getBytes());
     zk.mkdirs(parent);
 
@@ -223,13 +205,8 @@
 
   @Test(timeout = 10000)
   public void testDeleteWaiting() throws Exception {
-<<<<<<< HEAD
-    String parent = "/zltest-" + this.hashCode() + "-l" + pdCount++;
-
-=======
     String parent = "/zltest-" + this.hashCode() + "-l" + pdCount.incrementAndGet();
  
->>>>>>> 886cd198
     ZooReaderWriter zk = ZooReaderWriter.getInstance(accumulo.getZooKeepers(), 30000, "digest", "secret".getBytes());
     zk.mkdirs(parent);
 
@@ -338,11 +315,7 @@
 
   @Test(timeout = 10000)
   public void testTryLock() throws Exception {
-<<<<<<< HEAD
-    String parent = "/zltest-" + this.hashCode() + "-l" + pdCount++;
-=======
-    String parent = "/zltest-" + this.hashCode() + "-l" + pdCount.incrementAndGet();
->>>>>>> 886cd198
+    String parent = "/zltest-" + this.hashCode() + "-l" + pdCount.incrementAndGet();
 
     ZooLock zl = new ZooLock(accumulo.getZooKeepers(), 1000, "digest", "secret".getBytes(), parent);
     
