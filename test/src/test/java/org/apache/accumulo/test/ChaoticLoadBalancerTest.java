/*
 * Licensed to the Apache Software Foundation (ASF) under one
 * or more contributor license agreements.  See the NOTICE file
 * distributed with this work for additional information
 * regarding copyright ownership.  The ASF licenses this file
 * to you under the Apache License, Version 2.0 (the
 * "License"); you may not use this file except in compliance
 * with the License.  You may obtain a copy of the License at
 *
 *   https://www.apache.org/licenses/LICENSE-2.0
 *
 * Unless required by applicable law or agreed to in writing,
 * software distributed under the License is distributed on an
 * "AS IS" BASIS, WITHOUT WARRANTIES OR CONDITIONS OF ANY
 * KIND, either express or implied.  See the License for the
 * specific language governing permissions and limitations
 * under the License.
 */
package org.apache.accumulo.test;

import static org.junit.jupiter.api.Assertions.assertEquals;

import java.util.ArrayList;
import java.util.Collections;
import java.util.HashMap;
import java.util.List;
import java.util.Map;
import java.util.Map.Entry;
import java.util.Set;
import java.util.SortedMap;
import java.util.TreeMap;

import org.apache.accumulo.core.Constants;
import org.apache.accumulo.core.data.TableId;
import org.apache.accumulo.core.data.TabletId;
import org.apache.accumulo.core.dataImpl.KeyExtent;
import org.apache.accumulo.core.dataImpl.TabletIdImpl;
import org.apache.accumulo.core.manager.balancer.AssignmentParamsImpl;
import org.apache.accumulo.core.manager.balancer.BalanceParamsImpl;
import org.apache.accumulo.core.manager.balancer.TServerStatusImpl;
import org.apache.accumulo.core.manager.balancer.TabletServerIdImpl;
import org.apache.accumulo.core.manager.balancer.TabletStatisticsImpl;
import org.apache.accumulo.core.manager.thrift.TableInfo;
import org.apache.accumulo.core.metadata.schema.Ample.DataLevel;
import org.apache.accumulo.core.spi.balancer.data.TServerStatus;
import org.apache.accumulo.core.spi.balancer.data.TabletMigration;
import org.apache.accumulo.core.spi.balancer.data.TabletServerId;
import org.apache.accumulo.core.spi.balancer.data.TabletStatistics;
import org.apache.accumulo.core.tabletserver.thrift.TabletStats;
import org.apache.hadoop.io.Text;
import org.junit.jupiter.api.Test;

public class ChaoticLoadBalancerTest {

  static class FakeTServer {
    List<TabletId> tablets = new ArrayList<>();

    TServerStatus getStatus() {
      org.apache.accumulo.core.manager.thrift.TabletServerStatus thriftStatus =
          new org.apache.accumulo.core.manager.thrift.TabletServerStatus();
      thriftStatus.tableMap = new HashMap<>();
      for (TabletId extent : tablets) {
        TableId table = extent.getTable();
        TableInfo info = thriftStatus.tableMap.get(table.canonical());
        if (info == null) {
          thriftStatus.tableMap.put(table.canonical(), info = new TableInfo());
        }
        info.onlineTablets++;
        info.recs = info.onlineTablets;
        info.ingestRate = 123.;
        info.queryRate = 456.;
      }

      return new TServerStatusImpl(thriftStatus);
    }
  }

  Map<TabletServerId,FakeTServer> servers = new HashMap<>();

  class TestChaoticLoadBalancer extends ChaoticLoadBalancer {

    @Override
    public List<TabletStatistics> getOnlineTabletsForTable(TabletServerId tserver, TableId table) {
      List<TabletStatistics> result = new ArrayList<>();
      for (TabletId tabletId : servers.get(tserver).tablets) {
        if (tabletId.getTable().equals(table)) {
          KeyExtent extent =
              new KeyExtent(tabletId.getTable(), tabletId.getEndRow(), tabletId.getPrevEndRow());
          TabletStats tstats = new TabletStats(extent.toThrift(), null, 0L, 0., 0.);
          result.add(new TabletStatisticsImpl(tstats));
        }
      }
      return result;
    }
  }

  @Test
  public void testAssignMigrations() {
    servers.clear();
    servers.put(new TabletServerIdImpl("127.0.0.1", 1234, "a"), new FakeTServer());
    servers.put(new TabletServerIdImpl("127.0.0.1", 1235, "b"), new FakeTServer());
    servers.put(new TabletServerIdImpl("127.0.0.1", 1236, "c"), new FakeTServer());
    Map<TabletId,TabletServerId> metadataTable = new TreeMap<>();
    String table = "t1";
    metadataTable.put(makeTablet(table, null, null), null);
    table = "t2";
    metadataTable.put(makeTablet(table, "a", null), null);
    metadataTable.put(makeTablet(table, null, "a"), null);
    table = "t3";
    metadataTable.put(makeTablet(table, "a", null), null);
    metadataTable.put(makeTablet(table, "b", "a"), null);
    metadataTable.put(makeTablet(table, "c", "b"), null);
    metadataTable.put(makeTablet(table, "d", "c"), null);
    metadataTable.put(makeTablet(table, "e", "d"), null);
    metadataTable.put(makeTablet(table, null, "e"), null);

    TestChaoticLoadBalancer balancer = new TestChaoticLoadBalancer();

    Map<TabletId,TabletServerId> assignments = new HashMap<>();
    balancer.getAssignments(new AssignmentParamsImpl(getAssignments(servers),
        Map.of(Constants.DEFAULT_RESOURCE_GROUP_NAME, servers.keySet()), metadataTable,
        assignments));

    assertEquals(assignments.size(), metadataTable.size());
  }

  SortedMap<TabletServerId,TServerStatus> getAssignments(Map<TabletServerId,FakeTServer> servers) {
    SortedMap<TabletServerId,TServerStatus> result = new TreeMap<>();
    for (Entry<TabletServerId,FakeTServer> entry : servers.entrySet()) {
      result.put(entry.getKey(), entry.getValue().getStatus());
    }
    return result;
  }

  @Test
  public void testUnevenAssignment() {
    servers.clear();
    for (char c : "abcdefghijklmnopqrstuvwxyz".toCharArray()) {
      String cString = Character.toString(c);
      TabletServerId tsi = new TabletServerIdImpl("127.0.0.1", c, cString);
      FakeTServer fakeTServer = new FakeTServer();
      servers.put(tsi, fakeTServer);
      fakeTServer.tablets.add(makeTablet(cString, null, null));
    }
    // Put more tablets on one server, but not more than the number of servers
    Entry<TabletServerId,FakeTServer> first = servers.entrySet().iterator().next();
    first.getValue().tablets.add(makeTablet("newTable", "a", null));
    first.getValue().tablets.add(makeTablet("newTable", "b", "a"));
    first.getValue().tablets.add(makeTablet("newTable", "c", "b"));
    first.getValue().tablets.add(makeTablet("newTable", "d", "c"));
    first.getValue().tablets.add(makeTablet("newTable", "e", "d"));
    first.getValue().tablets.add(makeTablet("newTable", "f", "e"));
    first.getValue().tablets.add(makeTablet("newTable", "g", "f"));
    first.getValue().tablets.add(makeTablet("newTable", "h", "g"));
    first.getValue().tablets.add(makeTablet("newTable", "i", null));
    TestChaoticLoadBalancer balancer = new TestChaoticLoadBalancer();
    Set<TabletId> migrations = Collections.emptySet();

    // Just want to make sure it gets some migrations, randomness prevents guarantee of a defined
    // amount, or even expected amount
    List<TabletMigration> migrationsOut = new ArrayList<>();
    while (!migrationsOut.isEmpty()) {
<<<<<<< HEAD
      SortedMap<TabletServerId,TServerStatus> current = getAssignments(servers);
      balancer.balance(new BalanceParamsImpl(current,
          Map.of(Constants.DEFAULT_RESOURCE_GROUP_NAME, current.keySet()), migrations,
          migrationsOut));
=======
      balancer.balance(new BalanceParamsImpl(getAssignments(servers), migrations, migrationsOut,
          DataLevel.USER));
>>>>>>> 31876556
    }
  }

  private static TabletId makeTablet(String table, String end, String prev) {
    return new TabletIdImpl(new KeyExtent(TableId.of(table), toText(end), toText(prev)));
  }

  private static Text toText(String value) {
    if (value != null) {
      return new Text(value);
    }
    return null;
  }

}<|MERGE_RESOLUTION|>--- conflicted
+++ resolved
@@ -160,15 +160,10 @@
     // amount, or even expected amount
     List<TabletMigration> migrationsOut = new ArrayList<>();
     while (!migrationsOut.isEmpty()) {
-<<<<<<< HEAD
       SortedMap<TabletServerId,TServerStatus> current = getAssignments(servers);
       balancer.balance(new BalanceParamsImpl(current,
           Map.of(Constants.DEFAULT_RESOURCE_GROUP_NAME, current.keySet()), migrations,
-          migrationsOut));
-=======
-      balancer.balance(new BalanceParamsImpl(getAssignments(servers), migrations, migrationsOut,
-          DataLevel.USER));
->>>>>>> 31876556
+          migrationsOut, DataLevel.USER));
     }
   }
 
