--- conflicted
+++ resolved
@@ -149,7 +149,6 @@
     }
     // Map of logs to tableId
     Multimap<String,String> logs = HashMultimap.create();
-<<<<<<< HEAD
     WalMarker wals = new WalMarker(conn.getInstance(), ZooReaderWriter.getInstance());
     for (Entry<TServerInstance,List<UUID>> entry : wals.getAllMarkers().entrySet()) {
       for (UUID id : entry.getValue()) {
@@ -157,23 +156,6 @@
         for (String tableId : serverToTableID.get(entry.getKey())) {
           logs.put(state.getSecond().toString(), tableId);
         }
-=======
-    scanner = conn.createScanner(MetadataTable.NAME, Authorizations.EMPTY);
-    scanner.setRange(MetadataSchema.CurrentLogsSection.getRange());
-    for (Entry<Key,Value> entry : scanner) {
-      if (Thread.interrupted()) {
-        Thread.currentThread().interrupt();
-        return logs;
-      }
-      Text path = new Text();
-      MetadataSchema.CurrentLogsSection.getPath(entry.getKey(), path);
-      Text session = new Text();
-      Text hostPort = new Text();
-      MetadataSchema.CurrentLogsSection.getTabletServer(entry.getKey(), hostPort, session);
-      TServerInstance server = new TServerInstance(AddressUtil.parseAddress(hostPort.toString(), false), session.toString());
-      for (String tableId : serverToTableID.get(server)) {
-        logs.put(new Path(path.toString()).toString(), tableId);
->>>>>>> cf9b9a4e
       }
     }
     return logs;
@@ -546,15 +528,9 @@
         // when that happens
         while (keepRunning.get()) {
           try {
-<<<<<<< HEAD
-            logs.putAll(getLogs(conn));
+            logs.putAll(getAllLogs(conn));
           } catch (Exception e) {
             log.error("Error getting logs", e);
-=======
-            logs.putAll(getAllLogs(conn));
-          } catch (TableNotFoundException e) {
-            log.error("Metadata table doesn't exist");
->>>>>>> cf9b9a4e
           }
         }
       }
