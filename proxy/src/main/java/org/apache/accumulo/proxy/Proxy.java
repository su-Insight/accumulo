--- conflicted
+++ resolved
@@ -169,8 +169,8 @@
         .asSubclass(TProtocolFactory.class);
     TProtocolFactory protoFactory = protoFactoryClass.newInstance();
     int port = Integer.parseInt(proxyProps.getProperty("port"));
-    String hostname = proxyProps.getProperty(THRIFT_SERVER_HOSTNAME,
-        THRIFT_SERVER_HOSTNAME_DEFAULT);
+    String hostname =
+        proxyProps.getProperty(THRIFT_SERVER_HOSTNAME, THRIFT_SERVER_HOSTNAME_DEFAULT);
     HostAndPort address = HostAndPort.fromParts(hostname, port);
     proxyProps.putAll(clientProps);
     ServerAddress server = createProxyServer(address, protoFactory, proxyProps);
@@ -189,30 +189,13 @@
   }
 
   public static ServerAddress createProxyServer(HostAndPort address,
-<<<<<<< HEAD
       TProtocolFactory protocolFactory, Properties props) throws Exception {
     final int numThreads = Integer
         .parseInt(props.getProperty(THRIFT_THREAD_POOL_SIZE_KEY, THRIFT_THREAD_POOL_SIZE_DEFAULT));
     final long maxFrameSize = ConfigurationTypeHelper.getFixedMemoryAsBytes(
         props.getProperty(THRIFT_MAX_FRAME_SIZE_KEY, THRIFT_MAX_FRAME_SIZE_DEFAULT));
-    final int simpleTimerThreadpoolSize = Integer
-        .parseInt(Property.GENERAL_SIMPLETIMER_THREADPOOL_SIZE.getDefaultValue());
-=======
-      TProtocolFactory protocolFactory, Properties properties) throws Exception {
-    return createProxyServer(address, protocolFactory, properties,
-        ClientConfiguration.loadDefault());
-  }
-
-  public static ServerAddress createProxyServer(HostAndPort address,
-      TProtocolFactory protocolFactory, Properties properties, ClientConfiguration clientConf)
-      throws Exception {
-    final int numThreads = Integer.parseInt(
-        properties.getProperty(THRIFT_THREAD_POOL_SIZE_KEY, THRIFT_THREAD_POOL_SIZE_DEFAULT));
-    final long maxFrameSize = AccumuloConfiguration.getMemoryInBytes(
-        properties.getProperty(THRIFT_MAX_FRAME_SIZE_KEY, THRIFT_MAX_FRAME_SIZE_DEFAULT));
     final int simpleTimerThreadpoolSize =
         Integer.parseInt(Property.GENERAL_SIMPLETIMER_THREADPOOL_SIZE.getDefaultValue());
->>>>>>> 0a9837f3
     // How frequently to try to resize the thread pool
     final long threadpoolResizeInterval = 1000L * 5;
     // No timeout
@@ -225,23 +208,13 @@
     ProxyServer impl = new ProxyServer(props);
 
     // Wrap the implementation -- translate some exceptions
-<<<<<<< HEAD
     AccumuloProxy.Iface wrappedImpl = TraceUtil.wrapService(impl);
-=======
-    AccumuloProxy.Iface wrappedImpl =
-        RpcWrapper.service(impl, new AccumuloProxy.Processor<AccumuloProxy.Iface>(impl));
->>>>>>> 0a9837f3
 
     // Create the processor from the implementation
     TProcessor processor = new AccumuloProxy.Processor<>(wrappedImpl);
 
     // Get the type of thrift server to instantiate
-<<<<<<< HEAD
     final String serverTypeStr = props.getProperty(THRIFT_SERVER_TYPE, THRIFT_SERVER_TYPE_DEFAULT);
-=======
-    final String serverTypeStr =
-        properties.getProperty(THRIFT_SERVER_TYPE, THRIFT_SERVER_TYPE_DEFAULT);
->>>>>>> 0a9837f3
     ThriftServerType serverType = DEFAULT_SERVER_TYPE;
     if (!THRIFT_SERVER_TYPE_DEFAULT.equals(serverTypeStr)) {
       serverType = ThriftServerType.get(serverTypeStr);
@@ -302,13 +275,6 @@
         new TimedProcessor(metricsFactory, processor, serverName, threadName);
 
     // Create the thrift server with our processor and properties
-<<<<<<< HEAD
-=======
-    ServerAddress serverAddr =
-        TServerUtils.startTServer(serverType, timedProcessor, protocolFactory, serverName,
-            threadName, numThreads, simpleTimerThreadpoolSize, threadpoolResizeInterval,
-            maxFrameSize, sslParams, saslParams, serverSocketTimeout, address);
->>>>>>> 0a9837f3
 
     return TServerUtils.startTServer(serverType, timedProcessor, protocolFactory, serverName,
         threadName, numThreads, simpleTimerThreadpoolSize, threadpoolResizeInterval, maxFrameSize,
