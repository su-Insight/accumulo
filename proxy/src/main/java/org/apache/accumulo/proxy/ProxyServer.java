--- conflicted
+++ resolved
@@ -1622,14 +1622,8 @@
       org.apache.accumulo.proxy.thrift.TableNotFoundException,
       org.apache.accumulo.proxy.thrift.TableExistsException, TException {
     try {
-<<<<<<< HEAD
       propertiesToExclude = propertiesToExclude == null ? new HashSet<>() : propertiesToExclude;
       propertiesToSet = propertiesToSet == null ? new HashMap<>() : propertiesToSet;
-=======
-      propertiesToExclude = propertiesToExclude == null ? new HashSet<String>()
-          : propertiesToExclude;
-      propertiesToSet = propertiesToSet == null ? new HashMap<String,String>() : propertiesToSet;
->>>>>>> f4f43feb
 
       getConnector(login).tableOperations().clone(tableName, newTableName, flush, propertiesToSet,
           propertiesToExclude);
@@ -2076,15 +2070,10 @@
     if (ThriftServerType.SASL == serverType) {
       String remoteUser = UGIAssumingProcessor.rpcPrincipal();
       if (null == remoteUser || !remoteUser.equals(principal)) {
-<<<<<<< HEAD
-        logger.error("Denying login from user {} who attempted to log in as {}", remoteUser, principal);
-        throw new org.apache.accumulo.proxy.thrift.AccumuloSecurityException(RPC_ACCUMULO_PRINCIPAL_MISMATCH_MSG);
-=======
-        logger.error(
-            "Denying login from user " + remoteUser + " who attempted to log in as " + principal);
+        logger.error("Denying login from user {} who attempted to log in as {}", remoteUser,
+            principal);
         throw new org.apache.accumulo.proxy.thrift.AccumuloSecurityException(
             RPC_ACCUMULO_PRINCIPAL_MISMATCH_MSG);
->>>>>>> f4f43feb
       }
     }
 
