# Licensed to the Apache Software Foundation (ASF) under one or more
# contributor license agreements.  See the NOTICE file distributed with
# this work for additional information regarding copyright ownership.
# The ASF licenses this file to You under the Apache License, Version 2.0
# (the "License"); you may not use this file except in compliance with
# the License.  You may obtain a copy of the License at
#
#     http://www.apache.org/licenses/LICENSE-2.0
#
# Unless required by applicable law or agreed to in writing, software
# distributed under the License is distributed on an "AS IS" BASIS,
# WITHOUT WARRANTIES OR CONDITIONS OF ANY KIND, either express or implied.
# See the License for the specific language governing permissions and
# limitations under the License.

# Maven ignores
/target/

# IDE ignores
/.settings/
/.project
/.classpath
/.pydevproject
/.idea
/*.iml
/nbproject/
/nbactions.xml
/nb-configuration.xml

# python ignores
*.pyc
<<<<<<< HEAD
/bin/
=======
>>>>>>> 8c5607e2
<|MERGE_RESOLUTION|>--- conflicted
+++ resolved
@@ -28,8 +28,4 @@
 /nb-configuration.xml
 
 # python ignores
-*.pyc
-<<<<<<< HEAD
-/bin/
-=======
->>>>>>> 8c5607e2
+*.pyc