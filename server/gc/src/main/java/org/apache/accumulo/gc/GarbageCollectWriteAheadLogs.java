/*
 * Licensed to the Apache Software Foundation (ASF) under one
 * or more contributor license agreements.  See the NOTICE file
 * distributed with this work for additional information
 * regarding copyright ownership.  The ASF licenses this file
 * to you under the Apache License, Version 2.0 (the
 * "License"); you may not use this file except in compliance
 * with the License.  You may obtain a copy of the License at
 *
 *   https://www.apache.org/licenses/LICENSE-2.0
 *
 * Unless required by applicable law or agreed to in writing,
 * software distributed under the License is distributed on an
 * "AS IS" BASIS, WITHOUT WARRANTIES OR CONDITIONS OF ANY
 * KIND, either express or implied.  See the License for the
 * specific language governing permissions and limitations
 * under the License.
 */
package org.apache.accumulo.gc;

import java.io.FileNotFoundException;
import java.io.IOException;
import java.util.Collection;
import java.util.HashMap;
import java.util.HashSet;
import java.util.List;
import java.util.Map;
import java.util.Map.Entry;
import java.util.Set;
import java.util.UUID;
import java.util.concurrent.atomic.AtomicBoolean;
import java.util.stream.Stream;

import org.apache.accumulo.core.gc.thrift.GCStatus;
import org.apache.accumulo.core.gc.thrift.GcCycleStats;
import org.apache.accumulo.core.metadata.TServerInstance;
import org.apache.accumulo.core.metadata.TabletLocationState;
import org.apache.accumulo.core.metadata.TabletState;
import org.apache.accumulo.core.metadata.schema.Ample.DataLevel;
import org.apache.accumulo.core.tabletserver.log.LogEntry;
import org.apache.accumulo.core.trace.TraceUtil;
import org.apache.accumulo.core.util.Pair;
import org.apache.accumulo.server.ServerContext;
import org.apache.accumulo.server.fs.VolumeManager;
import org.apache.accumulo.server.log.WalStateManager;
import org.apache.accumulo.server.log.WalStateManager.WalMarkerException;
import org.apache.accumulo.server.log.WalStateManager.WalState;
import org.apache.accumulo.server.manager.LiveTServerSet;
import org.apache.accumulo.server.manager.state.TabletStateStore;
import org.apache.hadoop.fs.FileStatus;
import org.apache.hadoop.fs.Path;
import org.slf4j.Logger;
import org.slf4j.LoggerFactory;

import com.google.common.base.Preconditions;
import com.google.common.collect.Streams;

import io.opentelemetry.api.trace.Span;
import io.opentelemetry.context.Scope;

public class GarbageCollectWriteAheadLogs {
  private static final Logger log = LoggerFactory.getLogger(GarbageCollectWriteAheadLogs.class);

  private final ServerContext context;
  private final VolumeManager fs;
  private final LiveTServerSet liveServers;
  private final WalStateManager walMarker;
  private final AtomicBoolean hasCollected = new AtomicBoolean(false);
  private final Stream<TabletLocationState> store;

  /**
   * Creates a new GC WAL object.
   *
   * @param context the collection server's context
   * @param fs volume manager to use
   */
  GarbageCollectWriteAheadLogs(final ServerContext context, final VolumeManager fs,
<<<<<<< HEAD
      final LiveTServerSet liveServers) {
    this.context = context;
    this.fs = fs;
    this.liveServers = liveServers;
    this.walMarker = new WalStateManager(context);
    this.store = () -> Iterators.concat(
        TabletStateStore.getStoreForLevel(DataLevel.ROOT, context).iterator(),
        TabletStateStore.getStoreForLevel(DataLevel.METADATA, context).iterator(),
        TabletStateStore.getStoreForLevel(DataLevel.USER, context).iterator());
=======
      final LiveTServerSet liveServers, boolean useTrash) {
    this(context, fs, liveServers, useTrash, new WalStateManager(context), createStore(context));
>>>>>>> fd111a22
  }

  /**
   * Creates a new GC WAL object. Meant for testing -- allows for mocked objects.
   *
   *
   * @param context the collection server's context
   * @param fs volume manager to use
<<<<<<< HEAD
   * @param liveTServerSet a started LiveTServerSet instance
   */
  @VisibleForTesting
  GarbageCollectWriteAheadLogs(ServerContext context, VolumeManager fs,
      LiveTServerSet liveTServerSet, WalStateManager walMarker,
      Iterable<TabletLocationState> store) {
    this.context = context;
    this.fs = fs;
    this.liveServers = liveTServerSet;
=======
   * @param liveServers a started LiveTServerSet instance
   * @param useTrash true to move files to trash rather than delete them
   * @param walMarker a WalStateManager instance
   * @param store a stream of TabletLocationState objects
   */
  GarbageCollectWriteAheadLogs(final ServerContext context, final VolumeManager fs,
      final LiveTServerSet liveServers, boolean useTrash, final WalStateManager walMarker,
      final Stream<TabletLocationState> store) {
    this.context = context;
    this.fs = fs;
    this.useTrash = useTrash;
    this.liveServers = liveServers;
>>>>>>> fd111a22
    this.walMarker = walMarker;
    this.store = store;
  }

  private static Stream<TabletLocationState> createStore(final ServerContext context) {
    var rootStream = TabletStateStore.getStoreForLevel(DataLevel.ROOT, context).stream();
    var metadataStream = TabletStateStore.getStoreForLevel(DataLevel.METADATA, context).stream();
    var userStream = TabletStateStore.getStoreForLevel(DataLevel.USER, context).stream();
    return Streams.concat(rootStream, metadataStream, userStream).onClose(() -> {
      try {
        rootStream.close();
      } finally {
        try {
          metadataStream.close();
        } finally {
          userStream.close();
        }
      }
    });
  }

  public void collect(GCStatus status) {
    Preconditions.checkState(hasCollected.compareAndSet(false, true),
        "collect() has already been called on this object (which should only be called once)");
    try {
      long count;
      long fileScanStop;
      Map<TServerInstance,Set<UUID>> logsByServer;
      Map<UUID,Pair<WalState,Path>> logsState;
      Map<UUID,Path> recoveryLogs;

      Span span = TraceUtil.startSpan(this.getClass(), "getCandidates");
      try (Scope scope = span.makeCurrent()) {
        status.currentLog.started = System.currentTimeMillis();

        recoveryLogs = getSortedWALogs();

        logsByServer = new HashMap<>();
        logsState = new HashMap<>();
        // Scan for log file info first: the order is important
        // Consider:
        // * get live servers
        // * new server gets a lock, creates a log
        // * get logs
        // * the log appears to belong to a dead server
        count = getCurrent(logsByServer, logsState);
        fileScanStop = System.currentTimeMillis();

        log.info(String.format("Fetched %d files for %d servers in %.2f seconds", count,
            logsByServer.size(), (fileScanStop - status.currentLog.started) / 1000.));
        status.currentLog.candidates = count;
      } catch (Exception e) {
        TraceUtil.setException(span, e, true);
        throw e;
      } finally {
        span.end();
      }

      // now it's safe to get the liveServers
      liveServers.scanServers();
      Set<TServerInstance> currentServers = liveServers.getCurrentServers();

      Map<UUID,TServerInstance> uuidToTServer;
      Span span2 = TraceUtil.startSpan(this.getClass(), "removeEntriesInUse");
      try (Scope scope = span2.makeCurrent()) {
        uuidToTServer = removeEntriesInUse(logsByServer, currentServers, logsState, recoveryLogs);
        count = uuidToTServer.size();
      } catch (Exception ex) {
        log.error("Unable to scan metadata table", ex);
        TraceUtil.setException(span2, ex, false);
        return;
      } finally {
        span2.end();
      }

      long logEntryScanStop = System.currentTimeMillis();
      log.info(String.format("%d log entries scanned in %.2f seconds", count,
          (logEntryScanStop - fileScanStop) / 1000.));

      long removeStop;
      Span span4 = TraceUtil.startSpan(this.getClass(), "removeFiles");
      try (Scope scope = span4.makeCurrent()) {

        logsState.keySet().retainAll(uuidToTServer.keySet());
        count = removeFiles(logsState.values(), status);

        removeStop = System.currentTimeMillis();
        log.info(String.format("%d total logs removed from %d servers in %.2f seconds", count,
            logsByServer.size(), (removeStop - logEntryScanStop) / 1000.));

        count = removeFiles(recoveryLogs.values());
        log.info("{} recovery logs removed", count);
      } catch (Exception e) {
        TraceUtil.setException(span4, e, true);
        throw e;
      } finally {
        span4.end();
      }

      Span span5 = TraceUtil.startSpan(this.getClass(), "removeMarkers");
      try (Scope scope = span5.makeCurrent()) {
        count = removeTabletServerMarkers(uuidToTServer, logsByServer, currentServers);
        long removeMarkersStop = System.currentTimeMillis();
        log.info(String.format("%d markers removed in %.2f seconds", count,
            (removeMarkersStop - removeStop) / 1000.));
      } catch (Exception e) {
        TraceUtil.setException(span5, e, true);
        throw e;
      } finally {
        span5.end();
      }
    } catch (Exception e) {
      log.error("exception occurred while garbage collecting write ahead logs", e);
    } finally {
      status.currentLog.finished = System.currentTimeMillis();
      status.lastLog = status.currentLog;
      status.currentLog = new GcCycleStats();
    }
  }

  private long removeTabletServerMarkers(Map<UUID,TServerInstance> uidMap,
      Map<TServerInstance,Set<UUID>> candidates, Set<TServerInstance> liveServers) {
    long result = 0;
    // remove markers for files removed
    try {
      for (Entry<UUID,TServerInstance> entry : uidMap.entrySet()) {
        walMarker.removeWalMarker(entry.getValue(), entry.getKey());
      }
    } catch (Exception ex) {
      throw new RuntimeException(ex);
    }
    // remove parent znode for dead tablet servers
    for (Entry<TServerInstance,Set<UUID>> entry : candidates.entrySet()) {
      if (!liveServers.contains(entry.getKey())) {
        log.info("Removing znode for " + entry.getKey());
        try {
          walMarker.forget(entry.getKey());
        } catch (WalMarkerException ex) {
          log.info("Error removing znode for " + entry.getKey() + " " + ex);
        }
      }
    }
    return result;
  }

  private long removeFile(Path path) {
    try {
      if (!fs.moveToTrash(path)) {
        fs.deleteRecursively(path);
      }
      return 1;
    } catch (FileNotFoundException ex) {
      // ignored
    } catch (IOException ex) {
      log.error("Unable to delete wal {}", path, ex);
    }

    return 0;
  }

  private long removeFiles(Collection<Pair<WalState,Path>> collection, final GCStatus status) {
    for (Pair<WalState,Path> stateFile : collection) {
      Path path = stateFile.getSecond();
      log.debug("Removing {} WAL {}", stateFile.getFirst(), path);
      status.currentLog.deleted += removeFile(path);
    }
    return status.currentLog.deleted;
  }

  private long removeFiles(Collection<Path> values) {
    long count = 0;
    for (Path path : values) {
      log.debug("Removing recovery log {}", path);
      count += removeFile(path);
    }
    return count;
  }

  private Map<UUID,TServerInstance> removeEntriesInUse(Map<TServerInstance,Set<UUID>> candidates,
      Set<TServerInstance> liveServers, Map<UUID,Pair<WalState,Path>> logsState,
      Map<UUID,Path> recoveryLogs) {

    Map<UUID,TServerInstance> result = new HashMap<>();
    for (Entry<TServerInstance,Set<UUID>> entry : candidates.entrySet()) {
      for (UUID id : entry.getValue()) {
        if (result.put(id, entry.getKey()) != null) {
          throw new IllegalArgumentException("WAL " + id + " owned by multiple tservers");
        }
      }
    }

    // remove any entries if there's a log reference (recovery hasn't finished)
<<<<<<< HEAD
    for (TabletLocationState state : store) {
      // Tablet is still assigned to a dead server. Manager has moved markers and reassigned it
      // Easiest to just ignore all the WALs for the dead server.
      if (state.getState(liveServers) == TabletState.ASSIGNED_TO_DEAD_SERVER) {
        Set<UUID> idsToIgnore = candidates.remove(state.current.getServerInstance());
        if (idsToIgnore != null) {
          result.keySet().removeAll(idsToIgnore);
          recoveryLogs.keySet().removeAll(idsToIgnore);
        }
      }
      // Tablet is being recovered and has WAL references, remove all the WALs for the dead server
      // that made the WALs.
      for (LogEntry wal : state.walogs) {
        UUID walUUID = wal.getUniqueID();
        TServerInstance dead = result.get(walUUID);
        // There's a reference to a log file, so skip that server's logs
        Set<UUID> idsToIgnore = candidates.remove(dead);
        if (idsToIgnore != null) {
          result.keySet().removeAll(idsToIgnore);
          recoveryLogs.keySet().removeAll(idsToIgnore);
=======
    try {
      store.forEach(state -> {
        // Tablet is still assigned to a dead server. Manager has moved markers and reassigned it
        // Easiest to just ignore all the WALs for the dead server.
        if (state.getState(liveServers) == TabletState.ASSIGNED_TO_DEAD_SERVER) {
          Set<UUID> idsToIgnore = candidates.remove(state.current.getServerInstance());
          if (idsToIgnore != null) {
            result.keySet().removeAll(idsToIgnore);
            recoveryLogs.keySet().removeAll(idsToIgnore);
          }
>>>>>>> fd111a22
        }
        // Tablet is being recovered and has WAL references, remove all the WALs for the dead server
        // that made the WALs.
        for (Collection<String> wals : state.walogs) {
          for (String wal : wals) {
            UUID walUUID = path2uuid(new Path(wal));
            TServerInstance dead = result.get(walUUID);
            // There's a reference to a log file, so skip that server's logs
            Set<UUID> idsToIgnore = candidates.remove(dead);
            if (idsToIgnore != null) {
              result.keySet().removeAll(idsToIgnore);
              recoveryLogs.keySet().removeAll(idsToIgnore);
            }
          }
        }
      });
    } finally {
      store.close();
    }

    // Remove OPEN and CLOSED logs for live servers: they are still in use
    for (TServerInstance liveServer : liveServers) {
      Set<UUID> idsForServer = candidates.get(liveServer);
      // Server may not have any logs yet
      if (idsForServer != null) {
        for (UUID id : idsForServer) {
          Pair<WalState,Path> stateFile = logsState.get(id);
          if (stateFile.getFirst() != WalState.UNREFERENCED) {
            result.remove(id);
          }
        }

        recoveryLogs.keySet().removeAll(idsForServer);
      }
    }
    return result;
  }

  /**
   * Scans log markers. The map passed in is populated with the log ids.
   *
   * @param logsByServer map of dead server to log file entries
   * @return total number of log files
   */
  private long getCurrent(Map<TServerInstance,Set<UUID>> logsByServer,
      Map<UUID,Pair<WalState,Path>> logState) throws Exception {

    // get all the unused WALs in zookeeper
    long result = 0;
    Map<TServerInstance,List<UUID>> markers = walMarker.getAllMarkers();
    for (Entry<TServerInstance,List<UUID>> entry : markers.entrySet()) {
      HashSet<UUID> ids = new HashSet<>(entry.getValue().size());
      for (UUID id : entry.getValue()) {
        ids.add(id);
        logState.put(id, walMarker.state(entry.getKey(), id));
        result++;
      }
      logsByServer.put(entry.getKey(), ids);
    }
    return result;
  }

  /**
   * Looks for write-ahead logs in recovery directories.
   *
   * @return map of log uuids to paths
   */
  protected Map<UUID,Path> getSortedWALogs() throws IOException {
    Map<UUID,Path> result = new HashMap<>();

    for (String dir : context.getRecoveryDirs()) {
      Path recoveryDir = new Path(dir);
      if (fs.exists(recoveryDir)) {
        for (FileStatus status : fs.listStatus(recoveryDir)) {
          try {
            UUID logId = UUID.fromString(status.getPath().getName());
            result.put(logId, status.getPath());
          } catch (IllegalArgumentException iae) {
            log.debug("Ignoring file " + status.getPath() + " because it doesn't look like a uuid");
          }

        }
      }
    }
    return result;
  }
}<|MERGE_RESOLUTION|>--- conflicted
+++ resolved
@@ -75,20 +75,8 @@
    * @param fs volume manager to use
    */
   GarbageCollectWriteAheadLogs(final ServerContext context, final VolumeManager fs,
-<<<<<<< HEAD
       final LiveTServerSet liveServers) {
-    this.context = context;
-    this.fs = fs;
-    this.liveServers = liveServers;
-    this.walMarker = new WalStateManager(context);
-    this.store = () -> Iterators.concat(
-        TabletStateStore.getStoreForLevel(DataLevel.ROOT, context).iterator(),
-        TabletStateStore.getStoreForLevel(DataLevel.METADATA, context).iterator(),
-        TabletStateStore.getStoreForLevel(DataLevel.USER, context).iterator());
-=======
-      final LiveTServerSet liveServers, boolean useTrash) {
-    this(context, fs, liveServers, useTrash, new WalStateManager(context), createStore(context));
->>>>>>> fd111a22
+    this(context, fs, liveServers, new WalStateManager(context), createStore(context));
   }
 
   /**
@@ -97,30 +85,16 @@
    *
    * @param context the collection server's context
    * @param fs volume manager to use
-<<<<<<< HEAD
-   * @param liveTServerSet a started LiveTServerSet instance
-   */
-  @VisibleForTesting
-  GarbageCollectWriteAheadLogs(ServerContext context, VolumeManager fs,
-      LiveTServerSet liveTServerSet, WalStateManager walMarker,
-      Iterable<TabletLocationState> store) {
-    this.context = context;
-    this.fs = fs;
-    this.liveServers = liveTServerSet;
-=======
    * @param liveServers a started LiveTServerSet instance
-   * @param useTrash true to move files to trash rather than delete them
    * @param walMarker a WalStateManager instance
    * @param store a stream of TabletLocationState objects
    */
   GarbageCollectWriteAheadLogs(final ServerContext context, final VolumeManager fs,
-      final LiveTServerSet liveServers, boolean useTrash, final WalStateManager walMarker,
+      final LiveTServerSet liveServers, final WalStateManager walMarker,
       final Stream<TabletLocationState> store) {
     this.context = context;
     this.fs = fs;
-    this.useTrash = useTrash;
     this.liveServers = liveServers;
->>>>>>> fd111a22
     this.walMarker = walMarker;
     this.store = store;
   }
@@ -313,28 +287,6 @@
     }
 
     // remove any entries if there's a log reference (recovery hasn't finished)
-<<<<<<< HEAD
-    for (TabletLocationState state : store) {
-      // Tablet is still assigned to a dead server. Manager has moved markers and reassigned it
-      // Easiest to just ignore all the WALs for the dead server.
-      if (state.getState(liveServers) == TabletState.ASSIGNED_TO_DEAD_SERVER) {
-        Set<UUID> idsToIgnore = candidates.remove(state.current.getServerInstance());
-        if (idsToIgnore != null) {
-          result.keySet().removeAll(idsToIgnore);
-          recoveryLogs.keySet().removeAll(idsToIgnore);
-        }
-      }
-      // Tablet is being recovered and has WAL references, remove all the WALs for the dead server
-      // that made the WALs.
-      for (LogEntry wal : state.walogs) {
-        UUID walUUID = wal.getUniqueID();
-        TServerInstance dead = result.get(walUUID);
-        // There's a reference to a log file, so skip that server's logs
-        Set<UUID> idsToIgnore = candidates.remove(dead);
-        if (idsToIgnore != null) {
-          result.keySet().removeAll(idsToIgnore);
-          recoveryLogs.keySet().removeAll(idsToIgnore);
-=======
     try {
       store.forEach(state -> {
         // Tablet is still assigned to a dead server. Manager has moved markers and reassigned it
@@ -345,20 +297,17 @@
             result.keySet().removeAll(idsToIgnore);
             recoveryLogs.keySet().removeAll(idsToIgnore);
           }
->>>>>>> fd111a22
         }
         // Tablet is being recovered and has WAL references, remove all the WALs for the dead server
         // that made the WALs.
-        for (Collection<String> wals : state.walogs) {
-          for (String wal : wals) {
-            UUID walUUID = path2uuid(new Path(wal));
-            TServerInstance dead = result.get(walUUID);
-            // There's a reference to a log file, so skip that server's logs
-            Set<UUID> idsToIgnore = candidates.remove(dead);
-            if (idsToIgnore != null) {
-              result.keySet().removeAll(idsToIgnore);
-              recoveryLogs.keySet().removeAll(idsToIgnore);
-            }
+        for (LogEntry wal : state.walogs) {
+          UUID walUUID = wal.getUniqueID();
+          TServerInstance dead = result.get(walUUID);
+          // There's a reference to a log file, so skip that server's logs
+          Set<UUID> idsToIgnore = candidates.remove(dead);
+          if (idsToIgnore != null) {
+            result.keySet().removeAll(idsToIgnore);
+            recoveryLogs.keySet().removeAll(idsToIgnore);
           }
         }
       });
