--- conflicted
+++ resolved
@@ -89,11 +89,8 @@
 
   private final GcCycleMetrics gcCycleMetrics = new GcCycleMetrics();
 
-<<<<<<< HEAD
   private ServiceLock gcLock;
-=======
   private NanoTime lastCompactorCheck = NanoTime.now();
->>>>>>> ee04ad3a
 
   SimpleGarbageCollector(ConfigOpts opts, String[] args) {
     super("gc", opts, args);
