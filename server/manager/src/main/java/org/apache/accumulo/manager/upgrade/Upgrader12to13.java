/*
 * Licensed to the Apache Software Foundation (ASF) under one
 * or more contributor license agreements.  See the NOTICE file
 * distributed with this work for additional information
 * regarding copyright ownership.  The ASF licenses this file
 * to you under the Apache License, Version 2.0 (the
 * "License"); you may not use this file except in compliance
 * with the License.  You may obtain a copy of the License at
 *
 *   https://www.apache.org/licenses/LICENSE-2.0
 *
 * Unless required by applicable law or agreed to in writing,
 * software distributed under the License is distributed on an
 * "AS IS" BASIS, WITHOUT WARRANTIES OR CONDITIONS OF ANY
 * KIND, either express or implied.  See the License for the
 * specific language governing permissions and limitations
 * under the License.
 */
package org.apache.accumulo.manager.upgrade;

import static java.nio.charset.StandardCharsets.UTF_8;
import static org.apache.accumulo.core.metadata.RootTable.ZROOT_TABLET;
import static org.apache.accumulo.core.metadata.schema.MetadataSchema.RESERVED_PREFIX;

import java.util.ArrayList;
import java.util.List;
import java.util.Map;
import java.util.Map.Entry;

<<<<<<< HEAD
import org.apache.accumulo.core.client.admin.TabletAvailability;
=======
import org.apache.accumulo.core.Constants;
import org.apache.accumulo.core.client.admin.TabletHostingGoal;
>>>>>>> 6b7f6aca
import org.apache.accumulo.core.conf.Property;
import org.apache.accumulo.core.data.Key;
import org.apache.accumulo.core.data.Mutation;
import org.apache.accumulo.core.data.TableId;
import org.apache.accumulo.core.data.Value;
import org.apache.accumulo.core.fate.zookeeper.ZooUtil;
import org.apache.accumulo.core.metadata.MetadataTable;
import org.apache.accumulo.core.metadata.RootTable;
import org.apache.accumulo.core.metadata.schema.Ample.DataLevel;
import org.apache.accumulo.core.metadata.schema.Ample.TabletsMutator;
import org.apache.accumulo.core.metadata.schema.MetadataSchema;
import org.apache.accumulo.core.metadata.schema.MetadataSchema.TabletsSection;
import org.apache.accumulo.core.metadata.schema.MetadataSchema.TabletsSection.ExternalCompactionColumnFamily;
import org.apache.accumulo.core.metadata.schema.RootTabletMetadata;
import org.apache.accumulo.core.metadata.schema.TabletMetadata.ColumnType;
import org.apache.accumulo.core.metadata.schema.TabletsMetadata;
import org.apache.accumulo.core.schema.Section;
import org.apache.accumulo.core.util.ColumnFQ;
import org.apache.accumulo.server.ServerContext;
import org.apache.accumulo.server.conf.store.TablePropKey;
import org.apache.accumulo.server.util.PropUtil;
import org.apache.hadoop.io.Text;
import org.apache.zookeeper.KeeperException;
import org.apache.zookeeper.data.Stat;
import org.slf4j.Logger;
import org.slf4j.LoggerFactory;

import com.google.common.base.Preconditions;

public class Upgrader12to13 implements Upgrader {

  private static final Logger LOG = LoggerFactory.getLogger(Upgrader12to13.class);

  private static final ColumnFQ COMPACT_COL =
      new ColumnFQ(MetadataSchema.TabletsSection.ServerColumnFamily.NAME, new Text("compact"));

  @Override
  public void upgradeZookeeper(ServerContext context) {
<<<<<<< HEAD
    LOG.info("setting root table stored hosting availability");
=======
    LOG.info("Setting root table stored hosting goal");
>>>>>>> 6b7f6aca
    addHostingGoalToRootTable(context);
    LOG.info("Removing compact-id paths from ZooKeeper");
    removeZKCompactIdPaths(context);
    LOG.info("Removing compact columns from root tablet");
    removeCompactColumnsFromRootTabletMetadata(context);
  }

  @Override
  public void upgradeRoot(ServerContext context) {
<<<<<<< HEAD
    LOG.info("setting metadata table hosting availability");
=======
    LOG.info("Setting metadata table hosting goal");
>>>>>>> 6b7f6aca
    addHostingGoalToMetadataTable(context);
    LOG.info("Removing MetadataBulkLoadFilter iterator from root table");
    removeMetaDataBulkLoadFilter(context, RootTable.ID);
    LOG.info("Removing compact columns from metadata tablets");
    removeCompactColumnsFromTable(context, RootTable.NAME);
  }

  @Override
  public void upgradeMetadata(ServerContext context) {
<<<<<<< HEAD
    LOG.info("setting hosting availability on user tables");
=======
    LOG.info("Setting hosting goal on user tables");
>>>>>>> 6b7f6aca
    addHostingGoalToUserTables(context);
    LOG.info("Deleting external compaction final states from user tables");
    deleteExternalCompactionFinalStates(context);
    LOG.info("Deleting external compaction from user tables");
    deleteExternalCompactions(context);
    LOG.info("Removing MetadataBulkLoadFilter iterator from metadata table");
    removeMetaDataBulkLoadFilter(context, MetadataTable.ID);
    LOG.info("Removing compact columns from user tables");
    removeCompactColumnsFromTable(context, MetadataTable.NAME);
  }

  private void removeCompactColumnsFromRootTabletMetadata(ServerContext context) {
    var rootBase = ZooUtil.getRoot(context.getInstanceID()) + ZROOT_TABLET;

    try {
      var zrw = context.getZooReaderWriter();
      Stat stat = new Stat();
      byte[] rootData = zrw.getData(rootBase, stat);

      String json = new String(rootData, UTF_8);

      var rtm = new RootTabletMetadata(json);

      ArrayList<Mutation> mutations = new ArrayList<>();
      for (Map.Entry<Key,Value> entry : rtm.toKeyValues().entrySet()) {
        var key = entry.getKey();

        if (COMPACT_COL.hasColumns(key)) {
          var row = key.getRow();
          Preconditions.checkState(key.getColumnVisibilityData().length() == 0,
              "Expected empty visibility, saw %s ", key.getColumnVisibilityData());
          Mutation m = new Mutation(row);
          COMPACT_COL.putDelete(m);
          mutations.add(m);
        }
      }

      Preconditions.checkState(mutations.size() <= 1);

      if (!mutations.isEmpty()) {
        LOG.info("Root metadata in ZooKeeper before upgrade: {}", json);
        rtm.update(mutations.get(0));
        zrw.overwritePersistentData(rootBase, rtm.toJson().getBytes(UTF_8), stat.getVersion());
        LOG.info("Root metadata in ZooKeeper after upgrade: {}", rtm.toJson());
      }
    } catch (InterruptedException ex) {
      Thread.currentThread().interrupt();
      throw new IllegalStateException(
          "Could not read root metadata from ZooKeeper due to interrupt", ex);
    } catch (KeeperException ex) {
      throw new IllegalStateException(
          "Could not read or write root metadata in ZooKeeper because of ZooKeeper exception", ex);
    }

  }

  private void removeCompactColumnsFromTable(ServerContext context, String tableName) {

    try (var scanner = context.createScanner(tableName);
        var writer = context.createBatchWriter(tableName)) {
      scanner.setRange(MetadataSchema.TabletsSection.getRange());
      COMPACT_COL.fetch(scanner);

      for (Map.Entry<Key,Value> entry : scanner) {
        var key = entry.getKey();
        if (COMPACT_COL.hasColumns(key)) {
          var row = key.getRow();
          Preconditions.checkState(key.getColumnVisibilityData().length() == 0,
              "Expected empty visibility, saw %s ", key.getColumnVisibilityData());
          Mutation m = new Mutation(row);
          COMPACT_COL.putDelete(m);
          writer.addMutation(m);
        }
      }
    } catch (Exception e) {
      throw new IllegalStateException(e);
    }
  }

  private void removeZKCompactIdPaths(ServerContext context) {
    final String ZTABLE_COMPACT_ID = "/compact-id";
    final String ZTABLE_COMPACT_CANCEL_ID = "/compact-cancel-id";

    for (Entry<String,String> e : context.tableOperations().tableIdMap().entrySet()) {
      final String tName = e.getKey();
      final String tId = e.getValue();
      final String zTablePath = Constants.ZROOT + "/" + context.getInstanceID().canonical()
          + Constants.ZTABLES + "/" + tId;
      try {
        context.getZooReaderWriter().delete(zTablePath + ZTABLE_COMPACT_ID);
        context.getZooReaderWriter().delete(zTablePath + ZTABLE_COMPACT_CANCEL_ID);
      } catch (KeeperException | InterruptedException e1) {
        throw new IllegalStateException(
            "Error removing compaction ids from ZooKeeper for table: " + tName);
      }
    }
  }

  private void removeMetaDataBulkLoadFilter(ServerContext context, TableId tableId) {
    final String propName = Property.TABLE_ITERATOR_PREFIX.getKey() + "majc.bulkLoadFilter";
    PropUtil.removeProperties(context, TablePropKey.of(context, tableId), List.of(propName));
  }

  private void deleteExternalCompactionFinalStates(ServerContext context) {
    // This metadata was only written for user tablets as part of the compaction commit process.
    // Compactions are committed in a completely different way now, so delete these entries. Its
    // possible some completed compactions may need to be redone, but processing these entries would
    // not be easy to test so its better for correctness to delete them and redo the work.
    try (var scanner = context.createScanner(MetadataTable.NAME);
        var writer = context.createBatchWriter(MetadataTable.NAME)) {
      var section = new Section(RESERVED_PREFIX + "ecomp", true, RESERVED_PREFIX + "ecomq", false);
      scanner.setRange(section.getRange());

      for (Map.Entry<Key,Value> entry : scanner) {
        var key = entry.getKey();
        var row = key.getRow();
        Preconditions.checkState(row.toString().startsWith(section.getRowPrefix()));
        Mutation m = new Mutation(row);
        Preconditions.checkState(key.getColumnVisibilityData().length() == 0,
            "Expected empty visibility, saw %s ", key.getColumnVisibilityData());
        m.putDelete(key.getColumnFamily(), key.getColumnQualifier());
        writer.addMutation(m);
      }
    } catch (Exception e) {
      throw new IllegalStateException(e);
    }
  }

  private void addHostingGoalToSystemTable(ServerContext context, TableId tableId) {
    try (
        TabletsMetadata tm =
            context.getAmple().readTablets().forTable(tableId).fetch(ColumnType.PREV_ROW).build();
        TabletsMutator mut = context.getAmple().mutateTablets()) {
      tm.forEach(t -> mut.mutateTablet(t.getExtent())
          .putTabletAvailability(TabletAvailability.HOSTED).mutate());
    }
  }

  private void addHostingGoalToRootTable(ServerContext context) {
    addHostingGoalToSystemTable(context, RootTable.ID);
  }

  private void addHostingGoalToMetadataTable(ServerContext context) {
    addHostingGoalToSystemTable(context, MetadataTable.ID);
  }

  private void addHostingGoalToUserTables(ServerContext context) {
    try (
        TabletsMetadata tm = context.getAmple().readTablets().forLevel(DataLevel.USER)
            .fetch(ColumnType.PREV_ROW).build();
        TabletsMutator mut = context.getAmple().mutateTablets()) {
      tm.forEach(t -> mut.mutateTablet(t.getExtent())
          .putTabletAvailability(TabletAvailability.ONDEMAND).mutate());
    }
  }

  private void deleteExternalCompactions(ServerContext context) {
    // External compactions were only written for user tablets in 3.x and earlier, so only need to
    // process the metadata table. The metadata related to an external compaction has changed so
    // delete any that exists. Not using Ample in case there are problems deserializing the old
    // external compaction metadata.
    try (var scanner = context.createScanner(MetadataTable.NAME);
        var writer = context.createBatchWriter(MetadataTable.NAME)) {
      scanner.setRange(TabletsSection.getRange());
      scanner.fetchColumnFamily(ExternalCompactionColumnFamily.NAME);

      for (Map.Entry<Key,Value> entry : scanner) {
        var key = entry.getKey();
        Mutation m = new Mutation(key.getRow());
        Preconditions.checkState(key.getColumnFamily().equals(ExternalCompactionColumnFamily.NAME),
            "Expected family %s, saw %s ", ExternalCompactionColumnFamily.NAME,
            key.getColumnVisibilityData());
        Preconditions.checkState(key.getColumnVisibilityData().length() == 0,
            "Expected empty visibility, saw %s ", key.getColumnVisibilityData());
        m.putDelete(key.getColumnFamily(), key.getColumnQualifier());
        writer.addMutation(m);
      }
    } catch (Exception e) {
      throw new IllegalStateException(e);
    }
  }
}<|MERGE_RESOLUTION|>--- conflicted
+++ resolved
@@ -27,12 +27,8 @@
 import java.util.Map;
 import java.util.Map.Entry;
 
-<<<<<<< HEAD
 import org.apache.accumulo.core.client.admin.TabletAvailability;
-=======
 import org.apache.accumulo.core.Constants;
-import org.apache.accumulo.core.client.admin.TabletHostingGoal;
->>>>>>> 6b7f6aca
 import org.apache.accumulo.core.conf.Property;
 import org.apache.accumulo.core.data.Key;
 import org.apache.accumulo.core.data.Mutation;
@@ -71,11 +67,7 @@
 
   @Override
   public void upgradeZookeeper(ServerContext context) {
-<<<<<<< HEAD
     LOG.info("setting root table stored hosting availability");
-=======
-    LOG.info("Setting root table stored hosting goal");
->>>>>>> 6b7f6aca
     addHostingGoalToRootTable(context);
     LOG.info("Removing compact-id paths from ZooKeeper");
     removeZKCompactIdPaths(context);
@@ -85,11 +77,7 @@
 
   @Override
   public void upgradeRoot(ServerContext context) {
-<<<<<<< HEAD
     LOG.info("setting metadata table hosting availability");
-=======
-    LOG.info("Setting metadata table hosting goal");
->>>>>>> 6b7f6aca
     addHostingGoalToMetadataTable(context);
     LOG.info("Removing MetadataBulkLoadFilter iterator from root table");
     removeMetaDataBulkLoadFilter(context, RootTable.ID);
@@ -99,11 +87,7 @@
 
   @Override
   public void upgradeMetadata(ServerContext context) {
-<<<<<<< HEAD
     LOG.info("setting hosting availability on user tables");
-=======
-    LOG.info("Setting hosting goal on user tables");
->>>>>>> 6b7f6aca
     addHostingGoalToUserTables(context);
     LOG.info("Deleting external compaction final states from user tables");
     deleteExternalCompactionFinalStates(context);
