--- conflicted
+++ resolved
@@ -147,16 +147,6 @@
   protected final Map<ExternalCompactionId,RunningCompaction> RUNNING_CACHE =
       new ConcurrentHashMap<>();
 
-<<<<<<< HEAD
-  /*
-   * When the manager starts up any refreshes that were in progress when the last manager process
-   * died must be completed before new refresh entries are written. This map of countdown latches
-   * helps achieve that availability.
-   */
-  private final Map<Ample.DataLevel,CountDownLatch> refreshLatches;
-
-=======
->>>>>>> 64b93290
   /* Map of group name to last time compactor called to get a compaction job */
   // ELASTICITY_TODO need to clean out groups that are no longer configured..
   private final Map<CompactorGroupId,Long> TIME_COMPACTOR_LAST_CHECKED = new ConcurrentHashMap<>();
