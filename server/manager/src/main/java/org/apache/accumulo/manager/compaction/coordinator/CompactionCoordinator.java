--- conflicted
+++ resolved
@@ -572,21 +572,10 @@
       fateId = metaJob.getTabletMetadata().getSelectedFiles().getFateId();
     }
 
-<<<<<<< HEAD
-    // ELASTICITY_TODO DEFERRED - ISSUE 4044 : fixable after pull/4247 is merged
-    FateId tempFateId = FateId
-        .from(FateInstanceType.fromTableId(metaJob.getTabletMetadata().getTableId()), fateTxid);
     return new TExternalCompactionJob(externalCompactionId,
         metaJob.getTabletMetadata().getExtent().toThrift(), files, iteratorSettings,
         ecm.getCompactTmpName().getNormalizedPathStr(), ecm.getPropagateDeletes(),
-        TCompactionKind.valueOf(ecm.getKind().name()), tempFateId.toThrift(), overrides);
-=======
-    // ELASTICITY_TODO DEFERRED - ISSUE 4044
-    return new TExternalCompactionJob(externalCompactionId,
-        metaJob.getTabletMetadata().getExtent().toThrift(), files, iteratorSettings,
-        ecm.getCompactTmpName().getNormalizedPathStr(), ecm.getPropagateDeletes(),
-        TCompactionKind.valueOf(ecm.getKind().name()), fateId.getTid(), overrides);
->>>>>>> 10d0824f
+        TCompactionKind.valueOf(ecm.getKind().name()), fateId.toThrift(), overrides);
   }
 
   @Override
