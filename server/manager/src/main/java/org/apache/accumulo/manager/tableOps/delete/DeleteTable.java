/*
 * Licensed to the Apache Software Foundation (ASF) under one
 * or more contributor license agreements.  See the NOTICE file
 * distributed with this work for additional information
 * regarding copyright ownership.  The ASF licenses this file
 * to you under the Apache License, Version 2.0 (the
 * "License"); you may not use this file except in compliance
 * with the License.  You may obtain a copy of the License at
 *
 *   https://www.apache.org/licenses/LICENSE-2.0
 *
 * Unless required by applicable law or agreed to in writing,
 * software distributed under the License is distributed on an
 * "AS IS" BASIS, WITHOUT WARRANTIES OR CONDITIONS OF ANY
 * KIND, either express or implied.  See the License for the
 * specific language governing permissions and limitations
 * under the License.
 */
package org.apache.accumulo.manager.tableOps.delete;

import java.util.EnumSet;

import org.apache.accumulo.core.clientImpl.thrift.TableOperation;
import org.apache.accumulo.core.data.NamespaceId;
import org.apache.accumulo.core.data.TableId;
import org.apache.accumulo.core.fate.Repo;
import org.apache.accumulo.core.manager.state.tables.TableState;
import org.apache.accumulo.manager.Manager;
import org.apache.accumulo.manager.tableOps.ManagerRepo;
import org.apache.accumulo.manager.tableOps.Utils;

public class DeleteTable extends ManagerRepo {

  private static final long serialVersionUID = 1L;

  private TableId tableId;
  private NamespaceId namespaceId;

  public DeleteTable(NamespaceId namespaceId, TableId tableId) {
    this.namespaceId = namespaceId;
    this.tableId = tableId;
  }

  @Override
  public long isReady(long tid, Manager env) throws Exception {
    return Utils.reserveNamespace(env, namespaceId, tid, false, false, TableOperation.DELETE)
        + Utils.reserveTable(env, tableId, tid, true, true, TableOperation.DELETE);
  }

  @Override
  public Repo<Manager> call(long tid, Manager env) {
<<<<<<< HEAD
    env.getTableManager().transitionTableState(tableId, TableState.DELETING);
    env.getEventCoordinator().event(tableId, "deleting table %s ", tableId);
    return new ReserveTablets(tableId, namespaceId);
=======
    final EnumSet<TableState> expectedCurrStates =
        EnumSet.of(TableState.ONLINE, TableState.OFFLINE);
    env.getTableManager().transitionTableState(tableId, TableState.DELETING, expectedCurrStates);
    env.getEventCoordinator().event("deleting table %s ", tableId);
    return new CleanUp(tableId, namespaceId);
>>>>>>> bed5e362
  }

  @Override
  public void undo(long tid, Manager env) {
    Utils.unreserveTable(env, tableId, tid, true);
    Utils.unreserveNamespace(env, namespaceId, tid, false);
  }
}<|MERGE_RESOLUTION|>--- conflicted
+++ resolved
@@ -49,17 +49,11 @@
 
   @Override
   public Repo<Manager> call(long tid, Manager env) {
-<<<<<<< HEAD
-    env.getTableManager().transitionTableState(tableId, TableState.DELETING);
-    env.getEventCoordinator().event(tableId, "deleting table %s ", tableId);
-    return new ReserveTablets(tableId, namespaceId);
-=======
     final EnumSet<TableState> expectedCurrStates =
         EnumSet.of(TableState.ONLINE, TableState.OFFLINE);
     env.getTableManager().transitionTableState(tableId, TableState.DELETING, expectedCurrStates);
-    env.getEventCoordinator().event("deleting table %s ", tableId);
-    return new CleanUp(tableId, namespaceId);
->>>>>>> bed5e362
+    env.getEventCoordinator().event(tableId, "deleting table %s ", tableId);
+    return new ReserveTablets(tableId, namespaceId);
   }
 
   @Override
