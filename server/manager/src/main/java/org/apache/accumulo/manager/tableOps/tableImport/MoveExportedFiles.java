--- conflicted
+++ resolved
@@ -112,11 +112,7 @@
       }
     }
     try {
-<<<<<<< HEAD
-      fs.bulkRename(oldToNewPaths, workerCount, "importtable rename", fateId);
-=======
-      fs.bulkRename(oldToNewPaths, workerCount, IMPORT_TABLE_RENAME_POOL.poolName, fmtTid);
->>>>>>> 9ec22b4b
+      fs.bulkRename(oldToNewPaths, workerCount, IMPORT_TABLE_RENAME_POOL.poolName, fateId);
     } catch (IOException ioe) {
       throw new AcceptableThriftTableOperationException(tableInfo.tableId.canonical(), null,
           TableOperation.IMPORT, TableOperationExceptionType.OTHER, ioe.getCause().getMessage());
