--- conflicted
+++ resolved
@@ -921,12 +921,8 @@
       long wait = 0;
       long totalMigrationsOut = 0;
       final Map<DataLevel,Set<KeyExtent>> partitionedMigrations =
-<<<<<<< HEAD
           partitionMigrations(migrationsSnapshot().keySet());
-=======
-          partitionMigrations(migrationsSnapshot());
       int levelsCompleted = 0;
->>>>>>> c57baa93
 
       for (DataLevel dl : DataLevel.values()) {
         if (dl == DataLevel.USER && tabletsNotHosted > 0) {
