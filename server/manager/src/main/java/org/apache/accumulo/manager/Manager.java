--- conflicted
+++ resolved
@@ -1226,13 +1226,9 @@
         ThriftProcessorTypes.getManagerTProcessor(fateServiceHandler, haProxy, getContext());
 
     try {
-      @SuppressWarnings("deprecation")
-      var maxMessageSizeProperty = getConfiguration().resolve(Property.RPC_MAX_MESSAGE_SIZE,
-          Property.GENERAL_MAX_MESSAGE_SIZE);
       sa = TServerUtils.startServer(context, getHostname(), Property.MANAGER_CLIENTPORT, processor,
           "Manager", "Manager Client Service Handler", null, Property.MANAGER_MINTHREADS,
-          Property.MANAGER_MINTHREADS_TIMEOUT, Property.MANAGER_THREADCHECK,
-          maxMessageSizeProperty);
+          Property.MANAGER_MINTHREADS_TIMEOUT, Property.MANAGER_THREADCHECK);
     } catch (UnknownHostException e) {
       throw new IllegalStateException("Unable to start server on host " + getHostname(), e);
     }
@@ -1540,47 +1536,6 @@
     }
   }
 
-<<<<<<< HEAD
-=======
-  @Deprecated
-  private TServer setupReplication()
-      throws UnknownHostException, KeeperException, InterruptedException {
-    ServerContext context = getContext();
-    // Start the replication coordinator which assigns tservers to service replication requests
-    var impl = new org.apache.accumulo.manager.replication.ManagerReplicationCoordinator(this);
-    ReplicationCoordinator.Iface haReplicationProxy =
-        HighlyAvailableServiceWrapper.service(impl, this);
-
-    var processor =
-        ThriftProcessorTypes.getReplicationCoordinatorTProcessor(haReplicationProxy, getContext());
-
-    var maxMessageSizeProperty = getConfiguration().resolve(Property.RPC_MAX_MESSAGE_SIZE,
-        Property.GENERAL_MAX_MESSAGE_SIZE);
-
-    ServerAddress replAddress = TServerUtils.startServer(context, getHostname(),
-        Property.MANAGER_REPLICATION_COORDINATOR_PORT, processor, "Manager Replication Coordinator",
-        "Replication Coordinator", null, Property.MANAGER_REPLICATION_COORDINATOR_MINTHREADS, null,
-        Property.MANAGER_REPLICATION_COORDINATOR_THREADCHECK, maxMessageSizeProperty);
-
-    log.info("Started replication coordinator service at " + replAddress.address);
-    // Start the daemon to scan the replication table and make units of work
-    replicationWorkThread = Threads.createThread("Replication Driver",
-        new org.apache.accumulo.manager.replication.ReplicationDriver(this));
-    replicationWorkThread.start();
-
-    // Start the daemon to assign work to tservers to replicate to our peers
-    var wd = new org.apache.accumulo.manager.replication.WorkDriver(this);
-    replicationAssignerThread = Threads.createThread(wd.getName(), wd);
-    replicationAssignerThread.start();
-
-    // Advertise that port we used so peers don't have to be told what it is
-    context.getZooReaderWriter().putPersistentData(
-        getZooKeeperRoot() + Constants.ZMANAGER_REPLICATION_COORDINATOR_ADDR,
-        replAddress.address.toString().getBytes(UTF_8), NodeExistsPolicy.OVERWRITE);
-    return replAddress.server;
-  }
-
->>>>>>> 85accd6b
   private long remaining(long deadline) {
     return Math.max(1, deadline - System.currentTimeMillis());
   }
