--- conflicted
+++ resolved
@@ -50,7 +50,6 @@
 import java.util.concurrent.ExecutionException;
 import java.util.concurrent.ExecutorService;
 import java.util.concurrent.Future;
-import java.util.concurrent.ScheduledFuture;
 import java.util.concurrent.atomic.AtomicBoolean;
 import java.util.concurrent.atomic.AtomicInteger;
 import java.util.concurrent.atomic.AtomicReference;
@@ -295,31 +294,6 @@
     final ManagerState oldState = state;
     state = newState;
     nextEvent.event("State changed from %s to %s", oldState, newState);
-<<<<<<< HEAD
-    if (newState == ManagerState.STOP) {
-      // Give the server a little time before shutdown so the client
-      // thread requesting the stop can return
-      ScheduledFuture<?> future = getContext().getScheduledExecutor().scheduleWithFixedDelay(() -> {
-        // This frees the main thread and will cause the manager to exit
-        clientService.stop();
-        Manager.this.nextEvent.event("stopped event loop");
-      }, 100L, 1000L, MILLISECONDS);
-      ThreadPools.watchNonCriticalScheduledTask(future);
-    }
-
-    if (oldState != newState && (newState == ManagerState.HAVE_LOCK)) {
-      new PreUpgradeValidation().validate(getContext(), nextEvent);
-      upgradeCoordinator.upgradeZookeeper(getContext(), nextEvent);
-    }
-
-    if (oldState != newState && (newState == ManagerState.NORMAL)) {
-      if (fateRef.get() != null) {
-        throw new IllegalStateException("Access to Fate should not have been"
-            + " initialized prior to the Manager finishing upgrades. Please save"
-            + " all logs and file a bug.");
-      }
-      upgradeMetadataFuture = upgradeCoordinator.upgradeMetadata(getContext(), nextEvent);
-=======
     switch (newState) {
       case STOP:
         // Give the server a little time before shutdown so the client
@@ -333,6 +307,7 @@
         break;
       case HAVE_LOCK:
         if (isUpgrading()) {
+          new PreUpgradeValidation().validate(getContext(), nextEvent);
           upgradeCoordinator.upgradeZookeeper(getContext(), nextEvent);
         }
         break;
@@ -343,7 +318,6 @@
         break;
       default:
         break;
->>>>>>> fffed511
     }
   }
 
