/*
 * Licensed to the Apache Software Foundation (ASF) under one
 * or more contributor license agreements.  See the NOTICE file
 * distributed with this work for additional information
 * regarding copyright ownership.  The ASF licenses this file
 * to you under the Apache License, Version 2.0 (the
 * "License"); you may not use this file except in compliance
 * with the License.  You may obtain a copy of the License at
 *
 *   https://www.apache.org/licenses/LICENSE-2.0
 *
 * Unless required by applicable law or agreed to in writing,
 * software distributed under the License is distributed on an
 * "AS IS" BASIS, WITHOUT WARRANTIES OR CONDITIONS OF ANY
 * KIND, either express or implied.  See the License for the
 * specific language governing permissions and limitations
 * under the License.
 */
package org.apache.accumulo.manager;

import static com.google.common.util.concurrent.Uninterruptibles.sleepUninterruptibly;
import static java.nio.charset.StandardCharsets.UTF_8;
import static java.util.Collections.emptyMap;
import static java.util.Collections.emptySortedMap;
import static java.util.concurrent.TimeUnit.MILLISECONDS;
import static java.util.concurrent.TimeUnit.MINUTES;
import static java.util.concurrent.TimeUnit.NANOSECONDS;
import static java.util.concurrent.TimeUnit.SECONDS;

import java.io.IOException;
import java.net.UnknownHostException;
import java.time.Duration;
import java.util.ArrayList;
import java.util.Collection;
import java.util.Collections;
import java.util.EnumMap;
import java.util.HashMap;
import java.util.HashSet;
import java.util.Iterator;
import java.util.List;
import java.util.Map;
import java.util.Map.Entry;
import java.util.Optional;
import java.util.Set;
import java.util.SortedMap;
import java.util.TreeMap;
import java.util.UUID;
import java.util.concurrent.ConcurrentSkipListMap;
import java.util.concurrent.CountDownLatch;
import java.util.concurrent.ExecutionException;
import java.util.concurrent.ExecutorService;
import java.util.concurrent.Future;
import java.util.concurrent.ThreadPoolExecutor;
import java.util.concurrent.atomic.AtomicBoolean;
import java.util.concurrent.atomic.AtomicInteger;
import java.util.concurrent.atomic.AtomicReference;
import java.util.function.Function;
import java.util.function.Predicate;
import java.util.stream.Collectors;

import org.apache.accumulo.core.Constants;
import org.apache.accumulo.core.cli.ConfigOpts;
import org.apache.accumulo.core.client.admin.CompactionConfig;
import org.apache.accumulo.core.clientImpl.ClientContext;
import org.apache.accumulo.core.clientImpl.thrift.TableOperation;
import org.apache.accumulo.core.clientImpl.thrift.TableOperationExceptionType;
import org.apache.accumulo.core.clientImpl.thrift.ThriftTableOperationException;
import org.apache.accumulo.core.conf.AccumuloConfiguration;
import org.apache.accumulo.core.conf.Property;
import org.apache.accumulo.core.conf.SiteConfiguration;
import org.apache.accumulo.core.data.TableId;
import org.apache.accumulo.core.dataImpl.KeyExtent;
import org.apache.accumulo.core.fate.Fate;
import org.apache.accumulo.core.fate.FateCleaner;
import org.apache.accumulo.core.fate.FateId;
import org.apache.accumulo.core.fate.FateInstanceType;
import org.apache.accumulo.core.fate.FateStore;
import org.apache.accumulo.core.fate.user.UserFateStore;
import org.apache.accumulo.core.fate.zookeeper.MetaFateStore;
import org.apache.accumulo.core.fate.zookeeper.ZooCache.ZcStat;
import org.apache.accumulo.core.fate.zookeeper.ZooReaderWriter;
import org.apache.accumulo.core.fate.zookeeper.ZooUtil;
import org.apache.accumulo.core.fate.zookeeper.ZooUtil.NodeExistsPolicy;
import org.apache.accumulo.core.lock.ServiceLock;
import org.apache.accumulo.core.lock.ServiceLock.LockLossReason;
import org.apache.accumulo.core.lock.ServiceLockData;
import org.apache.accumulo.core.lock.ServiceLockData.ServiceDescriptor;
import org.apache.accumulo.core.lock.ServiceLockData.ServiceDescriptors;
import org.apache.accumulo.core.lock.ServiceLockData.ThriftService;
import org.apache.accumulo.core.lock.ServiceLockPaths.AddressSelector;
import org.apache.accumulo.core.lock.ServiceLockPaths.ServiceLockPath;
import org.apache.accumulo.core.manager.balancer.AssignmentParamsImpl;
import org.apache.accumulo.core.manager.balancer.BalanceParamsImpl;
import org.apache.accumulo.core.manager.balancer.TServerStatusImpl;
import org.apache.accumulo.core.manager.balancer.TabletServerIdImpl;
import org.apache.accumulo.core.manager.state.tables.TableState;
import org.apache.accumulo.core.manager.thrift.BulkImportState;
import org.apache.accumulo.core.manager.thrift.ManagerClientService;
import org.apache.accumulo.core.manager.thrift.ManagerGoalState;
import org.apache.accumulo.core.manager.thrift.ManagerMonitorInfo;
import org.apache.accumulo.core.manager.thrift.ManagerState;
import org.apache.accumulo.core.manager.thrift.TableInfo;
import org.apache.accumulo.core.manager.thrift.TabletServerStatus;
import org.apache.accumulo.core.metadata.AccumuloTable;
import org.apache.accumulo.core.metadata.TServerInstance;
import org.apache.accumulo.core.metadata.schema.Ample.DataLevel;
import org.apache.accumulo.core.metadata.schema.TabletMetadata;
import org.apache.accumulo.core.metrics.MetricsInfo;
import org.apache.accumulo.core.metrics.MetricsProducer;
import org.apache.accumulo.core.spi.balancer.BalancerEnvironment;
import org.apache.accumulo.core.spi.balancer.SimpleLoadBalancer;
import org.apache.accumulo.core.spi.balancer.TabletBalancer;
import org.apache.accumulo.core.spi.balancer.data.TServerStatus;
import org.apache.accumulo.core.spi.balancer.data.TabletMigration;
import org.apache.accumulo.core.spi.balancer.data.TabletServerId;
import org.apache.accumulo.core.trace.TraceUtil;
import org.apache.accumulo.core.util.Halt;
import org.apache.accumulo.core.util.Retry;
import org.apache.accumulo.core.util.Timer;
import org.apache.accumulo.core.util.threads.ThreadPools;
import org.apache.accumulo.core.util.threads.Threads;
import org.apache.accumulo.core.util.time.SteadyTime;
import org.apache.accumulo.manager.compaction.coordinator.CompactionCoordinator;
import org.apache.accumulo.manager.metrics.BalancerMetrics;
import org.apache.accumulo.manager.metrics.ManagerMetrics;
import org.apache.accumulo.manager.recovery.RecoveryManager;
import org.apache.accumulo.manager.split.Splitter;
import org.apache.accumulo.manager.state.TableCounts;
import org.apache.accumulo.manager.tableOps.TraceRepo;
import org.apache.accumulo.manager.upgrade.PreUpgradeValidation;
import org.apache.accumulo.manager.upgrade.UpgradeCoordinator;
import org.apache.accumulo.server.AbstractServer;
import org.apache.accumulo.server.HighlyAvailableService;
import org.apache.accumulo.server.ServerContext;
import org.apache.accumulo.server.compaction.CompactionConfigStorage;
import org.apache.accumulo.server.fs.VolumeManager;
import org.apache.accumulo.server.manager.LiveTServerSet;
import org.apache.accumulo.server.manager.LiveTServerSet.LiveTServersSnapshot;
import org.apache.accumulo.server.manager.LiveTServerSet.TServerConnection;
import org.apache.accumulo.server.manager.balancer.BalancerEnvironmentImpl;
import org.apache.accumulo.server.manager.state.DeadServerList;
import org.apache.accumulo.server.manager.state.TabletServerState;
import org.apache.accumulo.server.manager.state.TabletStateStore;
import org.apache.accumulo.server.manager.state.UnassignedTablet;
import org.apache.accumulo.server.rpc.HighlyAvailableServiceWrapper;
import org.apache.accumulo.server.rpc.ServerAddress;
import org.apache.accumulo.server.rpc.TServerUtils;
import org.apache.accumulo.server.rpc.ThriftProcessorTypes;
import org.apache.accumulo.server.security.SecurityOperation;
import org.apache.accumulo.server.security.delegation.AuthenticationTokenKeyManager;
import org.apache.accumulo.server.security.delegation.ZooAuthenticationKeyDistributor;
import org.apache.accumulo.server.tables.TableManager;
import org.apache.accumulo.server.tables.TableObserver;
import org.apache.accumulo.server.util.ScanServerMetadataEntries;
import org.apache.accumulo.server.util.ServerBulkImportStatus;
import org.apache.accumulo.server.util.TableInfoUtil;
import org.apache.thrift.TException;
import org.apache.thrift.server.TServer;
import org.apache.thrift.transport.TTransportException;
import org.apache.zookeeper.KeeperException;
import org.apache.zookeeper.KeeperException.NoAuthException;
import org.apache.zookeeper.WatchedEvent;
import org.apache.zookeeper.Watcher;
import org.slf4j.Logger;
import org.slf4j.LoggerFactory;

import com.google.common.base.Preconditions;
import com.google.common.collect.Comparators;
import com.google.common.collect.ImmutableSortedMap;
import com.google.common.collect.Maps;
import com.google.common.util.concurrent.RateLimiter;
import com.google.common.util.concurrent.Uninterruptibles;

import edu.umd.cs.findbugs.annotations.SuppressFBWarnings;
import io.micrometer.core.instrument.MeterRegistry;
import io.opentelemetry.api.trace.Span;
import io.opentelemetry.context.Scope;

/**
 * The Manager is responsible for assigning and balancing tablets to tablet servers.
 * <p>
 * The manager will also coordinate log recoveries and reports general status.
 */
public class Manager extends AbstractServer
    implements LiveTServerSet.Listener, TableObserver, HighlyAvailableService {

  static final Logger log = LoggerFactory.getLogger(Manager.class);

  static final int ONE_SECOND = 1000;
  private static final long CLEANUP_INTERVAL_MINUTES = 5;
  static final long WAIT_BETWEEN_ERRORS = ONE_SECOND;
  private static final long DEFAULT_WAIT_FOR_WATCHER = 10 * ONE_SECOND;
  private static final int MAX_CLEANUP_WAIT_TIME = ONE_SECOND;
  private static final int TIME_TO_WAIT_BETWEEN_LOCK_CHECKS = ONE_SECOND;
  static final int MAX_TSERVER_WORK_CHUNK = 5000;
  private static final int MAX_BAD_STATUS_COUNT = 3;
  private static final double MAX_SHUTDOWNS_PER_SEC = 10D / 60D;

  private final Object balancedNotifier = new Object();
  final LiveTServerSet tserverSet;
  private final List<TabletGroupWatcher> watchers = new ArrayList<>();
  final SecurityOperation security;
  final Map<TServerInstance,AtomicInteger> badServers =
      Collections.synchronizedMap(new HashMap<>());
  final Set<TServerInstance> serversToShutdown = Collections.synchronizedSet(new HashSet<>());
  final SortedMap<KeyExtent,TServerInstance> migrations =
      Collections.synchronizedSortedMap(new TreeMap<>());
  final EventCoordinator nextEvent = new EventCoordinator();
  RecoveryManager recoveryManager = null;
  private final ManagerTime timeKeeper;

  // Delegation Token classes
  private final boolean delegationTokensAvailable;
  private ZooAuthenticationKeyDistributor keyDistributor;
  private AuthenticationTokenKeyManager authenticationTokenKeyManager;

  ServiceLock managerLock = null;
  private TServer clientService = null;
  protected volatile TabletBalancer tabletBalancer;
  private final BalancerEnvironment balancerEnvironment;
  private final BalancerMetrics balancerMetrics = new BalancerMetrics();

  private ManagerState state = ManagerState.INITIAL;

  // fateReadyLatch and fateRefs go together; when this latch is ready, then the fate references
  // should already have been set; ConcurrentHashMap will guarantee that all threads will see
  // the initialized fate references after the latch is ready
  private final CountDownLatch fateReadyLatch = new CountDownLatch(1);
  private final AtomicReference<Map<FateInstanceType,Fate<Manager>>> fateRefs =
      new AtomicReference<>();

  volatile SortedMap<TServerInstance,TabletServerStatus> tserverStatus = emptySortedMap();
  volatile Map<String,Set<TServerInstance>> tServerGroupingForBalancer = emptyMap();

  final ServerBulkImportStatus bulkImportStatus = new ServerBulkImportStatus();

  private final AtomicBoolean managerInitialized = new AtomicBoolean(false);

  private final long timeToCacheRecoveryWalExistence;
  private ExecutorService tableInformationStatusPool = null;
  private ThreadPoolExecutor tabletRefreshThreadPool;

  private final TabletStateStore rootTabletStore;
  private final TabletStateStore metadataTabletStore;
  private final TabletStateStore userTabletStore;

  public synchronized ManagerState getManagerState() {
    return state;
  }

  public Map<FateId,Map<String,String>> getCompactionHints(DataLevel level) {
    Predicate<TableId> tablePredicate = (tableId) -> DataLevel.of(tableId) == level;
    Map<FateId,CompactionConfig> allConfig;
    try {
      allConfig = CompactionConfigStorage.getAllConfig(getContext(), tablePredicate);
    } catch (InterruptedException | KeeperException e) {
      throw new RuntimeException(e);
    }
    return Maps.transformValues(allConfig, CompactionConfig::getExecutionHints);
  }

  public boolean stillManager() {
    return getManagerState() != ManagerState.STOP;
  }

  /**
   * Retrieve the Fate object, blocking until it is ready. This could cause problems if Fate
   * operations are attempted to be used prior to the Manager being ready for them. If these
   * operations are triggered by a client side request from a tserver or client, it should be safe
   * to wait to handle those until Fate is ready, but if it occurs during an upgrade, or some other
   * time in the Manager before Fate is started, that may result in a deadlock and will need to be
   * fixed.
   *
   * @return the Fate object, only after the fate components are running and ready
   */
  public Fate<Manager> fate(FateInstanceType type) {
    try {
      // block up to 30 seconds until it's ready; if it's still not ready, introduce some logging
      if (!fateReadyLatch.await(30, SECONDS)) {
        String msgPrefix = "Unexpected use of fate in thread " + Thread.currentThread().getName()
            + " at time " + System.currentTimeMillis();
        // include stack trace so we know where it's coming from, in case we need to troubleshoot it
        log.warn("{} blocked until fate starts", msgPrefix,
            new IllegalStateException("Attempted fate action before manager finished starting up; "
                + "if this doesn't make progress, please report it as a bug to the developers"));
        int minutes = 0;
        while (!fateReadyLatch.await(5, MINUTES)) {
          minutes += 5;
          log.warn("{} still blocked after {} minutes; this is getting weird", msgPrefix, minutes);
        }
        log.debug("{} no longer blocked", msgPrefix);
      }
    } catch (InterruptedException e) {
      Thread.currentThread().interrupt();
      throw new IllegalStateException("Thread was interrupted; cannot proceed");
    }
    return getFateRefs().get(type);
  }

  static final boolean X = true;
  static final boolean O = false;
  // @formatter:off
  static final boolean[][] transitionOK = {
      //                            INITIAL HAVE_LOCK SAFE_MODE NORMAL UNLOAD_META UNLOAD_ROOT STOP
      /* INITIAL */                 {X, X, O, O, O, O, X},
      /* HAVE_LOCK */               {O, X, X, X, O, O, X},
      /* SAFE_MODE */               {O, O, X, X, X, O, X},
      /* NORMAL */                  {O, O, X, X, X, O, X},
      /* UNLOAD_METADATA_TABLETS */ {O, O, X, X, X, X, X},
      /* UNLOAD_ROOT_TABLET */      {O, O, O, X, X, X, X},
      /* STOP */                    {O, O, O, O, O, X, X}};
  //@formatter:on
  synchronized void setManagerState(final ManagerState newState) {
    if (state == newState) {
      return;
    }
    if (!transitionOK[state.ordinal()][newState.ordinal()]) {
      throw new IllegalStateException(String.format(
          "Programmer error: manager should not transition from %s to %s", state, newState));
    }
    final ManagerState oldState = state;
    state = newState;
    nextEvent.event("State changed from %s to %s", oldState, newState);
    switch (newState) {
      case STOP:
        // Give the server a little time before shutdown so the client
        // thread requesting the stop can return
        final var future = getContext().getScheduledExecutor().scheduleWithFixedDelay(() -> {
          // This frees the main thread and will cause the manager to exit
          clientService.stop();
          Manager.this.nextEvent.event("stopped event loop");
        }, 100L, 1000L, MILLISECONDS);
        ThreadPools.watchNonCriticalScheduledTask(future);
        break;
      case HAVE_LOCK:
        if (isUpgrading()) {
          new PreUpgradeValidation().validate(getContext(), nextEvent);
          upgradeCoordinator.upgradeZookeeper(getContext(), nextEvent);
        }
        break;
      case NORMAL:
        if (isUpgrading()) {
          upgradeMetadataFuture = upgradeCoordinator.upgradeMetadata(getContext(), nextEvent);
        }
        break;
      default:
        break;
    }
  }

  private final UpgradeCoordinator upgradeCoordinator = new UpgradeCoordinator();

  private Future<Void> upgradeMetadataFuture;

  private FateServiceHandler fateServiceHandler;
  private ManagerClientServiceHandler managerClientHandler;
  private CompactionCoordinator compactionCoordinator;

  private int assignedOrHosted(TableId tableId) {
    int result = 0;
    for (TabletGroupWatcher watcher : watchers) {
      TableCounts count = watcher.getStats(tableId);
      result += count.hosted() + count.assigned();
    }
    return result;
  }

  private int totalAssignedOrHosted() {
    int result = 0;
    for (TabletGroupWatcher watcher : watchers) {
      for (Entry<TableId,TableCounts> entry : watcher.getStats().entrySet()) {
        var tableId = entry.getKey();
        var counts = entry.getValue();
        log.debug(
            "Watcher: {}: TableId: {}, Assigned Tablets: {}, Hosted Tablets:{}, "
                + " Unassigned Tablets: {}, Dead tserver assignments: {}, Suspended Tablets: {}",
            watcher.getName(), tableId, counts.assigned(), counts.hosted(), counts.unassigned(),
            counts.assignedToDeadServers(), counts.suspended());
        result += counts.assigned() + counts.hosted();
      }
    }
    return result;
  }

  private int nonMetaDataTabletsAssignedOrHosted() {
    return totalAssignedOrHosted() - assignedOrHosted(AccumuloTable.METADATA.tableId())
        - assignedOrHosted(AccumuloTable.ROOT.tableId());
  }

  private int notHosted() {
    int result = 0;
    for (TabletGroupWatcher watcher : watchers) {
      for (TableCounts counts : watcher.getStats().values()) {
        result += counts.assigned() + counts.assignedToDeadServers() + counts.suspended();
      }
    }
    return result;
  }

  // The number of unassigned tablets that should be assigned: displayed on the monitor page
  int displayUnassigned() {
    int result = 0;
    switch (getManagerState()) {
      case NORMAL:
        // Count offline tablets for online tables
        for (TabletGroupWatcher watcher : watchers) {
          TableManager manager = getContext().getTableManager();
          for (Entry<TableId,TableCounts> entry : watcher.getStats().entrySet()) {
            TableId tableId = entry.getKey();
            TableCounts counts = entry.getValue();
            if (manager.getTableState(tableId) == TableState.ONLINE) {
              result += counts.unassigned() + counts.assignedToDeadServers() + counts.assigned()
                  + counts.suspended();
            }
          }
        }
        break;
      case SAFE_MODE:
        // Count offline tablets for the metadata table
        for (TabletGroupWatcher watcher : watchers) {
          TableCounts counts = watcher.getStats(AccumuloTable.METADATA.tableId());
          result += counts.unassigned() + counts.suspended();
        }
        break;
      case UNLOAD_METADATA_TABLETS:
      case UNLOAD_ROOT_TABLET:
        for (TabletGroupWatcher watcher : watchers) {
          TableCounts counts = watcher.getStats(AccumuloTable.METADATA.tableId());
          result += counts.unassigned() + counts.suspended();
        }
        break;
      default:
        break;
    }
    return result;
  }

  public void mustBeOnline(final TableId tableId) throws ThriftTableOperationException {
    ServerContext context = getContext();
    context.clearTableListCache();
    if (context.getTableState(tableId) != TableState.ONLINE) {
      throw new ThriftTableOperationException(tableId.canonical(), null, TableOperation.MERGE,
          TableOperationExceptionType.OFFLINE, "table is not online");
    }
  }

  public TableManager getTableManager() {
    return getContext().getTableManager();
  }

  public ThreadPoolExecutor getTabletRefreshThreadPool() {
    return tabletRefreshThreadPool;
  }

  public static void main(String[] args) throws Exception {
    try (Manager manager = new Manager(new ConfigOpts(), ServerContext::new, args)) {
      manager.runServer();
    }
  }

  protected Manager(ConfigOpts opts, Function<SiteConfiguration,ServerContext> serverContextFactory,
      String[] args) throws IOException {
    super("manager", opts, serverContextFactory, args);
    ServerContext context = super.getContext();
    balancerEnvironment = new BalancerEnvironmentImpl(context);

    AccumuloConfiguration aconf = context.getConfiguration();

    log.info("Version {}", Constants.VERSION);
    log.info("Instance {}", context.getInstanceID());
    timeKeeper = new ManagerTime(this, aconf);
    tserverSet = new LiveTServerSet(context, this);
    initializeBalancer();

    this.security = context.getSecurityOperation();

    final long tokenLifetime = aconf.getTimeInMillis(Property.GENERAL_DELEGATION_TOKEN_LIFETIME);

    this.rootTabletStore = TabletStateStore.getStoreForLevel(DataLevel.ROOT, context);
    this.metadataTabletStore = TabletStateStore.getStoreForLevel(DataLevel.METADATA, context);
    this.userTabletStore = TabletStateStore.getStoreForLevel(DataLevel.USER, context);

    authenticationTokenKeyManager = null;
    keyDistributor = null;
    if (getConfiguration().getBoolean(Property.INSTANCE_RPC_SASL_ENABLED)) {
      // SASL is enabled, create the key distributor (ZooKeeper) and manager (generates/rolls secret
      // keys)
      log.info("SASL is enabled, creating delegation token key manager and distributor");
      final long tokenUpdateInterval =
          aconf.getTimeInMillis(Property.GENERAL_DELEGATION_TOKEN_UPDATE_INTERVAL);
      keyDistributor = new ZooAuthenticationKeyDistributor(context.getZooReaderWriter(),
          context.getZooKeeperRoot() + Constants.ZDELEGATION_TOKEN_KEYS);
      authenticationTokenKeyManager = new AuthenticationTokenKeyManager(context.getSecretManager(),
          keyDistributor, tokenUpdateInterval, tokenLifetime);
      delegationTokensAvailable = true;
    } else {
      log.info("SASL is not enabled, delegation tokens will not be available");
      delegationTokensAvailable = false;
    }
    this.timeToCacheRecoveryWalExistence =
        aconf.getTimeInMillis(Property.MANAGER_RECOVERY_WAL_EXISTENCE_CACHE_TIME);
  }

  public TServerConnection getConnection(TServerInstance server) {
    return tserverSet.getConnection(server);
  }

  void setManagerGoalState(ManagerGoalState state) {
    try {
      getContext().getZooReaderWriter().putPersistentData(
          getContext().getZooKeeperRoot() + Constants.ZMANAGER_GOAL_STATE,
          state.name().getBytes(UTF_8), NodeExistsPolicy.OVERWRITE);
    } catch (Exception ex) {
      log.error("Unable to set manager goal state in zookeeper");
    }
  }

  ManagerGoalState getManagerGoalState() {
    while (true) {
      try {
        byte[] data = getContext().getZooReaderWriter()
            .getData(getContext().getZooKeeperRoot() + Constants.ZMANAGER_GOAL_STATE);
        return ManagerGoalState.valueOf(new String(data, UTF_8));
      } catch (Exception e) {
        log.error("Problem getting real goal state from zookeeper: ", e);
        sleepUninterruptibly(1, SECONDS);
      }
    }
  }

  public void clearMigrations(TableId tableId) {
    synchronized (migrations) {
      migrations.keySet().removeIf(extent -> extent.tableId().equals(tableId));
    }
  }

  private Splitter splitter;

  public Splitter getSplitter() {
    return splitter;
  }

  public MetricsProducer getBalancerMetrics() {
    return balancerMetrics;
  }

  public UpgradeCoordinator.UpgradeStatus getUpgradeStatus() {
    return upgradeCoordinator.getStatus();
  }

  public CompactionCoordinator getCompactionCoordinator() {
    return compactionCoordinator;
  }

  public void hostOndemand(List<KeyExtent> extents) {
    extents.forEach(e -> Preconditions.checkArgument(DataLevel.of(e.tableId()) == DataLevel.USER));

    for (var watcher : watchers) {
      if (watcher.getLevel() == DataLevel.USER) {
        watcher.hostOndemand(extents);
      }
    }
  }

  private class MigrationCleanupThread implements Runnable {

    @Override
    public void run() {
      while (stillManager()) {
        if (!migrations.isEmpty()) {
          try {
            cleanupOfflineMigrations();
            cleanupNonexistentMigrations(getContext());
          } catch (Exception ex) {
            log.error("Error cleaning up migrations", ex);
          }
        }
        sleepUninterruptibly(CLEANUP_INTERVAL_MINUTES, MINUTES);
      }
    }

    /**
     * If a migrating tablet splits, and the tablet dies before sending the manager a message, the
     * migration will refer to a non-existing tablet, so it can never complete. Periodically scan
     * the metadata table and remove any migrating tablets that no longer exist.
     */
    private void cleanupNonexistentMigrations(final ClientContext clientContext) {

      Map<DataLevel,Set<KeyExtent>> notSeen;

      synchronized (migrations) {
        notSeen = partitionMigrations(migrations.keySet());
      }

      // for each level find the set of migrating tablets that do not exists in metadata store
      for (DataLevel dataLevel : DataLevel.values()) {
        var notSeenForLevel = notSeen.getOrDefault(dataLevel, Set.of());
        if (notSeenForLevel.isEmpty() || dataLevel == DataLevel.ROOT) {
          // No need to scan this level if there are no migrations. The root tablet is always
          // expected to exists, so no need to read its metadata.
          continue;
        }

        try (var tablets = clientContext.getAmple().readTablets().forLevel(dataLevel)
            .fetch(TabletMetadata.ColumnType.PREV_ROW).build()) {
          // A goal of this code is to avoid reading all extents in the metadata table into memory
          // when finding extents that exists in the migrating set and not in the metadata table.
          tablets.forEach(tabletMeta -> notSeenForLevel.remove(tabletMeta.getExtent()));
        }

        // remove any tablets that previously existed in migrations for this level but were not seen
        // in the metadata table for the level
        migrations.keySet().removeAll(notSeenForLevel);
      }
    }

    /**
     * If migrating a tablet for a table that is offline, the migration can never succeed because no
     * tablet server will load the tablet. check for offline tables and remove their migrations.
     */
    private void cleanupOfflineMigrations() {
      ServerContext context = getContext();
      TableManager manager = context.getTableManager();
      for (TableId tableId : context.getTableIdToNameMap().keySet()) {
        TableState state = manager.getTableState(tableId);
        if (state == TableState.OFFLINE) {
          clearMigrations(tableId);
        }
      }
    }
  }

  private class ScanServerZKCleaner implements Runnable {

    @Override
    public void run() {

      final ZooReaderWriter zrw = getContext().getZooReaderWriter();

      while (stillManager()) {
        try {
          Set<ServiceLockPath> scanServerPaths =
              getContext().getServerPaths().getScanServer(rg -> true, AddressSelector.all(), false);
          for (ServiceLockPath path : scanServerPaths) {

            ZcStat stat = new ZcStat();
            Optional<ServiceLockData> lockData =
                ServiceLock.getLockData(getContext().getZooCache(), path, stat);

            if (lockData.isEmpty()) {
              try {
                log.debug("Deleting empty ScanServer ZK node {}", path);
                zrw.delete(path.toString());
              } catch (KeeperException.NotEmptyException e) {
                log.debug(
                    "Failed to delete ScanServer ZK node {} its not empty, likely an expected race condition.",
                    path);
              }
            }
          }
        } catch (KeeperException e) {
          log.error("Exception trying to delete empty scan server ZNodes, will retry", e);
        } catch (InterruptedException e) {
          Thread.interrupted();
          log.error("Interrupted trying to delete empty scan server ZNodes, will retry", e);
        } finally {
          // sleep for 5 mins
          sleepUninterruptibly(CLEANUP_INTERVAL_MINUTES, MINUTES);
        }
      }
    }

  }

  /**
   * balanceTablets() balances tables by DataLevel. Return the current set of migrations partitioned
   * by DataLevel
   */
  private static Map<DataLevel,Set<KeyExtent>>
      partitionMigrations(final Set<KeyExtent> migrations) {
    final Map<DataLevel,Set<KeyExtent>> partitionedMigrations = new EnumMap<>(DataLevel.class);
    // populate to prevent NPE
    for (DataLevel dl : DataLevel.values()) {
      partitionedMigrations.put(dl, new HashSet<>());
    }
    migrations.forEach(ke -> {
      partitionedMigrations.get(DataLevel.of(ke.tableId())).add(ke);
    });
    return partitionedMigrations;
  }

  private class StatusThread implements Runnable {

    private boolean goodStats() {
      int start;
      switch (getManagerState()) {
        case UNLOAD_METADATA_TABLETS:
          start = 1;
          break;
        case UNLOAD_ROOT_TABLET:
          start = 2;
          break;
        default:
          start = 0;
      }
      for (int i = start; i < watchers.size(); i++) {
        TabletGroupWatcher watcher = watchers.get(i);
        if (watcher.stats.getLastManagerState() != getManagerState()) {
          log.debug("{}: {} != {}", watcher.getName(), watcher.stats.getLastManagerState(),
              getManagerState());
          return false;
        }
      }
      return true;
    }

    @Override
    public void run() {
      EventCoordinator.Tracker eventTracker = nextEvent.getTracker();
      while (stillManager()) {
        long wait;
        try {
          switch (getManagerGoalState()) {
            case NORMAL:
              setManagerState(ManagerState.NORMAL);
              break;
            case SAFE_MODE:
              if (getManagerState() == ManagerState.NORMAL
                  || getManagerState() == ManagerState.HAVE_LOCK) {
                setManagerState(ManagerState.SAFE_MODE);
              }
              break;
            case CLEAN_STOP:
              switch (getManagerState()) {
                case NORMAL:
                  // USER fate stores its data in a user table and its operations may interact with
                  // all tables, need to completely shut it down before unloading user tablets
                  fate(FateInstanceType.USER).shutdown(1, MINUTES);
                  setManagerState(ManagerState.SAFE_MODE);
                  break;
                case SAFE_MODE: {
                  // META fate stores its data in Zookeeper and its operations interact with
                  // metadata and root tablets, need to completely shut it down before unloading
                  // metadata and root tablets
                  fate(FateInstanceType.META).shutdown(1, MINUTES);
                  int count = nonMetaDataTabletsAssignedOrHosted();
                  log.debug(
                      String.format("There are %d non-metadata tablets assigned or hosted", count));
                  if (count == 0 && goodStats()) {
                    setManagerState(ManagerState.UNLOAD_METADATA_TABLETS);
                  }
                }
                  break;
                case UNLOAD_METADATA_TABLETS: {
                  int count = assignedOrHosted(AccumuloTable.METADATA.tableId());
                  log.debug(
                      String.format("There are %d metadata tablets assigned or hosted", count));
                  if (count == 0 && goodStats()) {
                    setManagerState(ManagerState.UNLOAD_ROOT_TABLET);
                  }
                }
                  break;
                case UNLOAD_ROOT_TABLET:
                  int count = assignedOrHosted(AccumuloTable.METADATA.tableId());
                  if (count > 0 && goodStats()) {
                    log.debug(String.format("%d metadata tablets online", count));
                    setManagerState(ManagerState.UNLOAD_ROOT_TABLET);
                  }
                  int root_count = assignedOrHosted(AccumuloTable.ROOT.tableId());
                  if (root_count > 0 && goodStats()) {
                    log.debug("The root tablet is still assigned or hosted");
                  }
                  if (count + root_count == 0 && goodStats()) {
                    Set<TServerInstance> currentServers = tserverSet.getCurrentServers();
                    log.debug("stopping {} tablet servers", currentServers.size());
                    for (TServerInstance server : currentServers) {
                      try {
                        serversToShutdown.add(server);
                        tserverSet.getConnection(server).fastHalt(managerLock);
                      } catch (TException e) {
                        // its probably down, and we don't care
                      } finally {
                        tserverSet.remove(server);
                      }
                    }
                    if (currentServers.isEmpty()) {
                      setManagerState(ManagerState.STOP);
                    }
                  }
                  break;
                default:
                  break;
              }
          }
        } catch (Exception t) {
          log.error("Error occurred reading / switching manager goal state. Will"
              + " continue with attempt to update status", t);
        }

        Span span = TraceUtil.startSpan(this.getClass(), "run::updateStatus");
        try (Scope scope = span.makeCurrent()) {
          wait = updateStatus();
          eventTracker.waitForEvents(wait);
        } catch (Exception t) {
          TraceUtil.setException(span, t, false);
          log.error("Error balancing tablets, will wait for {} (seconds) and then retry ",
              WAIT_BETWEEN_ERRORS / ONE_SECOND, t);
          sleepUninterruptibly(WAIT_BETWEEN_ERRORS, MILLISECONDS);
        } finally {
          span.end();
        }
      }
    }

    private long updateStatus() {
      var tseversSnapshot = tserverSet.getSnapshot();
      tserverStatus = gatherTableInformation(tseversSnapshot.getTservers());
      tServerGroupingForBalancer = tseversSnapshot.getTserverGroups();

      checkForHeldServer(tserverStatus);

      if (!badServers.isEmpty()) {
        log.debug("not balancing because the balance information is out-of-date {}",
            badServers.keySet());
      } else if (getManagerGoalState() == ManagerGoalState.CLEAN_STOP) {
        log.debug("not balancing because the manager is attempting to stop cleanly");
      } else if (!serversToShutdown.isEmpty()) {
        log.debug("not balancing while shutting down servers {}", serversToShutdown);
      } else {
        for (TabletGroupWatcher tgw : watchers) {
          if (!tgw.isSameTserversAsLastScan(tseversSnapshot.getTservers())) {
            log.debug("not balancing just yet, as collection of live tservers is in flux");
            return DEFAULT_WAIT_FOR_WATCHER;
          }
        }
        return balanceTablets();
      }
      return DEFAULT_WAIT_FOR_WATCHER;
    }

    private void checkForHeldServer(SortedMap<TServerInstance,TabletServerStatus> tserverStatus) {
      TServerInstance instance = null;
      int crazyHoldTime = 0;
      int someHoldTime = 0;
      final long maxWait = getConfiguration().getTimeInMillis(Property.TSERV_HOLD_TIME_SUICIDE);
      for (Entry<TServerInstance,TabletServerStatus> entry : tserverStatus.entrySet()) {
        if (entry.getValue().getHoldTime() > 0) {
          someHoldTime++;
          if (entry.getValue().getHoldTime() > maxWait) {
            instance = entry.getKey();
            crazyHoldTime++;
          }
        }
      }
      if (crazyHoldTime == 1 && someHoldTime == 1 && tserverStatus.size() > 1) {
        log.warn("Tablet server {} exceeded maximum hold time: attempting to kill it", instance);
        try {
          TServerConnection connection = tserverSet.getConnection(instance);
          if (connection != null) {
            connection.fastHalt(managerLock);
          }
        } catch (TException e) {
          log.error("{}", e.getMessage(), e);
        }
        badServers.putIfAbsent(instance, new AtomicInteger(1));
      }
    }

    /**
     * Given the current tserverStatus map and a DataLevel, return a view of the tserverStatus map
     * that only contains entries for tables in the DataLevel
     */
    private SortedMap<TServerInstance,TabletServerStatus> createTServerStatusView(
        final DataLevel dl, final SortedMap<TServerInstance,TabletServerStatus> status) {
      final SortedMap<TServerInstance,TabletServerStatus> tserverStatusForLevel = new TreeMap<>();
      status.forEach((tsi, tss) -> {
        final TabletServerStatus copy = tss.deepCopy();
        final Map<String,TableInfo> oldTableMap = copy.getTableMap();
        final Map<String,TableInfo> newTableMap =
            new HashMap<>(dl == DataLevel.USER ? oldTableMap.size() : 1);
        if (dl == DataLevel.ROOT) {
          if (oldTableMap.containsKey(AccumuloTable.ROOT.tableName())) {
            newTableMap.put(AccumuloTable.ROOT.tableName(),
                oldTableMap.get(AccumuloTable.ROOT.tableName()));
          }
        } else if (dl == DataLevel.METADATA) {
          if (oldTableMap.containsKey(AccumuloTable.METADATA.tableName())) {
            newTableMap.put(AccumuloTable.METADATA.tableName(),
                oldTableMap.get(AccumuloTable.METADATA.tableName()));
          }
        } else if (dl == DataLevel.USER) {
          if (!oldTableMap.containsKey(AccumuloTable.METADATA.tableName())
              && !oldTableMap.containsKey(AccumuloTable.ROOT.tableName())) {
            newTableMap.putAll(oldTableMap);
          } else {
            oldTableMap.forEach((table, info) -> {
              if (!table.equals(AccumuloTable.ROOT.tableName())
                  && !table.equals(AccumuloTable.METADATA.tableName())) {
                newTableMap.put(table, info);
              }
            });
          }
        } else {
          throw new IllegalArgumentException("Unhandled DataLevel value: " + dl);
        }
        copy.setTableMap(newTableMap);
        tserverStatusForLevel.put(tsi, copy);
      });
      return tserverStatusForLevel;
    }

    private long balanceTablets() {

      final int tabletsNotHosted = notHosted();
      BalanceParamsImpl params = null;
      long wait = 0;
      long totalMigrationsOut = 0;
      final Map<DataLevel,Set<KeyExtent>> partitionedMigrations =
          partitionMigrations(migrationsSnapshot().keySet());
      int levelsCompleted = 0;

      for (DataLevel dl : DataLevel.values()) {
        if (dl == DataLevel.USER && tabletsNotHosted > 0) {
          log.debug("not balancing user tablets because there are {} unhosted tablets",
              tabletsNotHosted);
          continue;
        }
        // Create a view of the tserver status such that it only contains the tables
        // for this level in the tableMap.
        SortedMap<TServerInstance,TabletServerStatus> tserverStatusForLevel =
            createTServerStatusView(dl, tserverStatus);
        // Construct the Thrift variant of the map above for the BalancerParams
        final SortedMap<TabletServerId,TServerStatus> tserverStatusForBalancerLevel =
            new TreeMap<>();
        tserverStatusForLevel.forEach((tsi, status) -> tserverStatusForBalancerLevel
            .put(new TabletServerIdImpl(tsi), TServerStatusImpl.fromThrift(status)));

        long migrationsOutForLevel = 0;
        int attemptNum = 0;
        do {
          log.debug("Balancing for tables at level {}, times-in-loop: {}", dl, ++attemptNum);
<<<<<<< HEAD
          params = BalanceParamsImpl.fromThrift(tserverStatusForBalancerLevel,
              tServerGroupingForBalancer, tserverStatusForLevel, partitionedMigrations.get(dl));
=======

          SortedMap<TabletServerId,TServerStatus> statusForBalancerLevel =
              tserverStatusForBalancerLevel;
          if (attemptNum > 1 && (dl == DataLevel.ROOT || dl == DataLevel.METADATA)) {
            // If we are still migrating then perform a re-check on the tablet
            // servers to make sure non of them have failed.
            Set<TServerInstance> currentServers = tserverSet.getCurrentServers();
            tserverStatus = gatherTableInformation(currentServers);
            // Create a view of the tserver status such that it only contains the tables
            // for this level in the tableMap.
            tserverStatusForLevel = createTServerStatusView(dl, tserverStatus);
            final SortedMap<TabletServerId,TServerStatus> tserverStatusForBalancerLevel2 =
                new TreeMap<>();
            tserverStatusForLevel.forEach((tsi, status) -> tserverStatusForBalancerLevel2
                .put(new TabletServerIdImpl(tsi), TServerStatusImpl.fromThrift(status)));
            statusForBalancerLevel = tserverStatusForBalancerLevel2;
          }

          params = BalanceParamsImpl.fromThrift(statusForBalancerLevel, tserverStatusForLevel,
              partitionedMigrations.get(dl));
>>>>>>> 12246867
          wait = Math.max(tabletBalancer.balance(params), wait);
          migrationsOutForLevel = 0;
          for (TabletMigration m : checkMigrationSanity(statusForBalancerLevel.keySet(),
              params.migrationsOut(), dl)) {
            final KeyExtent ke = KeyExtent.fromTabletId(m.getTablet());
            if (migrations.containsKey(ke)) {
              log.warn("balancer requested migration more than once, skipping {}", m);
              continue;
            }
            migrationsOutForLevel++;
            migrations.put(ke, TabletServerIdImpl.toThrift(m.getNewTabletServer()));
            log.debug("migration {}", m);
          }
        } while (migrationsOutForLevel > 0 && (dl == DataLevel.ROOT || dl == DataLevel.METADATA));
        totalMigrationsOut += migrationsOutForLevel;

        // increment this at end of loop to signal complete run w/o any continue
        levelsCompleted++;
      }
      balancerMetrics.assignMigratingCount(migrations::size);

      if (totalMigrationsOut == 0 && levelsCompleted == DataLevel.values().length) {
        synchronized (balancedNotifier) {
          balancedNotifier.notifyAll();
        }
      } else if (totalMigrationsOut > 0) {
        nextEvent.event("Migrating %d more tablets, %d total", totalMigrationsOut,
            migrations.size());
      }
      return wait;
    }

    private List<TabletMigration> checkMigrationSanity(Set<TabletServerId> current,
        List<TabletMigration> migrations, DataLevel level) {
      return migrations.stream().filter(m -> {
        boolean includeMigration = false;
        if (m.getTablet() == null) {
          log.error("Balancer gave back a null tablet {}", m);
        } else if (DataLevel.of(m.getTablet().getTable()) != level) {
          log.trace(
              "Balancer wants to move a tablet ({}) outside of the current processing level ({}), "
                  + "ignoring and should be processed at the correct level ({})",
              m.getTablet(), level, DataLevel.of(m.getTablet().getTable()));
        } else if (m.getNewTabletServer() == null) {
          log.error("Balancer did not set the destination {}", m);
        } else if (m.getOldTabletServer() == null) {
          log.error("Balancer did not set the source {}", m);
        } else if (!current.contains(m.getOldTabletServer())) {
          log.warn("Balancer wants to move a tablet from a server that is not current: {}", m);
        } else if (!current.contains(m.getNewTabletServer())) {
          log.warn("Balancer wants to move a tablet to a server that is not current: {}", m);
        } else {
          includeMigration = true;
        }
        return includeMigration;
      }).collect(Collectors.toList());
    }

  }

  private SortedMap<TServerInstance,TabletServerStatus>
      gatherTableInformation(Set<TServerInstance> currentServers) {
    final long rpcTimeout = getConfiguration().getTimeInMillis(Property.GENERAL_RPC_TIMEOUT);
    int threads = getConfiguration().getCount(Property.MANAGER_STATUS_THREAD_POOL_SIZE);
    long start = System.currentTimeMillis();
    final SortedMap<TServerInstance,TabletServerStatus> result = new ConcurrentSkipListMap<>();
    final RateLimiter shutdownServerRateLimiter = RateLimiter.create(MAX_SHUTDOWNS_PER_SEC);
    final ArrayList<Future<?>> tasks = new ArrayList<>();
    for (TServerInstance serverInstance : currentServers) {
      final TServerInstance server = serverInstance;
      if (threads == 0) {
        // Since an unbounded thread pool is being used, rate limit how fast task are added to the
        // executor. This prevents the threads from growing large unless there are lots of
        // unresponsive tservers.
        sleepUninterruptibly(Math.max(1, rpcTimeout / 120_000), MILLISECONDS);
      }
      tasks.add(tableInformationStatusPool.submit(() -> {
        try {
          Thread t = Thread.currentThread();
          String oldName = t.getName();
          try {
            String message = "Getting status from " + server;
            t.setName(message);
            long startForServer = System.currentTimeMillis();
            log.trace(message);
            TServerConnection connection1 = tserverSet.getConnection(server);
            if (connection1 == null) {
              throw new IOException("No connection to " + server);
            }
            TabletServerStatus status = connection1.getTableMap(false);
            result.put(server, status);

            long duration = System.currentTimeMillis() - startForServer;
            log.trace("Got status from {} in {} ms", server, duration);

          } finally {
            t.setName(oldName);
          }
        } catch (Exception ex) {
          log.error("unable to get tablet server status {} {}", server, ex.toString());
          log.debug("unable to get tablet server status {}", server, ex);
          // Attempt to shutdown server only if able to acquire. If unable, this tablet server
          // will be removed from the badServers set below and status will be reattempted again
          // MAX_BAD_STATUS_COUNT times
          if (badServers.computeIfAbsent(server, k -> new AtomicInteger(0)).incrementAndGet()
              > MAX_BAD_STATUS_COUNT) {
            if (shutdownServerRateLimiter.tryAcquire()) {
              log.warn("attempting to stop {}", server);
              try {
                TServerConnection connection2 = tserverSet.getConnection(server);
                if (connection2 != null) {
                  connection2.halt(managerLock);
                }
              } catch (TTransportException e1) {
                // ignore: it's probably down
              } catch (Exception e2) {
                log.info("error talking to troublesome tablet server", e2);
              }
            } else {
              log.warn("Unable to shutdown {} as over the shutdown limit of {} per minute", server,
                  MAX_SHUTDOWNS_PER_SEC * 60);
            }
            badServers.remove(server);
          }
        }
      }));
    }
    // wait at least 10 seconds
    final Duration timeToWait =
        Comparators.max(Duration.ofSeconds(10), Duration.ofMillis(rpcTimeout / 3));
    final Timer startTime = Timer.startNew();
    // Wait for all tasks to complete
    while (!tasks.isEmpty()) {
      boolean cancel = startTime.hasElapsed(timeToWait);
      Iterator<Future<?>> iter = tasks.iterator();
      while (iter.hasNext()) {
        Future<?> f = iter.next();
        if (f.isDone()) {
          iter.remove();
        } else if (cancel) {
          f.cancel(true);
        }
      }
      Uninterruptibles.sleepUninterruptibly(1, MILLISECONDS);
    }

    // Threads may still modify map after shutdownNow is called, so create an immutable snapshot.
    SortedMap<TServerInstance,TabletServerStatus> info = ImmutableSortedMap.copyOf(result);

    synchronized (badServers) {
      badServers.keySet().retainAll(currentServers);
      badServers.keySet().removeAll(info.keySet());
    }
    log.debug(String.format("Finished gathering information from %d of %d servers in %.2f seconds",
        info.size(), currentServers.size(), (System.currentTimeMillis() - start) / 1000.));

    return info;
  }

  @Override
  public void run() {
    final ServerContext context = getContext();
    final String zroot = context.getZooKeeperRoot();

    // ACCUMULO-4424 Put up the Thrift servers before getting the lock as a sign of process health
    // when a hot-standby
    //
    // Start the Manager's Fate Service
    fateServiceHandler = new FateServiceHandler(this);
    managerClientHandler = new ManagerClientServiceHandler(this);
    compactionCoordinator = new CompactionCoordinator(context, security, fateRefs, this);

    // Start the Manager's Client service
    // Ensure that calls before the manager gets the lock fail
    ManagerClientService.Iface haProxy =
        HighlyAvailableServiceWrapper.service(managerClientHandler, this);

    ServerAddress sa;
    var processor = ThriftProcessorTypes.getManagerTProcessor(fateServiceHandler,
        compactionCoordinator.getThriftService(), haProxy, getContext());

    try {
      sa = TServerUtils.startServer(context, getHostname(), Property.MANAGER_CLIENTPORT, processor,
          "Manager", "Manager Client Service Handler", null, Property.MANAGER_MINTHREADS,
          Property.MANAGER_MINTHREADS_TIMEOUT, Property.MANAGER_THREADCHECK);
    } catch (UnknownHostException e) {
      throw new IllegalStateException("Unable to start server on host " + getHostname(), e);
    }
    clientService = sa.server;
    log.info("Started Manager client service at {}", sa.address);

    // block until we can obtain the ZK lock for the manager
    ServiceLockData sld;
    try {
      sld = getManagerLock(context.getServerPaths().createManagerPath());
    } catch (KeeperException | InterruptedException e) {
      throw new IllegalStateException("Exception getting manager lock", e);
    }

    MetricsInfo metricsInfo = getContext().getMetricsInfo();
    ManagerMetrics managerMetrics = new ManagerMetrics(getConfiguration(), this);
    var producers = managerMetrics.getProducers(getConfiguration(), this);
    producers.add(balancerMetrics);

    metricsInfo.addMetricsProducers(producers.toArray(new MetricsProducer[0]));
    metricsInfo.init(MetricsInfo.serviceTags(getContext().getInstanceName(), getApplicationName(),
        sa.getAddress(), getResourceGroup()));

    recoveryManager = new RecoveryManager(this, timeToCacheRecoveryWalExistence);

    context.getTableManager().addObserver(this);

    tableInformationStatusPool = ThreadPools.getServerThreadPools()
        .createExecutorService(getConfiguration(), Property.MANAGER_STATUS_THREAD_POOL_SIZE, false);

    tabletRefreshThreadPool = ThreadPools.getServerThreadPools().getPoolBuilder("Tablet refresh ")
        .numCoreThreads(getConfiguration().getCount(Property.MANAGER_TABLET_REFRESH_MINTHREADS))
        .numMaxThreads(getConfiguration().getCount(Property.MANAGER_TABLET_REFRESH_MAXTHREADS))
        .build();

    Thread statusThread = Threads.createThread("Status Thread", new StatusThread());
    statusThread.start();

    Threads.createThread("Migration Cleanup Thread", new MigrationCleanupThread()).start();

    tserverSet.startListeningForTabletServerChanges();

    Threads.createThread("ScanServer Cleanup Thread", new ScanServerZKCleaner()).start();

    try {
      blockForTservers();
    } catch (InterruptedException ex) {
      Thread.currentThread().interrupt();
    }

    // Don't call start the CompactionCoordinator until we have tservers.
    compactionCoordinator.start();

    ZooReaderWriter zReaderWriter = context.getZooReaderWriter();

    try {
      zReaderWriter.getChildren(zroot + Constants.ZRECOVERY, new Watcher() {
        @Override
        public void process(WatchedEvent event) {
          nextEvent.event("Noticed recovery changes %s", event.getType());
          try {
            // watcher only fires once, add it back
            zReaderWriter.getChildren(zroot + Constants.ZRECOVERY, this);
          } catch (Exception e) {
            log.error("Failed to add log recovery watcher back", e);
          }
        }
      });
    } catch (KeeperException | InterruptedException e) {
      throw new IllegalStateException("Unable to read " + zroot + Constants.ZRECOVERY, e);
    }

    this.splitter = new Splitter(context);
    this.splitter.start();

    watchers.add(new TabletGroupWatcher(this, this.userTabletStore, null, managerMetrics) {
      @Override
      boolean canSuspendTablets() {
        // Always allow user data tablets to enter suspended state.
        return true;
      }
    });

    watchers.add(
        new TabletGroupWatcher(this, this.metadataTabletStore, watchers.get(0), managerMetrics) {
          @Override
          boolean canSuspendTablets() {
            // Allow metadata tablets to enter suspended state only if so configured. Generally
            // we'll want metadata tablets to
            // be immediately reassigned, even if there's a global table.suspension.duration
            // setting.
            return getConfiguration().getBoolean(Property.MANAGER_METADATA_SUSPENDABLE);
          }
        });

    watchers
        .add(new TabletGroupWatcher(this, this.rootTabletStore, watchers.get(1), managerMetrics) {
          @Override
          boolean canSuspendTablets() {
            // Never allow root tablet to enter suspended state.
            return false;
          }
        });
    for (TabletGroupWatcher watcher : watchers) {
      watcher.start();
    }

    // Once we are sure the upgrade is complete, we can safely allow fate use.
    try {
      // wait for metadata upgrade running in background to complete
      if (upgradeMetadataFuture != null) {
        upgradeMetadataFuture.get();
      }
    } catch (ExecutionException | InterruptedException e) {
      throw new IllegalStateException("Metadata upgrade failed", e);
    }

    // Everything should be fully upgraded by this point, but check before starting fate
    if (isUpgrading()) {
      throw new IllegalStateException("Upgrade coordinator is unexpectedly not complete");
    }
    try {
      Predicate<ZooUtil.LockID> isLockHeld =
          lock -> ServiceLock.isLockHeld(context.getZooCache(), lock);
      var metaInstance = initializeFateInstance(context,
          new MetaFateStore<>(context.getZooKeeperRoot() + Constants.ZFATE,
              context.getZooReaderWriter(), managerLock.getLockID(), isLockHeld));
      var userInstance = initializeFateInstance(context, new UserFateStore<>(context,
          AccumuloTable.FATE.tableName(), managerLock.getLockID(), isLockHeld));

      if (!fateRefs.compareAndSet(null,
          Map.of(FateInstanceType.META, metaInstance, FateInstanceType.USER, userInstance))) {
        throw new IllegalStateException(
            "Unexpected previous fate reference map already initialized");
      }
      fateReadyLatch.countDown();
    } catch (KeeperException | InterruptedException e) {
      throw new IllegalStateException("Exception setting up FaTE cleanup thread", e);
    }

    ThreadPools.watchCriticalScheduledTask(context.getScheduledExecutor()
        .scheduleWithFixedDelay(() -> ScanServerMetadataEntries.clean(context), 10, 10, MINUTES));

    // Make sure that we have a secret key (either a new one or an old one from ZK) before we start
    // the manager client service.
    Thread authenticationTokenKeyManagerThread = null;
    if (authenticationTokenKeyManager != null && keyDistributor != null) {
      log.info("Starting delegation-token key manager");
      try {
        keyDistributor.initialize();
      } catch (KeeperException | InterruptedException e) {
        throw new IllegalStateException("Exception setting up delegation-token key manager", e);
      }
      authenticationTokenKeyManagerThread =
          Threads.createThread("Delegation Token Key Manager", authenticationTokenKeyManager);
      authenticationTokenKeyManagerThread.start();
      boolean logged = false;
      while (!authenticationTokenKeyManager.isInitialized()) {
        // Print out a status message when we start waiting for the key manager to get initialized
        if (!logged) {
          log.info("Waiting for AuthenticationTokenKeyManager to be initialized");
          logged = true;
        }
        sleepUninterruptibly(200, MILLISECONDS);
      }
      // And log when we are initialized
      log.info("AuthenticationTokenSecretManager is initialized");
    }

    String address = sa.address.toString();
    UUID uuid = sld.getServerUUID(ThriftService.MANAGER);
    ServiceDescriptors descriptors = new ServiceDescriptors();
    for (ThriftService svc : new ThriftService[] {ThriftService.MANAGER, ThriftService.COORDINATOR,
        ThriftService.FATE}) {
      descriptors.addService(new ServiceDescriptor(uuid, svc, address, this.getResourceGroup()));
    }

    sld = new ServiceLockData(descriptors);
    log.info("Setting manager lock data to {}", sld);
    try {
      managerLock.replaceLockData(sld);
    } catch (KeeperException | InterruptedException e) {
      throw new IllegalStateException("Exception updating manager lock", e);
    }

    while (!clientService.isServing()) {
      sleepUninterruptibly(100, MILLISECONDS);
    }

    // The manager is fully initialized. Clients are allowed to connect now.
    managerInitialized.set(true);

    while (clientService.isServing()) {
      sleepUninterruptibly(500, MILLISECONDS);
    }
    log.info("Shutting down fate.");
    getFateRefs().keySet().forEach(type -> fate(type).shutdown(0, MINUTES));

    splitter.stop();

    final long deadline = System.currentTimeMillis() + MAX_CLEANUP_WAIT_TIME;
    try {
      statusThread.join(remaining(deadline));
    } catch (InterruptedException e) {
      throw new IllegalStateException("Exception stopping status thread", e);
    }

    tableInformationStatusPool.shutdownNow();
    tabletRefreshThreadPool.shutdownNow();

    compactionCoordinator.shutdown();

    // Signal that we want it to stop, and wait for it to do so.
    if (authenticationTokenKeyManager != null) {
      authenticationTokenKeyManager.gracefulStop();
      try {
        if (null != authenticationTokenKeyManagerThread) {
          authenticationTokenKeyManagerThread.join(remaining(deadline));
        }
      } catch (InterruptedException e) {
        throw new IllegalStateException("Exception waiting on delegation-token key manager", e);
      }
    }

    // quit, even if the tablet servers somehow jam up and the watchers
    // don't stop
    for (TabletGroupWatcher watcher : watchers) {
      try {
        watcher.join(remaining(deadline));
      } catch (InterruptedException e) {
        throw new IllegalStateException("Exception waiting on watcher", e);
      }
    }
    log.info("exiting");
  }

  protected Fate<Manager> initializeFateInstance(ServerContext context, FateStore<Manager> store) {

    final Fate<Manager> fateInstance =
        new Fate<>(this, store, true, TraceRepo::toLogString, getConfiguration());

    var fateCleaner = new FateCleaner<>(store, Duration.ofHours(8), this::getSteadyTime);
    ThreadPools.watchCriticalScheduledTask(context.getScheduledExecutor()
        .scheduleWithFixedDelay(fateCleaner::ageOff, 10, 4 * 60, MINUTES));

    return fateInstance;
  }

  /**
   * Allows property configuration to block manager start-up waiting for a minimum number of
   * tservers to register in zookeeper. It also accepts a maximum time to wait - if the time
   * expires, the start-up will continue with any tservers available. This check is only performed
   * at manager initialization, when the manager acquires the lock. The following properties are
   * used to control the behaviour:
   * <ul>
   * <li>MANAGER_STARTUP_TSERVER_AVAIL_MIN_COUNT - when set to 0 or less, no blocking occurs
   * (default behaviour) otherwise will block until the number of tservers are available.</li>
   * <li>MANAGER_STARTUP_TSERVER_AVAIL_MAX_WAIT - time to wait in milliseconds. When set to 0 or
   * less, will block indefinitely.</li>
   * </ul>
   *
   * @throws InterruptedException if interrupted while blocking, propagated for caller to handle.
   */
  private void blockForTservers() throws InterruptedException {
    long waitStart = System.nanoTime();

    long minTserverCount =
        getConfiguration().getCount(Property.MANAGER_STARTUP_TSERVER_AVAIL_MIN_COUNT);

    if (minTserverCount <= 0) {
      log.info("tserver availability check disabled, continuing with-{} servers. To enable, set {}",
          tserverSet.size(), Property.MANAGER_STARTUP_TSERVER_AVAIL_MIN_COUNT.getKey());
      return;
    }
    long userWait = MILLISECONDS.toSeconds(
        getConfiguration().getTimeInMillis(Property.MANAGER_STARTUP_TSERVER_AVAIL_MAX_WAIT));

    // Setting retry values for defined wait timeouts
    long retries = 10;
    // Set these to the same value so the max possible wait time always matches the provided maxWait
    long initialWait = userWait / retries;
    long maxWaitPeriod = initialWait;
    long waitIncrement = 0;

    if (userWait <= 0) {
      log.info("tserver availability check set to block indefinitely, To change, set {} > 0.",
          Property.MANAGER_STARTUP_TSERVER_AVAIL_MAX_WAIT.getKey());
      userWait = Long.MAX_VALUE;

      // If indefinitely blocking, change retry values to support incremental backoff and logging.
      retries = userWait;
      initialWait = 1;
      maxWaitPeriod = 30;
      waitIncrement = 5;
    }

    Retry tserverRetry = Retry.builder().maxRetries(retries)
        .retryAfter(Duration.ofSeconds(initialWait)).incrementBy(Duration.ofSeconds(waitIncrement))
        .maxWait(Duration.ofSeconds(maxWaitPeriod)).backOffFactor(1)
        .logInterval(Duration.ofSeconds(30)).createRetry();

    log.info("Checking for tserver availability - need to reach {} servers. Have {}",
        minTserverCount, tserverSet.size());

    boolean needTservers = tserverSet.size() < minTserverCount;

    while (needTservers && tserverRetry.canRetry()) {

      tserverRetry.waitForNextAttempt(log, "block until minimum tservers reached");

      needTservers = tserverSet.size() < minTserverCount;

      // suppress last message once threshold reached.
      if (needTservers) {
        tserverRetry.logRetry(log, String.format(
            "Blocking for tserver availability - need to reach %s servers. Have %s Time spent blocking %s seconds.",
            minTserverCount, tserverSet.size(),
            NANOSECONDS.toSeconds(System.nanoTime() - waitStart)));
      }
      tserverRetry.useRetry();
    }

    if (tserverSet.size() < minTserverCount) {
      log.warn(
          "tserver availability check time expired - continuing. Requested {}, have {} tservers on line. "
              + " Time waiting {} sec",
          tserverSet.size(), minTserverCount, NANOSECONDS.toSeconds(System.nanoTime() - waitStart));

    } else {
      log.info(
          "tserver availability check completed. Requested {}, have {} tservers on line. "
              + " Time waiting {} sec",
          tserverSet.size(), minTserverCount, NANOSECONDS.toSeconds(System.nanoTime() - waitStart));
    }
  }

  private long remaining(long deadline) {
    return Math.max(1, deadline - System.currentTimeMillis());
  }

  public ServiceLock getManagerLock() {
    return managerLock;
  }

  private static class ManagerLockWatcher implements ServiceLock.AccumuloLockWatcher {

    boolean acquiredLock = false;
    boolean failedToAcquireLock = false;

    @Override
    public void lostLock(LockLossReason reason) {
      Halt.halt("Manager lock in zookeeper lost (reason = " + reason + "), exiting!", -1);
    }

    @Override
    public void unableToMonitorLockNode(final Exception e) {
      // ACCUMULO-3651 Changed level to error and added FATAL to message for slf4j compatibility
      Halt.halt(-1, () -> log.error("FATAL: No longer able to monitor manager lock node", e));

    }

    @Override
    public synchronized void acquiredLock() {
      log.debug("Acquired manager lock");

      if (acquiredLock || failedToAcquireLock) {
        Halt.halt("Zoolock in unexpected state AL " + acquiredLock + " " + failedToAcquireLock, -1);
      }

      acquiredLock = true;
      notifyAll();
    }

    @Override
    public synchronized void failedToAcquireLock(Exception e) {
      log.warn("Failed to get manager lock", e);

      if (e instanceof NoAuthException) {
        String msg = "Failed to acquire manager lock due to incorrect ZooKeeper authentication.";
        log.error("{} Ensure instance.secret is consistent across Accumulo configuration", msg, e);
        Halt.halt(msg, -1);
      }

      if (acquiredLock) {
        Halt.halt("Zoolock in unexpected state acquiredLock true with FAL " + failedToAcquireLock,
            -1);
      }

      failedToAcquireLock = true;
      notifyAll();
    }

    public synchronized void waitForChange() {
      while (!acquiredLock && !failedToAcquireLock) {
        try {
          wait();
        } catch (InterruptedException e) {
          // empty
        }
      }
    }
  }

  private ServiceLockData getManagerLock(final ServiceLockPath zManagerLoc)
      throws KeeperException, InterruptedException {
    var zooKeeper = getContext().getZooReaderWriter().getZooKeeper();
    log.info("trying to get manager lock");

    final String managerClientAddress =
        getHostname() + ":" + getConfiguration().getPort(Property.MANAGER_CLIENTPORT)[0];

    UUID zooLockUUID = UUID.randomUUID();

    ServiceDescriptors descriptors = new ServiceDescriptors();
    descriptors.addService(new ServiceDescriptor(zooLockUUID, ThriftService.MANAGER,
        managerClientAddress, this.getResourceGroup()));

    ServiceLockData sld = new ServiceLockData(descriptors);

    managerLock = new ServiceLock(zooKeeper, zManagerLoc, zooLockUUID);

    while (true) {

      ManagerLockWatcher managerLockWatcher = new ManagerLockWatcher();
      managerLock.lock(managerLockWatcher, sld);

      managerLockWatcher.waitForChange();

      if (managerLockWatcher.acquiredLock) {
        break;
      }

      if (!managerLockWatcher.failedToAcquireLock) {
        throw new IllegalStateException("manager lock in unknown state");
      }

      managerLock.tryToCancelAsyncLockOrUnlock();

      sleepUninterruptibly(TIME_TO_WAIT_BETWEEN_LOCK_CHECKS, MILLISECONDS);
    }

    this.getContext().setServiceLock(getManagerLock());
    setManagerState(ManagerState.HAVE_LOCK);
    return sld;
  }

  @Override
  public void update(LiveTServerSet current, Set<TServerInstance> deleted,
      Set<TServerInstance> added) {

    // if we have deleted or added tservers, then adjust our dead server list
    if (!deleted.isEmpty() || !added.isEmpty()) {
      DeadServerList obit = new DeadServerList(getContext());
      if (!added.isEmpty()) {
        log.info("New servers: {}", added);
        for (TServerInstance up : added) {
          obit.delete(up.getHostPort());
        }
      }
      for (TServerInstance dead : deleted) {
        String cause = "unexpected failure";
        if (serversToShutdown.contains(dead)) {
          cause = "clean shutdown"; // maybe an incorrect assumption
        }
        if (!getManagerGoalState().equals(ManagerGoalState.CLEAN_STOP)) {
          obit.post(dead.getHostPort(), cause);
        }
      }

      Set<TServerInstance> unexpected = new HashSet<>(deleted);
      unexpected.removeAll(this.serversToShutdown);
      if (!unexpected.isEmpty()
          && (stillManager() && !getManagerGoalState().equals(ManagerGoalState.CLEAN_STOP))) {
        log.warn("Lost servers {}", unexpected);
      }
      serversToShutdown.removeAll(deleted);
      badServers.keySet().removeAll(deleted);
      // clear out any bad server with the same host/port as a new server
      synchronized (badServers) {
        cleanListByHostAndPort(badServers.keySet(), deleted, added);
      }
      synchronized (serversToShutdown) {
        cleanListByHostAndPort(serversToShutdown, deleted, added);
      }

      synchronized (migrations) {
        Iterator<Entry<KeyExtent,TServerInstance>> iter = migrations.entrySet().iterator();
        while (iter.hasNext()) {
          Entry<KeyExtent,TServerInstance> entry = iter.next();
          if (deleted.contains(entry.getValue())) {
            log.info("Canceling migration of {} to {}", entry.getKey(), entry.getValue());
            iter.remove();
          }
        }
      }
      nextEvent.event("There are now %d tablet servers", current.size());
    }

    // clear out any servers that are no longer current
    // this is needed when we are using a fate operation to shutdown a tserver as it
    // will continue to add the server to the serversToShutdown (ACCUMULO-4410)
    serversToShutdown.retainAll(current.getCurrentServers());
  }

  private static void cleanListByHostAndPort(Collection<TServerInstance> badServers,
      Set<TServerInstance> deleted, Set<TServerInstance> added) {
    Iterator<TServerInstance> badIter = badServers.iterator();
    while (badIter.hasNext()) {
      TServerInstance bad = badIter.next();
      for (TServerInstance add : added) {
        if (bad.getHostPort().equals(add.getHostPort())) {
          badIter.remove();
          break;
        }
      }
      for (TServerInstance del : deleted) {
        if (bad.getHostPort().equals(del.getHostPort())) {
          badIter.remove();
          break;
        }
      }
    }
  }

  @Override
  public void stateChanged(TableId tableId, TableState state) {
    nextEvent.event(tableId, "Table state in zookeeper changed for %s to %s", tableId, state);
    if (state == TableState.OFFLINE) {
      clearMigrations(tableId);
    }
  }

  @Override
  public void initialize() {}

  @Override
  public void sessionExpired() {}

  public Set<TableId> onlineTables() {
    Set<TableId> result = new HashSet<>();
    if (getManagerState() != ManagerState.NORMAL) {
      if (getManagerState() != ManagerState.UNLOAD_METADATA_TABLETS) {
        result.add(AccumuloTable.METADATA.tableId());
      }
      if (getManagerState() != ManagerState.UNLOAD_ROOT_TABLET) {
        result.add(AccumuloTable.ROOT.tableId());
      }
      return result;
    }
    ServerContext context = getContext();
    TableManager manager = context.getTableManager();

    for (TableId tableId : context.getTableIdToNameMap().keySet()) {
      TableState state = manager.getTableState(tableId);
      if (state == TableState.ONLINE) {
        result.add(tableId);
      }
    }
    return result;
  }

  public Set<TServerInstance> onlineTabletServers() {
    return tserverSet.getSnapshot().getTservers();
  }

  public LiveTServersSnapshot tserversSnapshot() {
    return tserverSet.getSnapshot();
  }

  // recovers state from the persistent transaction to shutdown a server
  public void shutdownTServer(TServerInstance server) {
    nextEvent.event("Tablet Server shutdown requested for %s", server);
    serversToShutdown.add(server);
  }

  public EventCoordinator getEventCoordinator() {
    return nextEvent;
  }

  public VolumeManager getVolumeManager() {
    return getContext().getVolumeManager();
  }

  public void assignedTablet(KeyExtent extent) {
    if (extent.isMeta() && getManagerState() == ManagerState.UNLOAD_ROOT_TABLET) {
      setManagerState(ManagerState.UNLOAD_METADATA_TABLETS);
    }
    // probably too late, but try anyhow
    if (extent.isRootTablet() && getManagerState() == ManagerState.STOP) {
      setManagerState(ManagerState.UNLOAD_ROOT_TABLET);
    }
  }

  @SuppressFBWarnings(value = "UW_UNCOND_WAIT", justification = "TODO needs triage")
  public void waitForBalance() {
    synchronized (balancedNotifier) {
      long eventCounter;
      do {
        eventCounter = nextEvent.waitForEvents(0, 0);
        try {
          balancedNotifier.wait();
        } catch (InterruptedException e) {
          log.debug(e.toString(), e);
        }
      } while (displayUnassigned() > 0 || !migrations.isEmpty()
          || eventCounter != nextEvent.waitForEvents(0, 0));
    }
  }

  public ManagerMonitorInfo getManagerMonitorInfo() {
    final ManagerMonitorInfo result = new ManagerMonitorInfo();

    result.tServerInfo = new ArrayList<>();
    result.tableMap = new HashMap<>();
    for (Entry<TServerInstance,TabletServerStatus> serverEntry : tserverStatus.entrySet()) {
      final TabletServerStatus status = serverEntry.getValue();
      result.tServerInfo.add(status);
      for (Entry<String,TableInfo> entry : status.tableMap.entrySet()) {
        TableInfoUtil.add(result.tableMap.computeIfAbsent(entry.getKey(), k -> new TableInfo()),
            entry.getValue());
      }
    }
    result.badTServers = new HashMap<>();
    synchronized (badServers) {
      for (TServerInstance bad : badServers.keySet()) {
        result.badTServers.put(bad.getHostPort(), TabletServerState.UNRESPONSIVE.getId());
      }
    }
    result.state = getManagerState();
    result.goalState = getManagerGoalState();
    result.unassignedTablets = displayUnassigned();
    result.serversShuttingDown = new HashSet<>();
    synchronized (serversToShutdown) {
      for (TServerInstance server : serversToShutdown) {
        result.serversShuttingDown.add(server.getHostPort());
      }
    }
    DeadServerList obit = new DeadServerList(getContext());
    result.deadTabletServers = obit.getList();
    result.bulkImports = bulkImportStatus.getBulkLoadStatus();
    return result;
  }

  /**
   * Can delegation tokens be generated for users
   */
  public boolean delegationTokensAvailable() {
    return delegationTokensAvailable;
  }

  public Map<KeyExtent,TServerInstance> migrationsSnapshot() {
    synchronized (migrations) {
      return Map.copyOf(migrations);
    }
  }

  public Set<TServerInstance> shutdownServers() {
    synchronized (serversToShutdown) {
      return Set.copyOf(serversToShutdown);
    }
  }

  public void updateBulkImportStatus(String directory, BulkImportState state) {
    bulkImportStatus.updateBulkImportStatus(Collections.singletonList(directory), state);
  }

  public void removeBulkImportStatus(String directory) {
    bulkImportStatus.removeBulkImportStatus(Collections.singletonList(directory));
  }

  /**
   * Return how long there has been a manager overseeing this cluster. This is an approximately
   * monotonic clock, which will be approximately consistent between different managers or different
   * runs of the same manager. SteadyTime supports both nanoseconds and milliseconds.
   */
  public SteadyTime getSteadyTime() {
    return timeKeeper.getTime();
  }

  @Override
  public boolean isActiveService() {
    return managerInitialized.get();
  }

  @Override
  public boolean isUpgrading() {
    return upgradeCoordinator.getStatus() != UpgradeCoordinator.UpgradeStatus.COMPLETE;
  }

  void initializeBalancer() {
    var localTabletBalancer = Property.createInstanceFromPropertyName(getConfiguration(),
        Property.MANAGER_TABLET_BALANCER, TabletBalancer.class, new SimpleLoadBalancer());
    localTabletBalancer.init(balancerEnvironment);
    tabletBalancer = localTabletBalancer;
  }

  Class<?> getBalancerClass() {
    return tabletBalancer.getClass();
  }

  void getAssignments(SortedMap<TServerInstance,TabletServerStatus> currentStatus,
      Map<String,Set<TServerInstance>> currentTServerGroups,
      Map<KeyExtent,UnassignedTablet> unassigned, Map<KeyExtent,TServerInstance> assignedOut) {
    AssignmentParamsImpl params =
        AssignmentParamsImpl.fromThrift(currentStatus, currentTServerGroups,
            unassigned.entrySet().stream().collect(HashMap::new,
                (m, e) -> m.put(e.getKey(),
                    e.getValue().getLastLocation() == null ? null
                        : e.getValue().getLastLocation().getServerInstance()),
                Map::putAll),
            assignedOut);
    tabletBalancer.getAssignments(params);
  }

  public TabletStateStore getTabletStateStore(DataLevel level) {
    switch (level) {
      case METADATA:
        return this.metadataTabletStore;
      case ROOT:
        return this.rootTabletStore;
      case USER:
        return this.userTabletStore;
      default:
        throw new IllegalStateException("Unhandled DataLevel value: " + level);
    }
  }

  @Override
  public void registerMetrics(MeterRegistry registry) {
    super.registerMetrics(registry);
    compactionCoordinator.registerMetrics(registry);
  }

  private Map<FateInstanceType,Fate<Manager>> getFateRefs() {
    var fateRefs = this.fateRefs.get();
    Preconditions.checkState(fateRefs != null, "Unexpected null fate references map");
    return fateRefs;
  }
}<|MERGE_RESOLUTION|>--- conflicted
+++ resolved
@@ -939,10 +939,6 @@
         int attemptNum = 0;
         do {
           log.debug("Balancing for tables at level {}, times-in-loop: {}", dl, ++attemptNum);
-<<<<<<< HEAD
-          params = BalanceParamsImpl.fromThrift(tserverStatusForBalancerLevel,
-              tServerGroupingForBalancer, tserverStatusForLevel, partitionedMigrations.get(dl));
-=======
 
           SortedMap<TabletServerId,TServerStatus> statusForBalancerLevel =
               tserverStatusForBalancerLevel;
@@ -961,9 +957,8 @@
             statusForBalancerLevel = tserverStatusForBalancerLevel2;
           }
 
-          params = BalanceParamsImpl.fromThrift(statusForBalancerLevel, tserverStatusForLevel,
-              partitionedMigrations.get(dl));
->>>>>>> 12246867
+          params = BalanceParamsImpl.fromThrift(statusForBalancerLevel, tServerGroupingForBalancer,
+              tserverStatusForLevel, partitionedMigrations.get(dl));
           wait = Math.max(tabletBalancer.balance(params), wait);
           migrationsOutForLevel = 0;
           for (TabletMigration m : checkMigrationSanity(statusForBalancerLevel.keySet(),
