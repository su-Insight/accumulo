/*
 * Licensed to the Apache Software Foundation (ASF) under one
 * or more contributor license agreements.  See the NOTICE file
 * distributed with this work for additional information
 * regarding copyright ownership.  The ASF licenses this file
 * to you under the Apache License, Version 2.0 (the
 * "License"); you may not use this file except in compliance
 * with the License.  You may obtain a copy of the License at
 *
 *   https://www.apache.org/licenses/LICENSE-2.0
 *
 * Unless required by applicable law or agreed to in writing,
 * software distributed under the License is distributed on an
 * "AS IS" BASIS, WITHOUT WARRANTIES OR CONDITIONS OF ANY
 * KIND, either express or implied.  See the License for the
 * specific language governing permissions and limitations
 * under the License.
 */
package org.apache.accumulo.manager;

import static com.google.common.util.concurrent.Uninterruptibles.sleepUninterruptibly;
import static java.util.Collections.emptySortedMap;
import static java.util.concurrent.TimeUnit.HOURS;
import static java.util.concurrent.TimeUnit.MILLISECONDS;
import static java.util.concurrent.TimeUnit.MINUTES;
import static java.util.concurrent.TimeUnit.NANOSECONDS;
import static java.util.concurrent.TimeUnit.SECONDS;

import java.io.IOException;
import java.lang.reflect.InvocationTargetException;
import java.net.UnknownHostException;
import java.util.ArrayList;
import java.util.Collection;
import java.util.Collections;
import java.util.HashMap;
import java.util.HashSet;
import java.util.Iterator;
import java.util.List;
import java.util.Map;
import java.util.Map.Entry;
import java.util.Set;
import java.util.SortedMap;
import java.util.TreeMap;
import java.util.UUID;
import java.util.concurrent.ConcurrentSkipListMap;
import java.util.concurrent.CountDownLatch;
import java.util.concurrent.ExecutionException;
import java.util.concurrent.ExecutorService;
import java.util.concurrent.Future;
import java.util.concurrent.ScheduledFuture;
import java.util.concurrent.atomic.AtomicBoolean;
import java.util.concurrent.atomic.AtomicInteger;
import java.util.concurrent.atomic.AtomicReference;
import java.util.stream.Collectors;

import org.apache.accumulo.core.Constants;
import org.apache.accumulo.core.cli.ConfigOpts;
import org.apache.accumulo.core.client.AccumuloClient;
import org.apache.accumulo.core.client.Scanner;
import org.apache.accumulo.core.client.TableNotFoundException;
import org.apache.accumulo.core.clientImpl.thrift.TableOperation;
import org.apache.accumulo.core.clientImpl.thrift.TableOperationExceptionType;
import org.apache.accumulo.core.clientImpl.thrift.ThriftTableOperationException;
import org.apache.accumulo.core.conf.AccumuloConfiguration;
import org.apache.accumulo.core.conf.Property;
import org.apache.accumulo.core.data.InstanceId;
import org.apache.accumulo.core.data.Key;
import org.apache.accumulo.core.data.TableId;
import org.apache.accumulo.core.data.Value;
import org.apache.accumulo.core.dataImpl.KeyExtent;
import org.apache.accumulo.core.fate.AgeOffStore;
import org.apache.accumulo.core.fate.Fate;
import org.apache.accumulo.core.fate.zookeeper.ZooReaderWriter;
import org.apache.accumulo.core.fate.zookeeper.ZooUtil;
import org.apache.accumulo.core.fate.zookeeper.ZooUtil.NodeExistsPolicy;
import org.apache.accumulo.core.fate.zookeeper.ZooUtil.NodeMissingPolicy;
import org.apache.accumulo.core.lock.ServiceLock;
import org.apache.accumulo.core.lock.ServiceLock.LockLossReason;
import org.apache.accumulo.core.lock.ServiceLock.ServiceLockPath;
import org.apache.accumulo.core.lock.ServiceLockData;
import org.apache.accumulo.core.lock.ServiceLockData.ServiceDescriptor;
import org.apache.accumulo.core.lock.ServiceLockData.ServiceDescriptors;
import org.apache.accumulo.core.lock.ServiceLockData.ThriftService;
import org.apache.accumulo.core.manager.balancer.AssignmentParamsImpl;
import org.apache.accumulo.core.manager.balancer.BalanceParamsImpl;
import org.apache.accumulo.core.manager.balancer.TServerStatusImpl;
import org.apache.accumulo.core.manager.balancer.TabletServerIdImpl;
import org.apache.accumulo.core.manager.state.tables.TableState;
import org.apache.accumulo.core.manager.thrift.BulkImportState;
import org.apache.accumulo.core.manager.thrift.ManagerClientService;
import org.apache.accumulo.core.manager.thrift.ManagerGoalState;
import org.apache.accumulo.core.manager.thrift.ManagerMonitorInfo;
import org.apache.accumulo.core.manager.thrift.ManagerState;
import org.apache.accumulo.core.manager.thrift.TableInfo;
import org.apache.accumulo.core.manager.thrift.TabletServerStatus;
import org.apache.accumulo.core.metadata.MetadataTable;
import org.apache.accumulo.core.metadata.RootTable;
import org.apache.accumulo.core.metadata.TServerInstance;
import org.apache.accumulo.core.metadata.TabletState;
import org.apache.accumulo.core.metadata.schema.Ample.DataLevel;
import org.apache.accumulo.core.metadata.schema.MetadataSchema.TabletsSection.TabletColumnFamily;
import org.apache.accumulo.core.metadata.schema.TabletMetadata;
import org.apache.accumulo.core.metrics.MetricsUtil;
import org.apache.accumulo.core.security.Authorizations;
import org.apache.accumulo.core.spi.balancer.BalancerEnvironment;
import org.apache.accumulo.core.spi.balancer.SimpleLoadBalancer;
import org.apache.accumulo.core.spi.balancer.TabletBalancer;
import org.apache.accumulo.core.spi.balancer.data.TServerStatus;
import org.apache.accumulo.core.spi.balancer.data.TabletMigration;
import org.apache.accumulo.core.spi.balancer.data.TabletServerId;
import org.apache.accumulo.core.tablet.thrift.TUnloadTabletGoal;
import org.apache.accumulo.core.trace.TraceUtil;
import org.apache.accumulo.core.util.Halt;
import org.apache.accumulo.core.util.Retry;
import org.apache.accumulo.core.util.threads.ThreadPools;
import org.apache.accumulo.core.util.threads.Threads;
import org.apache.accumulo.manager.compaction.coordinator.CompactionCoordinator;
import org.apache.accumulo.manager.compaction.queue.CompactionJobQueues;
import org.apache.accumulo.manager.metrics.ManagerMetrics;
import org.apache.accumulo.manager.recovery.RecoveryManager;
import org.apache.accumulo.manager.split.Splitter;
import org.apache.accumulo.manager.state.TableCounts;
import org.apache.accumulo.manager.tableOps.TraceRepo;
import org.apache.accumulo.manager.upgrade.PreUpgradeValidation;
import org.apache.accumulo.manager.upgrade.UpgradeCoordinator;
import org.apache.accumulo.server.AbstractServer;
import org.apache.accumulo.server.HighlyAvailableService;
import org.apache.accumulo.server.ServerContext;
import org.apache.accumulo.server.fs.VolumeManager;
import org.apache.accumulo.server.manager.LiveTServerSet;
import org.apache.accumulo.server.manager.LiveTServerSet.TServerConnection;
import org.apache.accumulo.server.manager.balancer.BalancerEnvironmentImpl;
import org.apache.accumulo.server.manager.state.CurrentState;
import org.apache.accumulo.server.manager.state.DeadServerList;
import org.apache.accumulo.server.manager.state.MergeInfo;
import org.apache.accumulo.server.manager.state.MergeState;
import org.apache.accumulo.server.manager.state.TabletServerState;
import org.apache.accumulo.server.manager.state.TabletStateStore;
import org.apache.accumulo.server.manager.state.UnassignedTablet;
import org.apache.accumulo.server.rpc.HighlyAvailableServiceWrapper;
import org.apache.accumulo.server.rpc.ServerAddress;
import org.apache.accumulo.server.rpc.TServerUtils;
import org.apache.accumulo.server.rpc.ThriftProcessorTypes;
import org.apache.accumulo.server.security.SecurityOperation;
import org.apache.accumulo.server.security.delegation.AuthenticationTokenKeyManager;
import org.apache.accumulo.server.security.delegation.ZooAuthenticationKeyDistributor;
import org.apache.accumulo.server.tables.TableManager;
import org.apache.accumulo.server.tables.TableObserver;
import org.apache.accumulo.server.util.ScanServerMetadataEntries;
import org.apache.accumulo.server.util.ServerBulkImportStatus;
import org.apache.accumulo.server.util.TableInfoUtil;
import org.apache.hadoop.io.DataInputBuffer;
import org.apache.hadoop.io.DataOutputBuffer;
import org.apache.thrift.TException;
import org.apache.thrift.server.TServer;
import org.apache.thrift.transport.TTransportException;
import org.apache.zookeeper.KeeperException;
import org.apache.zookeeper.KeeperException.NoAuthException;
import org.apache.zookeeper.WatchedEvent;
import org.apache.zookeeper.Watcher;
import org.slf4j.Logger;
import org.slf4j.LoggerFactory;

import com.google.common.collect.ImmutableSortedMap;
import com.google.common.util.concurrent.RateLimiter;
import com.google.common.util.concurrent.Uninterruptibles;

import edu.umd.cs.findbugs.annotations.SuppressFBWarnings;
import io.opentelemetry.api.trace.Span;
import io.opentelemetry.context.Scope;

/**
 * The Manager is responsible for assigning and balancing tablets to tablet servers.
 * <p>
 * The manager will also coordinate log recoveries and reports general status.
 */
public class Manager extends AbstractServer
    implements LiveTServerSet.Listener, TableObserver, CurrentState, HighlyAvailableService {

  static final Logger log = LoggerFactory.getLogger(Manager.class);

  static final int ONE_SECOND = 1000;
  private static final long TIME_BETWEEN_MIGRATION_CLEANUPS = 5 * 60 * ONE_SECOND;
  static final long WAIT_BETWEEN_ERRORS = ONE_SECOND;
  private static final long DEFAULT_WAIT_FOR_WATCHER = 10 * ONE_SECOND;
  private static final int MAX_CLEANUP_WAIT_TIME = ONE_SECOND;
  private static final int TIME_TO_WAIT_BETWEEN_LOCK_CHECKS = ONE_SECOND;
  static final int MAX_TSERVER_WORK_CHUNK = 5000;
  private static final int MAX_BAD_STATUS_COUNT = 3;
  private static final double MAX_SHUTDOWNS_PER_SEC = 10D / 60D;

  private final Object balancedNotifier = new Object();
  final LiveTServerSet tserverSet;
  private final List<TabletGroupWatcher> watchers = new ArrayList<>();
  final SecurityOperation security;
  final Map<TServerInstance,AtomicInteger> badServers =
      Collections.synchronizedMap(new HashMap<>());
  final Set<TServerInstance> serversToShutdown = Collections.synchronizedSet(new HashSet<>());
  final SortedMap<KeyExtent,TServerInstance> migrations =
      Collections.synchronizedSortedMap(new TreeMap<>());
  final EventCoordinator nextEvent = new EventCoordinator();
  private final Object mergeLock = new Object();
  RecoveryManager recoveryManager = null;
  private final ManagerTime timeKeeper;

  // Delegation Token classes
  private final boolean delegationTokensAvailable;
  private ZooAuthenticationKeyDistributor keyDistributor;
  private AuthenticationTokenKeyManager authenticationTokenKeyManager;

  ServiceLock managerLock = null;
  private TServer clientService = null;
  private volatile TabletBalancer tabletBalancer;
  private final BalancerEnvironment balancerEnvironment;

  private ManagerState state = ManagerState.INITIAL;

  // fateReadyLatch and fateRef go together; when this latch is ready, then the fate reference
  // should already have been set; still need to use atomic reference or volatile for fateRef, so no
  // thread's cached view shows that fateRef is still null after the latch is ready
  private final CountDownLatch fateReadyLatch = new CountDownLatch(1);
  private final AtomicReference<Fate<Manager>> fateRef = new AtomicReference<>(null);

  volatile SortedMap<TServerInstance,TabletServerStatus> tserverStatus = emptySortedMap();
  volatile SortedMap<TabletServerId,TServerStatus> tserverStatusForBalancer = emptySortedMap();
  // ELASTICITY_TODO is this still needed?
  final ServerBulkImportStatus bulkImportStatus = new ServerBulkImportStatus();

  private final AtomicBoolean managerInitialized = new AtomicBoolean(false);
  private final AtomicBoolean managerUpgrading = new AtomicBoolean(false);
  private final long timeToCacheRecoveryWalExistence;

  private final long waitTimeBetweenScans;
  private final long timeToCacheRecoveryWalExistence;
  private ExecutorService tableInformationStatusPool = null;

  @Override
  public synchronized ManagerState getManagerState() {
    return state;
  }

  public boolean stillManager() {
    return getManagerState() != ManagerState.STOP;
  }

  /**
   * Retrieve the Fate object, blocking until it is ready. This could cause problems if Fate
   * operations are attempted to be used prior to the Manager being ready for them. If these
   * operations are triggered by a client side request from a tserver or client, it should be safe
   * to wait to handle those until Fate is ready, but if it occurs during an upgrade, or some other
   * time in the Manager before Fate is started, that may result in a deadlock and will need to be
   * fixed.
   *
   * @return the Fate object, only after the fate components are running and ready
   */
  public Fate<Manager> fate() {
    try {
      // block up to 30 seconds until it's ready; if it's still not ready, introduce some logging
      if (!fateReadyLatch.await(30, SECONDS)) {
        String msgPrefix = "Unexpected use of fate in thread " + Thread.currentThread().getName()
            + " at time " + System.currentTimeMillis();
        // include stack trace so we know where it's coming from, in case we need to troubleshoot it
        log.warn("{} blocked until fate starts", msgPrefix,
            new IllegalStateException("Attempted fate action before manager finished starting up; "
                + "if this doesn't make progress, please report it as a bug to the developers"));
        int minutes = 0;
        while (!fateReadyLatch.await(5, MINUTES)) {
          minutes += 5;
          log.warn("{} still blocked after {} minutes; this is getting weird", msgPrefix, minutes);
        }
        log.debug("{} no longer blocked", msgPrefix);
      }
    } catch (InterruptedException e) {
      Thread.currentThread().interrupt();
      throw new IllegalStateException("Thread was interrupted; cannot proceed");
    }
    return fateRef.get();
  }

  static final boolean X = true;
  static final boolean O = false;
  // @formatter:off
  static final boolean[][] transitionOK = {
      //                            INITIAL HAVE_LOCK SAFE_MODE NORMAL UNLOAD_META UNLOAD_ROOT STOP
      /* INITIAL */                 {X, X, O, O, O, O, X},
      /* HAVE_LOCK */               {O, X, X, X, O, O, X},
      /* SAFE_MODE */               {O, O, X, X, X, O, X},
      /* NORMAL */                  {O, O, X, X, X, O, X},
      /* UNLOAD_METADATA_TABLETS */ {O, O, X, X, X, X, X},
      /* UNLOAD_ROOT_TABLET */      {O, O, O, X, X, X, X},
      /* STOP */                    {O, O, O, O, O, X, X}};
  //@formatter:on
  synchronized void setManagerState(ManagerState newState) {
    if (state.equals(newState)) {
      return;
    }
    if (!transitionOK[state.ordinal()][newState.ordinal()]) {
      log.error("Programmer error: manager should not transition from {} to {}", state, newState);
    }
    ManagerState oldState = state;
    state = newState;
    nextEvent.event("State changed from %s to %s", oldState, newState);
    if (newState == ManagerState.STOP) {
      // Give the server a little time before shutdown so the client
      // thread requesting the stop can return
      ScheduledFuture<?> future = getContext().getScheduledExecutor().scheduleWithFixedDelay(() -> {
        // This frees the main thread and will cause the manager to exit
        clientService.stop();
        Manager.this.nextEvent.event("stopped event loop");
      }, 100L, 1000L, MILLISECONDS);
      ThreadPools.watchNonCriticalScheduledTask(future);
    }

    if (oldState != newState && (newState == ManagerState.HAVE_LOCK)) {
      new PreUpgradeValidation().validate(getContext(), nextEvent);
      upgradeCoordinator.upgradeZookeeper(getContext(), nextEvent);
    }

    if (oldState != newState && (newState == ManagerState.NORMAL)) {
      if (fateRef.get() != null) {
        throw new IllegalStateException("Access to Fate should not have been"
            + " initialized prior to the Manager finishing upgrades. Please save"
            + " all logs and file a bug.");
      }
      upgradeMetadataFuture = upgradeCoordinator.upgradeMetadata(getContext(), nextEvent);
    }
  }

  private final UpgradeCoordinator upgradeCoordinator = new UpgradeCoordinator();

  private Future<Void> upgradeMetadataFuture;

  private FateServiceHandler fateServiceHandler;
  private ManagerClientServiceHandler managerClientHandler;
  private CompactionCoordinator compactionCoordinator;

  private int assignedOrHosted(TableId tableId) {
    int result = 0;
    for (TabletGroupWatcher watcher : watchers) {
      TableCounts count = watcher.getStats(tableId);
      result += count.hosted() + count.assigned();
    }
    return result;
  }

  private int totalAssignedOrHosted() {
    int result = 0;
    for (TabletGroupWatcher watcher : watchers) {
      for (TableCounts counts : watcher.getStats().values()) {
        result += counts.assigned() + counts.hosted();
      }
    }
    return result;
  }

  private int nonMetaDataTabletsAssignedOrHosted() {
    return totalAssignedOrHosted() - assignedOrHosted(MetadataTable.ID)
        - assignedOrHosted(RootTable.ID);
  }

  private int notHosted() {
    int result = 0;
    for (TabletGroupWatcher watcher : watchers) {
      for (TableCounts counts : watcher.getStats().values()) {
        result += counts.assigned() + counts.assignedToDeadServers() + counts.suspended();
      }
    }
    return result;
  }

  // The number of unassigned tablets that should be assigned: displayed on the monitor page
  int displayUnassigned() {
    int result = 0;
    switch (getManagerState()) {
      case NORMAL:
        // Count offline tablets for online tables
        for (TabletGroupWatcher watcher : watchers) {
          TableManager manager = getContext().getTableManager();
          for (Entry<TableId,TableCounts> entry : watcher.getStats().entrySet()) {
            TableId tableId = entry.getKey();
            TableCounts counts = entry.getValue();
            if (manager.getTableState(tableId) == TableState.ONLINE) {
              result += counts.unassigned() + counts.assignedToDeadServers() + counts.assigned()
                  + counts.suspended();
            }
          }
        }
        break;
      case SAFE_MODE:
        // Count offline tablets for the metadata table
        for (TabletGroupWatcher watcher : watchers) {
          TableCounts counts = watcher.getStats(MetadataTable.ID);
          result += counts.unassigned() + counts.suspended();
        }
        break;
      case UNLOAD_METADATA_TABLETS:
      case UNLOAD_ROOT_TABLET:
        for (TabletGroupWatcher watcher : watchers) {
          TableCounts counts = watcher.getStats(MetadataTable.ID);
          result += counts.unassigned() + counts.suspended();
        }
        break;
      default:
        break;
    }
    return result;
  }

  public void mustBeOnline(final TableId tableId) throws ThriftTableOperationException {
    ServerContext context = getContext();
    context.clearTableListCache();
    if (context.getTableState(tableId) != TableState.ONLINE) {
      throw new ThriftTableOperationException(tableId.canonical(), null, TableOperation.MERGE,
          TableOperationExceptionType.OFFLINE, "table is not online");
    }
  }

  public TableManager getTableManager() {
    return getContext().getTableManager();
  }

  public static void main(String[] args) throws Exception {
    try (Manager manager = new Manager(new ConfigOpts(), args)) {
      manager.runServer();
    }
  }

  Manager(ConfigOpts opts, String[] args) throws IOException {
    super("manager", opts, args);
    ServerContext context = super.getContext();
    balancerEnvironment = new BalancerEnvironmentImpl(context);

    AccumuloConfiguration aconf = context.getConfiguration();

    log.info("Version {}", Constants.VERSION);
    log.info("Instance {}", getInstanceID());
    timeKeeper = new ManagerTime(this, aconf);
    tserverSet = new LiveTServerSet(context, this);
    initializeBalancer();

    this.security = context.getSecurityOperation();

    final long tokenLifetime = aconf.getTimeInMillis(Property.GENERAL_DELEGATION_TOKEN_LIFETIME);

    authenticationTokenKeyManager = null;
    keyDistributor = null;
    if (getConfiguration().getBoolean(Property.INSTANCE_RPC_SASL_ENABLED)) {
      // SASL is enabled, create the key distributor (ZooKeeper) and manager (generates/rolls secret
      // keys)
      log.info("SASL is enabled, creating delegation token key manager and distributor");
      final long tokenUpdateInterval =
          aconf.getTimeInMillis(Property.GENERAL_DELEGATION_TOKEN_UPDATE_INTERVAL);
      keyDistributor = new ZooAuthenticationKeyDistributor(context.getZooReaderWriter(),
          getZooKeeperRoot() + Constants.ZDELEGATION_TOKEN_KEYS);
      authenticationTokenKeyManager = new AuthenticationTokenKeyManager(context.getSecretManager(),
          keyDistributor, tokenUpdateInterval, tokenLifetime);
      delegationTokensAvailable = true;
    } else {
      log.info("SASL is not enabled, delegation tokens will not be available");
      delegationTokensAvailable = false;
    }
<<<<<<< HEAD
    this.waitTimeBetweenScans =
        aconf.getTimeInMillis(Property.MANAGER_TABLET_GROUP_WATCHER_INTERVAL);
    this.timeToCacheRecoveryWalExistence = this.waitTimeBetweenScans / 4;
  }

  public long getWaitTimeBetweenScans() {
    return this.waitTimeBetweenScans;
=======
    this.timeToCacheRecoveryWalExistence =
        aconf.getTimeInMillis(Property.MANAGER_RECOVERY_WAL_EXISTENCE_CACHE_TIME);
>>>>>>> 4b1c1b17
  }

  public InstanceId getInstanceID() {
    return getContext().getInstanceID();
  }

  public String getZooKeeperRoot() {
    return getContext().getZooKeeperRoot();
  }

  public TServerConnection getConnection(TServerInstance server) {
    return tserverSet.getConnection(server);
  }

  public MergeInfo getMergeInfo(TableId tableId) {
    ServerContext context = getContext();
    synchronized (mergeLock) {
      try {
        String path = getZooKeeperRoot() + Constants.ZTABLES + "/" + tableId + "/merge";
        if (!context.getZooReaderWriter().exists(path)) {
          return new MergeInfo();
        }
        byte[] data = context.getZooReaderWriter().getData(path);
        DataInputBuffer in = new DataInputBuffer();
        in.reset(data, data.length);
        MergeInfo info = new MergeInfo();
        info.readFields(in);
        return info;
      } catch (KeeperException.NoNodeException ex) {
        log.info("Error reading merge state, it probably just finished");
        return new MergeInfo();
      } catch (Exception ex) {
        log.warn("Unexpected error reading merge state", ex);
        return new MergeInfo();
      }
    }
  }

  public void setMergeState(MergeInfo info, MergeState state)
      throws KeeperException, InterruptedException {
    ServerContext context = getContext();
    synchronized (mergeLock) {
      String path =
          getZooKeeperRoot() + Constants.ZTABLES + "/" + info.getExtent().tableId() + "/merge";
      info.setState(state);
      if (state.equals(MergeState.NONE)) {
        context.getZooReaderWriter().recursiveDelete(path, NodeMissingPolicy.SKIP);
      } else {
        DataOutputBuffer out = new DataOutputBuffer();
        try {
          info.write(out);
        } catch (IOException ex) {
          throw new AssertionError("Unlikely", ex);
        }
        context.getZooReaderWriter().putPersistentData(path, out.getData(),
            state.equals(MergeState.STARTED) ? ZooUtil.NodeExistsPolicy.FAIL
                : ZooUtil.NodeExistsPolicy.OVERWRITE);
      }
      mergeLock.notifyAll();
    }
    nextEvent.event("Merge state of %s set to %s", info.getExtent(), state);
  }

  public void clearMergeState(TableId tableId) throws KeeperException, InterruptedException {
    synchronized (mergeLock) {
      String path = getZooKeeperRoot() + Constants.ZTABLES + "/" + tableId + "/merge";
      getContext().getZooReaderWriter().recursiveDelete(path, NodeMissingPolicy.SKIP);
      mergeLock.notifyAll();
    }
    nextEvent.event("Merge state of %s cleared", tableId);
  }

  void setManagerGoalState(ManagerGoalState state) {
    try {
      getContext().getZooReaderWriter().putPersistentData(
          getZooKeeperRoot() + Constants.ZMANAGER_GOAL_STATE, state.name().getBytes(),
          NodeExistsPolicy.OVERWRITE);
    } catch (Exception ex) {
      log.error("Unable to set manager goal state in zookeeper");
    }
  }

  ManagerGoalState getManagerGoalState() {
    while (true) {
      try {
        byte[] data = getContext().getZooReaderWriter()
            .getData(getZooKeeperRoot() + Constants.ZMANAGER_GOAL_STATE);
        return ManagerGoalState.valueOf(new String(data));
      } catch (Exception e) {
        log.error("Problem getting real goal state from zookeeper: ", e);
        sleepUninterruptibly(1, SECONDS);
      }
    }
  }

  public boolean hasCycled(long time) {
    for (TabletGroupWatcher watcher : watchers) {
      if (watcher.stats.lastScanFinished() < time) {
        return false;
      }
    }

    return true;
  }

  public void clearMigrations(TableId tableId) {
    synchronized (migrations) {
      migrations.keySet().removeIf(extent -> extent.tableId().equals(tableId));
    }
  }

  // ELASTICITY_TODO the following should probably be a cache w/ timeout so that things that are
  // never removed will age off. Unsure about the approach, so want to hold on off on doing more
  // work. It was a quick hack added so that splits could get the manager to unassign tablets.
  private final Map<KeyExtent,Set<Long>> unassignmentRequest =
      Collections.synchronizedMap(new HashMap<>());

  @Override
  public Set<KeyExtent> getUnassignmentRequest() {
    synchronized (unassignmentRequest) {
      return Set.copyOf(unassignmentRequest.keySet());
    }
  }

  public void requestUnassignment(KeyExtent tablet, long fateTxId) {
    unassignmentRequest.compute(tablet, (k, v) -> {
      Set<Long> txids = v == null ? new HashSet<>() : v;
      txids.add(fateTxId);
      return txids;
    });

    nextEvent.event("Unassignment requested %s", tablet);
  }

  public void cancelUnassignmentRequest(KeyExtent tablet, long fateTxid) {
    unassignmentRequest.computeIfPresent(tablet, (k, v) -> {
      v.remove(fateTxid);
      if (v.isEmpty()) {
        return null;
      }

      return v;
    });

    nextEvent.event("Unassignment request canceled %s", tablet);
  }

  public boolean isUnassignmentRequested(KeyExtent extent) {
    return unassignmentRequest.containsKey(extent);
  }

  private Splitter splitter;

  public Splitter getSplitter() {
    return splitter;
  }

  private CompactionJobQueues compactionJobQueues;

  public CompactionJobQueues getCompactionQueues() {
    return compactionJobQueues;
  }

  enum TabletGoalState {
    HOSTED(TUnloadTabletGoal.UNKNOWN),
    UNASSIGNED(TUnloadTabletGoal.UNASSIGNED),
    DELETED(TUnloadTabletGoal.DELETED),
    SUSPENDED(TUnloadTabletGoal.SUSPENDED);

    private final TUnloadTabletGoal unloadGoal;

    TabletGoalState(TUnloadTabletGoal unloadGoal) {
      this.unloadGoal = unloadGoal;
    }

    /** The purpose of unloading this tablet. */
    public TUnloadTabletGoal howUnload() {
      return unloadGoal;
    }
  }

  TabletGoalState getSystemGoalState(TabletMetadata tm) {
    switch (getManagerState()) {
      case NORMAL:
        return TabletGoalState.HOSTED;
      case HAVE_LOCK: // fall-through intended
      case INITIAL: // fall-through intended
      case SAFE_MODE:
        if (tm.getExtent().isMeta()) {
          return TabletGoalState.HOSTED;
        }
        return TabletGoalState.UNASSIGNED;
      case UNLOAD_METADATA_TABLETS:
        if (tm.getExtent().isRootTablet()) {
          return TabletGoalState.HOSTED;
        }
        return TabletGoalState.UNASSIGNED;
      case UNLOAD_ROOT_TABLET:
        return TabletGoalState.UNASSIGNED;
      case STOP:
        return TabletGoalState.UNASSIGNED;
      default:
        throw new IllegalStateException("Unknown Manager State");
    }
  }

  TabletGoalState getTableGoalState(TabletMetadata tm) {
    TableState tableState = getContext().getTableManager().getTableState(tm.getTableId());
    if (tableState == null) {
      return TabletGoalState.DELETED;
    }
    switch (tableState) {
      case DELETING:
        return TabletGoalState.DELETED;
      case OFFLINE:
      case NEW:
        return TabletGoalState.UNASSIGNED;
      default:
        switch (tm.getHostingGoal()) {
          case ALWAYS:
            return TabletGoalState.HOSTED;
          case NEVER:
            return TabletGoalState.UNASSIGNED;
          case ONDEMAND:
            if (tm.getHostingRequested()) {
              return TabletGoalState.HOSTED;
            } else {
              return TabletGoalState.UNASSIGNED;
            }
          default:
            throw new IllegalStateException(
                "Tablet Hosting Goal is unhandled: " + tm.getHostingGoal());
        }
    }
  }

  TabletGoalState getGoalState(TabletMetadata tm, MergeInfo mergeInfo) {
    KeyExtent extent = tm.getExtent();
    // Shutting down?
    TabletGoalState state = getSystemGoalState(tm);

    if (state == TabletGoalState.HOSTED) {
      if (!upgradeCoordinator.getStatus().isParentLevelUpgraded(extent)) {
        // The place where this tablet stores its metadata was not upgraded, so do not assign this
        // tablet yet.
        return TabletGoalState.UNASSIGNED;
      }

      if (unassignmentRequest.containsKey(extent)) {
        return TabletGoalState.UNASSIGNED;
      }

      if (tm.getOperationId() != null) {
        return TabletGoalState.UNASSIGNED;
      }

      if (tm.hasCurrent() && serversToShutdown.contains(tm.getLocation().getServerInstance())) {
        return TabletGoalState.SUSPENDED;
      }
      // Handle merge transitions
      if (mergeInfo.getExtent() != null) {

        final boolean overlaps = mergeInfo.overlaps(extent);

        if (overlaps) {
          log.debug("mergeInfo overlaps: {} true", extent);
          switch (mergeInfo.getState()) {
            case NONE:
            case COMPLETE:
              break;
            case STARTED:
            case SPLITTING:
              return TabletGoalState.HOSTED;
            case WAITING_FOR_CHOPPED:
              if (tm.getTabletState(tserverSet.getCurrentServers()).equals(TabletState.HOSTED)) {
                if (tm.hasChopped()) {
                  return TabletGoalState.UNASSIGNED;
                }
              } else if (tm.hasChopped() && tm.getLogs().isEmpty()) {
                return TabletGoalState.UNASSIGNED;
              }

              return TabletGoalState.HOSTED;
            case WAITING_FOR_OFFLINE:
            case MERGING:
              return TabletGoalState.UNASSIGNED;
          }
        } else {
          log.trace("mergeInfo overlaps: {} false", extent);
        }
      }

      // taking table offline?
      state = getTableGoalState(tm);
      if (state == TabletGoalState.HOSTED) {
        // Maybe this tablet needs to be migrated
        TServerInstance dest = migrations.get(extent);
        if (dest != null && tm.hasCurrent() && !dest.equals(tm.getLocation().getServerInstance())) {
          return TabletGoalState.UNASSIGNED;
        }
      }
    }
    return state;
  }

  private class MigrationCleanupThread implements Runnable {

    @Override
    public void run() {
      while (stillManager()) {
        if (!migrations.isEmpty()) {
          try {
            cleanupOfflineMigrations();
            cleanupNonexistentMigrations(getContext());
          } catch (Exception ex) {
            log.error("Error cleaning up migrations", ex);
          }
        }
        sleepUninterruptibly(TIME_BETWEEN_MIGRATION_CLEANUPS, MILLISECONDS);
      }
    }

    /**
     * If a migrating tablet splits, and the tablet dies before sending the manager a message, the
     * migration will refer to a non-existing tablet, so it can never complete. Periodically scan
     * the metadata table and remove any migrating tablets that no longer exist.
     */
    private void cleanupNonexistentMigrations(final AccumuloClient accumuloClient)
        throws TableNotFoundException {
      Scanner scanner = accumuloClient.createScanner(MetadataTable.NAME, Authorizations.EMPTY);
      TabletColumnFamily.PREV_ROW_COLUMN.fetch(scanner);
      Set<KeyExtent> found = new HashSet<>();
      for (Entry<Key,Value> entry : scanner) {
        KeyExtent extent = KeyExtent.fromMetaPrevRow(entry);
        if (migrations.containsKey(extent)) {
          found.add(extent);
        }
      }
      migrations.keySet().retainAll(found);
    }

    /**
     * If migrating a tablet for a table that is offline, the migration can never succeed because no
     * tablet server will load the tablet. check for offline tables and remove their migrations.
     */
    private void cleanupOfflineMigrations() {
      ServerContext context = getContext();
      TableManager manager = context.getTableManager();
      for (TableId tableId : context.getTableIdToNameMap().keySet()) {
        TableState state = manager.getTableState(tableId);
        if (state == TableState.OFFLINE) {
          clearMigrations(tableId);
        }
      }
    }
  }

  private class StatusThread implements Runnable {

    private boolean goodStats() {
      int start;
      switch (getManagerState()) {
        case UNLOAD_METADATA_TABLETS:
          start = 1;
          break;
        case UNLOAD_ROOT_TABLET:
          start = 2;
          break;
        default:
          start = 0;
      }
      for (int i = start; i < watchers.size(); i++) {
        TabletGroupWatcher watcher = watchers.get(i);
        if (watcher.stats.getLastManagerState() != getManagerState()) {
          log.debug("{}: {} != {}", watcher.getName(), watcher.stats.getLastManagerState(),
              getManagerState());
          return false;
        }
      }
      return true;
    }

    @Override
    public void run() {
      EventCoordinator.Listener eventListener = nextEvent.getListener();
      while (stillManager()) {
        long wait = DEFAULT_WAIT_FOR_WATCHER;
        try {
          switch (getManagerGoalState()) {
            case NORMAL:
              setManagerState(ManagerState.NORMAL);
              break;
            case SAFE_MODE:
              if (getManagerState() == ManagerState.NORMAL) {
                setManagerState(ManagerState.SAFE_MODE);
              }
              if (getManagerState() == ManagerState.HAVE_LOCK) {
                setManagerState(ManagerState.SAFE_MODE);
              }
              break;
            case CLEAN_STOP:
              switch (getManagerState()) {
                case NORMAL:
                  setManagerState(ManagerState.SAFE_MODE);
                  break;
                case SAFE_MODE: {
                  int count = nonMetaDataTabletsAssignedOrHosted();
                  log.debug(
                      String.format("There are %d non-metadata tablets assigned or hosted", count));
                  if (count == 0 && goodStats()) {
                    setManagerState(ManagerState.UNLOAD_METADATA_TABLETS);
                  }
                }
                  break;
                case UNLOAD_METADATA_TABLETS: {
                  int count = assignedOrHosted(MetadataTable.ID);
                  log.debug(
                      String.format("There are %d metadata tablets assigned or hosted", count));
                  if (count == 0 && goodStats()) {
                    setManagerState(ManagerState.UNLOAD_ROOT_TABLET);
                  }
                }
                  break;
                case UNLOAD_ROOT_TABLET:
                  int count = assignedOrHosted(MetadataTable.ID);
                  if (count > 0 && goodStats()) {
                    log.debug(String.format("%d metadata tablets online", count));
                    setManagerState(ManagerState.UNLOAD_ROOT_TABLET);
                  }
                  int root_count = assignedOrHosted(RootTable.ID);
                  if (root_count > 0 && goodStats()) {
                    log.debug("The root tablet is still assigned or hosted");
                  }
                  if (count + root_count == 0 && goodStats()) {
                    Set<TServerInstance> currentServers = tserverSet.getCurrentServers();
                    log.debug("stopping {} tablet servers", currentServers.size());
                    for (TServerInstance server : currentServers) {
                      try {
                        serversToShutdown.add(server);
                        tserverSet.getConnection(server).fastHalt(managerLock);
                      } catch (TException e) {
                        // its probably down, and we don't care
                      } finally {
                        tserverSet.remove(server);
                      }
                    }
                    if (currentServers.isEmpty()) {
                      setManagerState(ManagerState.STOP);
                    }
                  }
                  break;
                default:
                  break;
              }
          }
        } catch (Exception t) {
          log.error("Error occurred reading / switching manager goal state. Will"
              + " continue with attempt to update status", t);
        }

        Span span = TraceUtil.startSpan(this.getClass(), "run::updateStatus");
        try (Scope scope = span.makeCurrent()) {
          wait = updateStatus();
          eventListener.waitForEvents(wait);
        } catch (Exception t) {
          TraceUtil.setException(span, t, false);
          log.error("Error balancing tablets, will wait for {} (seconds) and then retry ",
              WAIT_BETWEEN_ERRORS / ONE_SECOND, t);
          sleepUninterruptibly(WAIT_BETWEEN_ERRORS, MILLISECONDS);
        } finally {
          span.end();
        }
      }
    }

    private long updateStatus() {
      Set<TServerInstance> currentServers = tserverSet.getCurrentServers();
      TreeMap<TabletServerId,TServerStatus> temp = new TreeMap<>();
      tserverStatus = gatherTableInformation(currentServers, temp);
      tserverStatusForBalancer = Collections.unmodifiableSortedMap(temp);
      checkForHeldServer(tserverStatus);

      if (!badServers.isEmpty()) {
        log.debug("not balancing because the balance information is out-of-date {}",
            badServers.keySet());
      } else if (notHosted() > 0) {
        log.debug("not balancing because there are unhosted tablets: {}", notHosted());
      } else if (getManagerGoalState() == ManagerGoalState.CLEAN_STOP) {
        log.debug("not balancing because the manager is attempting to stop cleanly");
      } else if (!serversToShutdown.isEmpty()) {
        log.debug("not balancing while shutting down servers {}", serversToShutdown);
      } else {
        for (TabletGroupWatcher tgw : watchers) {
          if (!tgw.isSameTserversAsLastScan(currentServers)) {
            log.debug("not balancing just yet, as collection of live tservers is in flux");
            return DEFAULT_WAIT_FOR_WATCHER;
          }
        }
        return balanceTablets();
      }
      return DEFAULT_WAIT_FOR_WATCHER;
    }

    private void checkForHeldServer(SortedMap<TServerInstance,TabletServerStatus> tserverStatus) {
      TServerInstance instance = null;
      int crazyHoldTime = 0;
      int someHoldTime = 0;
      final long maxWait = getConfiguration().getTimeInMillis(Property.TSERV_HOLD_TIME_SUICIDE);
      for (Entry<TServerInstance,TabletServerStatus> entry : tserverStatus.entrySet()) {
        if (entry.getValue().getHoldTime() > 0) {
          someHoldTime++;
          if (entry.getValue().getHoldTime() > maxWait) {
            instance = entry.getKey();
            crazyHoldTime++;
          }
        }
      }
      if (crazyHoldTime == 1 && someHoldTime == 1 && tserverStatus.size() > 1) {
        log.warn("Tablet server {} exceeded maximum hold time: attempting to kill it", instance);
        try {
          TServerConnection connection = tserverSet.getConnection(instance);
          if (connection != null) {
            connection.fastHalt(managerLock);
          }
        } catch (TException e) {
          log.error("{}", e.getMessage(), e);
        }
        badServers.putIfAbsent(instance, new AtomicInteger(1));
      }
    }

    private long balanceTablets() {
      BalanceParamsImpl params = BalanceParamsImpl.fromThrift(tserverStatusForBalancer,
          tserverStatus, migrationsSnapshot());
      long wait = tabletBalancer.balance(params);

      for (TabletMigration m : checkMigrationSanity(tserverStatusForBalancer.keySet(),
          params.migrationsOut())) {
        KeyExtent ke = KeyExtent.fromTabletId(m.getTablet());
        if (migrations.containsKey(ke)) {
          log.warn("balancer requested migration more than once, skipping {}", m);
          continue;
        }
        TServerInstance tserverInstance = TabletServerIdImpl.toThrift(m.getNewTabletServer());
        migrations.put(ke, tserverInstance);
        log.debug("migration {}", m);
      }
      if (params.migrationsOut().isEmpty()) {
        synchronized (balancedNotifier) {
          balancedNotifier.notifyAll();
        }
      } else {
        nextEvent.event("Migrating %d more tablets, %d total", params.migrationsOut().size(),
            migrations.size());
      }
      return wait;
    }

    private List<TabletMigration> checkMigrationSanity(Set<TabletServerId> current,
        List<TabletMigration> migrations) {
      return migrations.stream().filter(m -> {
        boolean includeMigration = false;
        if (m.getTablet() == null) {
          log.error("Balancer gave back a null tablet {}", m);
        } else if (m.getNewTabletServer() == null) {
          log.error("Balancer did not set the destination {}", m);
        } else if (m.getOldTabletServer() == null) {
          log.error("Balancer did not set the source {}", m);
        } else if (!current.contains(m.getOldTabletServer())) {
          log.warn("Balancer wants to move a tablet from a server that is not current: {}", m);
        } else if (!current.contains(m.getNewTabletServer())) {
          log.warn("Balancer wants to move a tablet to a server that is not current: {}", m);
        } else {
          includeMigration = true;
        }
        return includeMigration;
      }).collect(Collectors.toList());
    }

  }

  private SortedMap<TServerInstance,TabletServerStatus> gatherTableInformation(
      Set<TServerInstance> currentServers, SortedMap<TabletServerId,TServerStatus> balancerMap) {
    final long rpcTimeout = getConfiguration().getTimeInMillis(Property.GENERAL_RPC_TIMEOUT);
    int threads = getConfiguration().getCount(Property.MANAGER_STATUS_THREAD_POOL_SIZE);
    long start = System.currentTimeMillis();
    final SortedMap<TServerInstance,TabletServerStatus> result = new ConcurrentSkipListMap<>();
    final RateLimiter shutdownServerRateLimiter = RateLimiter.create(MAX_SHUTDOWNS_PER_SEC);
    final ArrayList<Future<?>> tasks = new ArrayList<>();
    for (TServerInstance serverInstance : currentServers) {
      final TServerInstance server = serverInstance;
      if (threads == 0) {
        // Since an unbounded thread pool is being used, rate limit how fast task are added to the
        // executor. This prevents the threads from growing large unless there are lots of
        // unresponsive tservers.
        sleepUninterruptibly(Math.max(1, rpcTimeout / 120_000), MILLISECONDS);
      }
      tasks.add(tableInformationStatusPool.submit(() -> {
        try {
          Thread t = Thread.currentThread();
          String oldName = t.getName();
          try {
            String message = "Getting status from " + server;
            t.setName(message);
            long startForServer = System.currentTimeMillis();
            log.trace(message);
            TServerConnection connection1 = tserverSet.getConnection(server);
            if (connection1 == null) {
              throw new IOException("No connection to " + server);
            }
            TabletServerStatus status = connection1.getTableMap(false);
            result.put(server, status);

            long duration = System.currentTimeMillis() - startForServer;
            log.trace("Got status from {} in {} ms", server, duration);

          } finally {
            t.setName(oldName);
          }
        } catch (Exception ex) {
          log.error("unable to get tablet server status {} {}", server, ex.toString());
          log.debug("unable to get tablet server status {}", server, ex);
          // Attempt to shutdown server only if able to acquire. If unable, this tablet server
          // will be removed from the badServers set below and status will be reattempted again
          // MAX_BAD_STATUS_COUNT times
          if (badServers.computeIfAbsent(server, k -> new AtomicInteger(0)).incrementAndGet()
              > MAX_BAD_STATUS_COUNT) {
            if (shutdownServerRateLimiter.tryAcquire()) {
              log.warn("attempting to stop {}", server);
              try {
                TServerConnection connection2 = tserverSet.getConnection(server);
                if (connection2 != null) {
                  connection2.halt(managerLock);
                }
              } catch (TTransportException e1) {
                // ignore: it's probably down
              } catch (Exception e2) {
                log.info("error talking to troublesome tablet server", e2);
              }
            } else {
              log.warn("Unable to shutdown {} as over the shutdown limit of {} per minute", server,
                  MAX_SHUTDOWNS_PER_SEC * 60);
            }
            badServers.remove(server);
          }
        }
      }));
    }
    // wait at least 10 seconds
    final long nanosToWait = Math.max(SECONDS.toNanos(10), MILLISECONDS.toNanos(rpcTimeout) / 3);
    final long startTime = System.nanoTime();
    // Wait for all tasks to complete
    while (!tasks.isEmpty()) {
      boolean cancel = ((System.nanoTime() - startTime) > nanosToWait);
      Iterator<Future<?>> iter = tasks.iterator();
      while (iter.hasNext()) {
        Future<?> f = iter.next();
        if (cancel) {
          f.cancel(true);
        } else {
          if (f.isDone()) {
            iter.remove();
          }
        }
      }
      Uninterruptibles.sleepUninterruptibly(1, MILLISECONDS);
    }

    // Threads may still modify map after shutdownNow is called, so create an immutable snapshot.
    SortedMap<TServerInstance,TabletServerStatus> info = ImmutableSortedMap.copyOf(result);
    tserverStatus.forEach((tsi, status) -> balancerMap.put(new TabletServerIdImpl(tsi),
        TServerStatusImpl.fromThrift(status)));

    synchronized (badServers) {
      badServers.keySet().retainAll(currentServers);
      badServers.keySet().removeAll(info.keySet());
    }
    log.debug(String.format("Finished gathering information from %d of %d servers in %.2f seconds",
        info.size(), currentServers.size(), (System.currentTimeMillis() - start) / 1000.));

    return info;
  }

  @Override
  public void run() {
    final ServerContext context = getContext();
    final String zroot = getZooKeeperRoot();

    this.compactionJobQueues = new CompactionJobQueues();

    // ACCUMULO-4424 Put up the Thrift servers before getting the lock as a sign of process health
    // when a hot-standby
    //
    // Start the Manager's Fate Service
    fateServiceHandler = new FateServiceHandler(this);
    managerClientHandler = new ManagerClientServiceHandler(this);
    compactionCoordinator =
        new CompactionCoordinator(context, tserverSet, security, compactionJobQueues);
    // Start the Manager's Client service
    // Ensure that calls before the manager gets the lock fail
    ManagerClientService.Iface haProxy =
        HighlyAvailableServiceWrapper.service(managerClientHandler, this);

    ServerAddress sa;
    var processor = ThriftProcessorTypes.getManagerTProcessor(fateServiceHandler,
        compactionCoordinator, haProxy, getContext());

    try {
      sa = TServerUtils.startServer(context, getHostname(), Property.MANAGER_CLIENTPORT, processor,
          "Manager", "Manager Client Service Handler", null, Property.MANAGER_MINTHREADS,
          Property.MANAGER_MINTHREADS_TIMEOUT, Property.MANAGER_THREADCHECK,
          Property.GENERAL_MAX_MESSAGE_SIZE);
    } catch (UnknownHostException e) {
      throw new IllegalStateException("Unable to start server on host " + getHostname(), e);
    }
    clientService = sa.server;
    log.info("Started Manager client service at {}", sa.address);

    // block until we can obtain the ZK lock for the manager
    ServiceLockData sld = null;
    try {
      sld = getManagerLock(ServiceLock.path(zroot + Constants.ZMANAGER_LOCK));
    } catch (KeeperException | InterruptedException e) {
      throw new IllegalStateException("Exception getting manager lock", e);
    }

    // If UpgradeStatus is not at complete by this moment, then things are currently
    // upgrading.
    if (upgradeCoordinator.getStatus() != UpgradeCoordinator.UpgradeStatus.COMPLETE) {
      managerUpgrading.set(true);
    }

    try {
      MetricsUtil.initializeMetrics(getContext().getConfiguration(), this.applicationName,
          sa.getAddress());
      ManagerMetrics mm = new ManagerMetrics(getConfiguration(), this);
      MetricsUtil.initializeProducers(this, mm);
    } catch (ClassNotFoundException | InstantiationException | IllegalAccessException
        | IllegalArgumentException | InvocationTargetException | NoSuchMethodException
        | SecurityException e1) {
      log.error("Error initializing metrics, metrics will not be emitted.", e1);
    }

    recoveryManager = new RecoveryManager(this, timeToCacheRecoveryWalExistence);

    context.getTableManager().addObserver(this);

    tableInformationStatusPool = ThreadPools.getServerThreadPools()
        .createExecutorService(getConfiguration(), Property.MANAGER_STATUS_THREAD_POOL_SIZE, false);

    Thread statusThread = Threads.createThread("Status Thread", new StatusThread());
    statusThread.start();

    Threads.createThread("Migration Cleanup Thread", new MigrationCleanupThread()).start();

    tserverSet.startListeningForTabletServerChanges();

    try {
      blockForTservers();
    } catch (InterruptedException ex) {
      Thread.currentThread().interrupt();
    }

    // Don't call run on the CompactionCoordinator until we have tservers.
    Thread compactionCoordinatorThread =
        Threads.createThread("CompactionCoordinator Thread", compactionCoordinator);
    compactionCoordinatorThread.start();

    ZooReaderWriter zReaderWriter = context.getZooReaderWriter();

    try {
      zReaderWriter.getChildren(zroot + Constants.ZRECOVERY, new Watcher() {
        @Override
        public void process(WatchedEvent event) {
          nextEvent.event("Noticed recovery changes %s", event.getType());
          try {
            // watcher only fires once, add it back
            zReaderWriter.getChildren(zroot + Constants.ZRECOVERY, this);
          } catch (Exception e) {
            log.error("Failed to add log recovery watcher back", e);
          }
        }
      });
    } catch (KeeperException | InterruptedException e) {
      throw new IllegalStateException("Unable to read " + zroot + Constants.ZRECOVERY, e);
    }

    this.splitter = new Splitter(context);
    this.splitter.start();

    watchers.add(new TabletGroupWatcher(this,
        TabletStateStore.getStoreForLevel(DataLevel.USER, context, this), null) {
      @Override
      boolean canSuspendTablets() {
        // Always allow user data tablets to enter suspended state.
        return true;
      }
    });

    watchers.add(new TabletGroupWatcher(this,
        TabletStateStore.getStoreForLevel(DataLevel.METADATA, context, this), watchers.get(0)) {
      @Override
      boolean canSuspendTablets() {
        // Allow metadata tablets to enter suspended state only if so configured. Generally
        // we'll want metadata tablets to
        // be immediately reassigned, even if there's a global table.suspension.duration
        // setting.
        return getConfiguration().getBoolean(Property.MANAGER_METADATA_SUSPENDABLE);
      }
    });

    watchers.add(new TabletGroupWatcher(this,
        TabletStateStore.getStoreForLevel(DataLevel.ROOT, context), watchers.get(1)) {
      @Override
      boolean canSuspendTablets() {
        // Never allow root tablet to enter suspended state.
        return false;
      }
    });
    for (TabletGroupWatcher watcher : watchers) {
      watcher.start();
    }

    // Once we are sure the upgrade is complete, we can safely allow fate use.
    try {
      // wait for metadata upgrade running in background to complete
      if (null != upgradeMetadataFuture) {
        upgradeMetadataFuture.get();
      }
      // Everything is fully upgraded by this point.
      managerUpgrading.set(false);
    } catch (ExecutionException | InterruptedException e) {
      throw new IllegalStateException("Metadata upgrade failed", e);
    }

    try {
      final AgeOffStore<Manager> store = new AgeOffStore<>(
          new org.apache.accumulo.core.fate.ZooStore<>(getZooKeeperRoot() + Constants.ZFATE,
              context.getZooReaderWriter()),
          HOURS.toMillis(8), System::currentTimeMillis);

      Fate<Manager> f = new Fate<>(this, store, TraceRepo::toLogString, getConfiguration());
      fateRef.set(f);
      fateReadyLatch.countDown();

      ThreadPools.watchCriticalScheduledTask(context.getScheduledExecutor()
          .scheduleWithFixedDelay(store::ageOff, 63000, 63000, MILLISECONDS));
    } catch (KeeperException | InterruptedException e) {
      throw new IllegalStateException("Exception setting up FaTE cleanup thread", e);
    }

    ThreadPools.watchCriticalScheduledTask(context.getScheduledExecutor()
        .scheduleWithFixedDelay(() -> ScanServerMetadataEntries.clean(context), 10, 10, MINUTES));

    // Make sure that we have a secret key (either a new one or an old one from ZK) before we start
    // the manager client service.
    Thread authenticationTokenKeyManagerThread = null;
    if (authenticationTokenKeyManager != null && keyDistributor != null) {
      log.info("Starting delegation-token key manager");
      try {
        keyDistributor.initialize();
      } catch (KeeperException | InterruptedException e) {
        throw new IllegalStateException("Exception setting up delegation-token key manager", e);
      }
      authenticationTokenKeyManagerThread =
          Threads.createThread("Delegation Token Key Manager", authenticationTokenKeyManager);
      authenticationTokenKeyManagerThread.start();
      boolean logged = false;
      while (!authenticationTokenKeyManager.isInitialized()) {
        // Print out a status message when we start waiting for the key manager to get initialized
        if (!logged) {
          log.info("Waiting for AuthenticationTokenKeyManager to be initialized");
          logged = true;
        }
        sleepUninterruptibly(200, MILLISECONDS);
      }
      // And log when we are initialized
      log.info("AuthenticationTokenSecretManager is initialized");
    }

    String address = sa.address.toString();
    UUID uuid = sld.getServerUUID(ThriftService.MANAGER);
    ServiceDescriptors descriptors = new ServiceDescriptors();
    for (ThriftService svc : new ThriftService[] {ThriftService.MANAGER,
        ThriftService.COORDINATOR}) {
      descriptors.addService(new ServiceDescriptor(uuid, svc, address));
    }

    sld = new ServiceLockData(descriptors);
    log.info("Setting manager lock data to {}", sld.toString());
    try {
      managerLock.replaceLockData(sld);
    } catch (KeeperException | InterruptedException e) {
      throw new IllegalStateException("Exception updating manager lock", e);
    }

    while (!clientService.isServing()) {
      sleepUninterruptibly(100, MILLISECONDS);
    }

    // The manager is fully initialized. Clients are allowed to connect now.
    managerInitialized.set(true);

    while (clientService.isServing()) {
      sleepUninterruptibly(500, MILLISECONDS);
    }
    log.info("Shutting down fate.");
    fate().shutdown();

    splitter.stop();

    final long deadline = System.currentTimeMillis() + MAX_CLEANUP_WAIT_TIME;
    try {
      statusThread.join(remaining(deadline));
    } catch (InterruptedException e) {
      throw new IllegalStateException("Exception stopping status thread", e);
    }

    tableInformationStatusPool.shutdownNow();

    compactionCoordinator.shutdown();
    try {
      compactionCoordinatorThread.join();
    } catch (InterruptedException e) {
      log.error("Exception compaction coordinator thread", e);
    }

    // Signal that we want it to stop, and wait for it to do so.
    if (authenticationTokenKeyManager != null) {
      authenticationTokenKeyManager.gracefulStop();
      try {
        if (null != authenticationTokenKeyManagerThread) {
          authenticationTokenKeyManagerThread.join(remaining(deadline));
        }
      } catch (InterruptedException e) {
        throw new IllegalStateException("Exception waiting on delegation-token key manager", e);
      }
    }

    // quit, even if the tablet servers somehow jam up and the watchers
    // don't stop
    for (TabletGroupWatcher watcher : watchers) {
      try {
        watcher.join(remaining(deadline));
      } catch (InterruptedException e) {
        throw new IllegalStateException("Exception waiting on watcher", e);
      }
    }
    log.info("exiting");
  }

  /**
   * Allows property configuration to block manager start-up waiting for a minimum number of
   * tservers to register in zookeeper. It also accepts a maximum time to wait - if the time
   * expires, the start-up will continue with any tservers available. This check is only performed
   * at manager initialization, when the manager acquires the lock. The following properties are
   * used to control the behaviour:
   * <ul>
   * <li>MANAGER_STARTUP_TSERVER_AVAIL_MIN_COUNT - when set to 0 or less, no blocking occurs
   * (default behaviour) otherwise will block until the number of tservers are available.</li>
   * <li>MANAGER_STARTUP_TSERVER_AVAIL_MAX_WAIT - time to wait in milliseconds. When set to 0 or
   * less, will block indefinitely.</li>
   * </ul>
   *
   * @throws InterruptedException if interrupted while blocking, propagated for caller to handle.
   */
  private void blockForTservers() throws InterruptedException {
    long waitStart = System.nanoTime();

    long minTserverCount =
        getConfiguration().getCount(Property.MANAGER_STARTUP_TSERVER_AVAIL_MIN_COUNT);

    if (minTserverCount <= 0) {
      log.info("tserver availability check disabled, continuing with-{} servers. To enable, set {}",
          tserverSet.size(), Property.MANAGER_STARTUP_TSERVER_AVAIL_MIN_COUNT.getKey());
      return;
    }
    long userWait = MILLISECONDS.toSeconds(
        getConfiguration().getTimeInMillis(Property.MANAGER_STARTUP_TSERVER_AVAIL_MAX_WAIT));

    // Setting retry values for defined wait timeouts
    long retries = 10;
    // Set these to the same value so the max possible wait time always matches the provided maxWait
    long initialWait = userWait / retries;
    long maxWaitPeriod = initialWait;
    long waitIncrement = 0;

    if (userWait <= 0) {
      log.info("tserver availability check set to block indefinitely, To change, set {} > 0.",
          Property.MANAGER_STARTUP_TSERVER_AVAIL_MAX_WAIT.getKey());
      userWait = Long.MAX_VALUE;

      // If indefinitely blocking, change retry values to support incremental backoff and logging.
      retries = userWait;
      initialWait = 1;
      maxWaitPeriod = 30;
      waitIncrement = 5;
    }

    Retry tserverRetry = Retry.builder().maxRetries(retries).retryAfter(initialWait, SECONDS)
        .incrementBy(waitIncrement, SECONDS).maxWait(maxWaitPeriod, SECONDS).backOffFactor(1)
        .logInterval(30, SECONDS).createRetry();

    log.info("Checking for tserver availability - need to reach {} servers. Have {}",
        minTserverCount, tserverSet.size());

    boolean needTservers = tserverSet.size() < minTserverCount;

    while (needTservers && tserverRetry.canRetry()) {

      tserverRetry.waitForNextAttempt(log, "block until minimum tservers reached");

      needTservers = tserverSet.size() < minTserverCount;

      // suppress last message once threshold reached.
      if (needTservers) {
        tserverRetry.logRetry(log, String.format(
            "Blocking for tserver availability - need to reach %s servers. Have %s Time spent blocking %s seconds.",
            minTserverCount, tserverSet.size(),
            NANOSECONDS.toSeconds(System.nanoTime() - waitStart)));
      }
      tserverRetry.useRetry();
    }

    if (tserverSet.size() < minTserverCount) {
      log.warn(
          "tserver availability check time expired - continuing. Requested {}, have {} tservers on line. "
              + " Time waiting {} sec",
          tserverSet.size(), minTserverCount, NANOSECONDS.toSeconds(System.nanoTime() - waitStart));

    } else {
      log.info(
          "tserver availability check completed. Requested {}, have {} tservers on line. "
              + " Time waiting {} sec",
          tserverSet.size(), minTserverCount, NANOSECONDS.toSeconds(System.nanoTime() - waitStart));
    }
  }

  private long remaining(long deadline) {
    return Math.max(1, deadline - System.currentTimeMillis());
  }

  public ServiceLock getManagerLock() {
    return managerLock;
  }

  private static class ManagerLockWatcher implements ServiceLock.AccumuloLockWatcher {

    boolean acquiredLock = false;
    boolean failedToAcquireLock = false;

    @Override
    public void lostLock(LockLossReason reason) {
      Halt.halt("Manager lock in zookeeper lost (reason = " + reason + "), exiting!", -1);
    }

    @Override
    public void unableToMonitorLockNode(final Exception e) {
      // ACCUMULO-3651 Changed level to error and added FATAL to message for slf4j compatibility
      Halt.halt(-1, () -> log.error("FATAL: No longer able to monitor manager lock node", e));

    }

    @Override
    public synchronized void acquiredLock() {
      log.debug("Acquired manager lock");

      if (acquiredLock || failedToAcquireLock) {
        Halt.halt("Zoolock in unexpected state AL " + acquiredLock + " " + failedToAcquireLock, -1);
      }

      acquiredLock = true;
      notifyAll();
    }

    @Override
    public synchronized void failedToAcquireLock(Exception e) {
      log.warn("Failed to get manager lock", e);

      if (e instanceof NoAuthException) {
        String msg = "Failed to acquire manager lock due to incorrect ZooKeeper authentication.";
        log.error("{} Ensure instance.secret is consistent across Accumulo configuration", msg, e);
        Halt.halt(msg, -1);
      }

      if (acquiredLock) {
        Halt.halt("Zoolock in unexpected state FAL " + acquiredLock + " " + failedToAcquireLock,
            -1);
      }

      failedToAcquireLock = true;
      notifyAll();
    }

    public synchronized void waitForChange() {
      while (!acquiredLock && !failedToAcquireLock) {
        try {
          wait();
        } catch (InterruptedException e) {}
      }
    }
  }

  private ServiceLockData getManagerLock(final ServiceLockPath zManagerLoc)
      throws KeeperException, InterruptedException {
    var zooKeeper = getContext().getZooReaderWriter().getZooKeeper();
    log.info("trying to get manager lock");

    final String managerClientAddress =
        getHostname() + ":" + getConfiguration().getPort(Property.MANAGER_CLIENTPORT)[0];

    UUID zooLockUUID = UUID.randomUUID();

    ServiceDescriptors descriptors = new ServiceDescriptors();
    for (ThriftService svc : new ThriftService[] {ThriftService.MANAGER,
        ThriftService.COORDINATOR}) {
      descriptors.addService(new ServiceDescriptor(zooLockUUID, svc, managerClientAddress));
    }

    ServiceLockData sld = new ServiceLockData(descriptors);
    while (true) {

      ManagerLockWatcher managerLockWatcher = new ManagerLockWatcher();
      managerLock = new ServiceLock(zooKeeper, zManagerLoc, zooLockUUID);
      managerLock.lock(managerLockWatcher, sld);

      managerLockWatcher.waitForChange();

      if (managerLockWatcher.acquiredLock) {
        break;
      }

      if (!managerLockWatcher.failedToAcquireLock) {
        throw new IllegalStateException("manager lock in unknown state");
      }

      managerLock.tryToCancelAsyncLockOrUnlock();

      sleepUninterruptibly(TIME_TO_WAIT_BETWEEN_LOCK_CHECKS, MILLISECONDS);
    }

    setManagerState(ManagerState.HAVE_LOCK);
    return sld;
  }

  @Override
  public void update(LiveTServerSet current, Set<TServerInstance> deleted,
      Set<TServerInstance> added) {

    compactionCoordinator.updateTServerSet(current, deleted, added);

    // if we have deleted or added tservers, then adjust our dead server list
    if (!deleted.isEmpty() || !added.isEmpty()) {
      DeadServerList obit = new DeadServerList(getContext());
      if (!added.isEmpty()) {
        log.info("New servers: {}", added);
        for (TServerInstance up : added) {
          obit.delete(up.getHostPort());
        }
      }
      for (TServerInstance dead : deleted) {
        String cause = "unexpected failure";
        if (serversToShutdown.contains(dead)) {
          cause = "clean shutdown"; // maybe an incorrect assumption
        }
        if (!getManagerGoalState().equals(ManagerGoalState.CLEAN_STOP)) {
          obit.post(dead.getHostPort(), cause);
        }
      }

      Set<TServerInstance> unexpected = new HashSet<>(deleted);
      unexpected.removeAll(this.serversToShutdown);
      if (!unexpected.isEmpty()
          && (stillManager() && !getManagerGoalState().equals(ManagerGoalState.CLEAN_STOP))) {
        log.warn("Lost servers {}", unexpected);
      }
      serversToShutdown.removeAll(deleted);
      badServers.keySet().removeAll(deleted);
      // clear out any bad server with the same host/port as a new server
      synchronized (badServers) {
        cleanListByHostAndPort(badServers.keySet(), deleted, added);
      }
      synchronized (serversToShutdown) {
        cleanListByHostAndPort(serversToShutdown, deleted, added);
      }

      synchronized (migrations) {
        Iterator<Entry<KeyExtent,TServerInstance>> iter = migrations.entrySet().iterator();
        while (iter.hasNext()) {
          Entry<KeyExtent,TServerInstance> entry = iter.next();
          if (deleted.contains(entry.getValue())) {
            log.info("Canceling migration of {} to {}", entry.getKey(), entry.getValue());
            iter.remove();
          }
        }
      }
      nextEvent.event("There are now %d tablet servers", current.size());
    }

    // clear out any servers that are no longer current
    // this is needed when we are using a fate operation to shutdown a tserver as it
    // will continue to add the server to the serversToShutdown (ACCUMULO-4410)
    serversToShutdown.retainAll(current.getCurrentServers());
  }

  private static void cleanListByHostAndPort(Collection<TServerInstance> badServers,
      Set<TServerInstance> deleted, Set<TServerInstance> added) {
    Iterator<TServerInstance> badIter = badServers.iterator();
    while (badIter.hasNext()) {
      TServerInstance bad = badIter.next();
      for (TServerInstance add : added) {
        if (bad.getHostPort().equals(add.getHostPort())) {
          badIter.remove();
          break;
        }
      }
      for (TServerInstance del : deleted) {
        if (bad.getHostPort().equals(del.getHostPort())) {
          badIter.remove();
          break;
        }
      }
    }
  }

  @Override
  public void stateChanged(TableId tableId, TableState state) {
    nextEvent.event("Table state in zookeeper changed for %s to %s", tableId, state);
    if (state == TableState.OFFLINE) {
      clearMigrations(tableId);
    }
  }

  @Override
  public void initialize() {}

  @Override
  public void sessionExpired() {}

  @Override
  public Set<TableId> onlineTables() {
    Set<TableId> result = new HashSet<>();
    if (getManagerState() != ManagerState.NORMAL) {
      if (getManagerState() != ManagerState.UNLOAD_METADATA_TABLETS) {
        result.add(MetadataTable.ID);
      }
      if (getManagerState() != ManagerState.UNLOAD_ROOT_TABLET) {
        result.add(RootTable.ID);
      }
      return result;
    }
    ServerContext context = getContext();
    TableManager manager = context.getTableManager();

    for (TableId tableId : context.getTableIdToNameMap().keySet()) {
      TableState state = manager.getTableState(tableId);
      if ((state != null) && (state == TableState.ONLINE)) {
        result.add(tableId);
      }
    }
    return result;
  }

  @Override
  public Set<TServerInstance> onlineTabletServers() {
    return tserverSet.getCurrentServers();
  }

  @Override
  public Collection<MergeInfo> merges() {
    List<MergeInfo> result = new ArrayList<>();
    for (TableId tableId : getContext().getTableIdToNameMap().keySet()) {
      result.add(getMergeInfo(tableId));
    }
    return result;
  }

  // recovers state from the persistent transaction to shutdown a server
  public void shutdownTServer(TServerInstance server) {
    nextEvent.event("Tablet Server shutdown requested for %s", server);
    serversToShutdown.add(server);
  }

  public EventCoordinator getEventCoordinator() {
    return nextEvent;
  }

  public VolumeManager getVolumeManager() {
    return getContext().getVolumeManager();
  }

  public void assignedTablet(KeyExtent extent) {
    if (extent.isMeta() && getManagerState().equals(ManagerState.UNLOAD_ROOT_TABLET)) {
      setManagerState(ManagerState.UNLOAD_METADATA_TABLETS);
    }
    // probably too late, but try anyhow
    if (extent.isRootTablet() && getManagerState().equals(ManagerState.STOP)) {
      setManagerState(ManagerState.UNLOAD_ROOT_TABLET);
    }
  }

  @SuppressFBWarnings(value = "UW_UNCOND_WAIT", justification = "TODO needs triage")
  public void waitForBalance() {
    synchronized (balancedNotifier) {
      long eventCounter;
      do {
        eventCounter = nextEvent.waitForEvents(0, 0);
        try {
          balancedNotifier.wait();
        } catch (InterruptedException e) {
          log.debug(e.toString(), e);
        }
      } while (displayUnassigned() > 0 || !migrations.isEmpty()
          || eventCounter != nextEvent.waitForEvents(0, 0));
    }
  }

  public ManagerMonitorInfo getManagerMonitorInfo() {
    final ManagerMonitorInfo result = new ManagerMonitorInfo();

    result.tServerInfo = new ArrayList<>();
    result.tableMap = new HashMap<>();
    for (Entry<TServerInstance,TabletServerStatus> serverEntry : tserverStatus.entrySet()) {
      final TabletServerStatus status = serverEntry.getValue();
      result.tServerInfo.add(status);
      for (Entry<String,TableInfo> entry : status.tableMap.entrySet()) {
        TableInfoUtil.add(result.tableMap.computeIfAbsent(entry.getKey(), k -> new TableInfo()),
            entry.getValue());
      }
    }
    result.badTServers = new HashMap<>();
    synchronized (badServers) {
      for (TServerInstance bad : badServers.keySet()) {
        result.badTServers.put(bad.getHostPort(), TabletServerState.UNRESPONSIVE.getId());
      }
    }
    result.state = getManagerState();
    result.goalState = getManagerGoalState();
    result.unassignedTablets = displayUnassigned();
    result.serversShuttingDown = new HashSet<>();
    synchronized (serversToShutdown) {
      for (TServerInstance server : serversToShutdown) {
        result.serversShuttingDown.add(server.getHostPort());
      }
    }
    DeadServerList obit = new DeadServerList(getContext());
    result.deadTabletServers = obit.getList();
    result.bulkImports = bulkImportStatus.getBulkLoadStatus();
    return result;
  }

  /**
   * Can delegation tokens be generated for users
   */
  public boolean delegationTokensAvailable() {
    return delegationTokensAvailable;
  }

  @Override
  public Set<KeyExtent> migrationsSnapshot() {
    Set<KeyExtent> migrationKeys;
    synchronized (migrations) {
      migrationKeys = new HashSet<>(migrations.keySet());
    }
    return Collections.unmodifiableSet(migrationKeys);
  }

  @Override
  public Set<TServerInstance> shutdownServers() {
    synchronized (serversToShutdown) {
      return new HashSet<>(serversToShutdown);
    }
  }

  public void updateBulkImportStatus(String directory, BulkImportState state) {
    bulkImportStatus.updateBulkImportStatus(Collections.singletonList(directory), state);
  }

  public void removeBulkImportStatus(String directory) {
    bulkImportStatus.removeBulkImportStatus(Collections.singletonList(directory));
  }

  /**
   * Return how long (in milliseconds) there has been a manager overseeing this cluster. This is an
   * approximately monotonic clock, which will be approximately consistent between different
   * managers or different runs of the same manager.
   */
  public Long getSteadyTime() {
    return timeKeeper.getTime();
  }

  @Override
  public boolean isActiveService() {
    return managerInitialized.get();
  }

  @Override
  public boolean isUpgrading() {
    return managerUpgrading.get();
  }

  void initializeBalancer() {
    var localTabletBalancer = Property.createInstanceFromPropertyName(getConfiguration(),
        Property.MANAGER_TABLET_BALANCER, TabletBalancer.class, new SimpleLoadBalancer());
    localTabletBalancer.init(balancerEnvironment);
    tabletBalancer = localTabletBalancer;
  }

  Class<?> getBalancerClass() {
    return tabletBalancer.getClass();
  }

  void getAssignments(SortedMap<TServerInstance,TabletServerStatus> currentStatus,
      Map<KeyExtent,UnassignedTablet> unassigned, Map<KeyExtent,TServerInstance> assignedOut) {
    AssignmentParamsImpl params = AssignmentParamsImpl.fromThrift(currentStatus,
        unassigned.entrySet().stream().collect(HashMap::new,
            (m, e) -> m.put(e.getKey(), e.getValue().getServerInstance()), Map::putAll),
        assignedOut);
    tabletBalancer.getAssignments(params);
  }

}<|MERGE_RESOLUTION|>--- conflicted
+++ resolved
@@ -228,9 +228,7 @@
 
   private final AtomicBoolean managerInitialized = new AtomicBoolean(false);
   private final AtomicBoolean managerUpgrading = new AtomicBoolean(false);
-  private final long timeToCacheRecoveryWalExistence;
-
-  private final long waitTimeBetweenScans;
+
   private final long timeToCacheRecoveryWalExistence;
   private ExecutorService tableInformationStatusPool = null;
 
@@ -459,18 +457,8 @@
       log.info("SASL is not enabled, delegation tokens will not be available");
       delegationTokensAvailable = false;
     }
-<<<<<<< HEAD
-    this.waitTimeBetweenScans =
-        aconf.getTimeInMillis(Property.MANAGER_TABLET_GROUP_WATCHER_INTERVAL);
-    this.timeToCacheRecoveryWalExistence = this.waitTimeBetweenScans / 4;
-  }
-
-  public long getWaitTimeBetweenScans() {
-    return this.waitTimeBetweenScans;
-=======
     this.timeToCacheRecoveryWalExistence =
         aconf.getTimeInMillis(Property.MANAGER_RECOVERY_WAL_EXISTENCE_CACHE_TIME);
->>>>>>> 4b1c1b17
   }
 
   public InstanceId getInstanceID() {
