--- conflicted
+++ resolved
@@ -50,11 +50,7 @@
 import java.util.concurrent.ExecutionException;
 import java.util.concurrent.ExecutorService;
 import java.util.concurrent.Future;
-<<<<<<< HEAD
-import java.util.concurrent.ScheduledFuture;
 import java.util.concurrent.ThreadPoolExecutor;
-=======
->>>>>>> 63dd6503
 import java.util.concurrent.atomic.AtomicBoolean;
 import java.util.concurrent.atomic.AtomicInteger;
 import java.util.concurrent.atomic.AtomicReference;
@@ -238,11 +234,6 @@
   final ServerBulkImportStatus bulkImportStatus = new ServerBulkImportStatus();
 
   private final AtomicBoolean managerInitialized = new AtomicBoolean(false);
-<<<<<<< HEAD
-  private final AtomicBoolean managerUpgrading = new AtomicBoolean(false);
-=======
-  private final long timeToCacheRecoveryWalExistence;
->>>>>>> 63dd6503
 
   private final long timeToCacheRecoveryWalExistence;
   private ExecutorService tableInformationStatusPool = null;
@@ -329,31 +320,6 @@
     final ManagerState oldState = state;
     state = newState;
     nextEvent.event("State changed from %s to %s", oldState, newState);
-<<<<<<< HEAD
-    if (newState == ManagerState.STOP) {
-      // Give the server a little time before shutdown so the client
-      // thread requesting the stop can return
-      ScheduledFuture<?> future = getContext().getScheduledExecutor().scheduleWithFixedDelay(() -> {
-        // This frees the main thread and will cause the manager to exit
-        clientService.stop();
-        Manager.this.nextEvent.event("stopped event loop");
-      }, 100L, 1000L, MILLISECONDS);
-      ThreadPools.watchNonCriticalScheduledTask(future);
-    }
-
-    if (oldState != newState && (newState == ManagerState.HAVE_LOCK)) {
-      new PreUpgradeValidation().validate(getContext(), nextEvent);
-      upgradeCoordinator.upgradeZookeeper(getContext(), nextEvent);
-    }
-
-    if (oldState != newState && (newState == ManagerState.NORMAL)) {
-      if (fateRefs.get() != null) {
-        throw new IllegalStateException("Access to Fate should not have been"
-            + " initialized prior to the Manager finishing upgrades. Please save"
-            + " all logs and file a bug.");
-      }
-      upgradeMetadataFuture = upgradeCoordinator.upgradeMetadata(getContext(), nextEvent);
-=======
     switch (newState) {
       case STOP:
         // Give the server a little time before shutdown so the client
@@ -378,7 +344,6 @@
         break;
       default:
         break;
->>>>>>> 63dd6503
     }
   }
 
