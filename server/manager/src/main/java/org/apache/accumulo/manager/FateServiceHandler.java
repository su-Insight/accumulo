/*
 * Licensed to the Apache Software Foundation (ASF) under one
 * or more contributor license agreements.  See the NOTICE file
 * distributed with this work for additional information
 * regarding copyright ownership.  The ASF licenses this file
 * to you under the Apache License, Version 2.0 (the
 * "License"); you may not use this file except in compliance
 * with the License.  You may obtain a copy of the License at
 *
 *   https://www.apache.org/licenses/LICENSE-2.0
 *
 * Unless required by applicable law or agreed to in writing,
 * software distributed under the License is distributed on an
 * "AS IS" BASIS, WITHOUT WARRANTIES OR CONDITIONS OF ANY
 * KIND, either express or implied.  See the License for the
 * specific language governing permissions and limitations
 * under the License.
 */
package org.apache.accumulo.manager;

import static java.nio.charset.StandardCharsets.UTF_8;
import static org.apache.accumulo.core.util.Validators.CAN_CLONE_TABLE;
import static org.apache.accumulo.core.util.Validators.EXISTING_NAMESPACE_NAME;
import static org.apache.accumulo.core.util.Validators.EXISTING_TABLE_NAME;
import static org.apache.accumulo.core.util.Validators.NEW_NAMESPACE_NAME;
import static org.apache.accumulo.core.util.Validators.NEW_TABLE_NAME;
import static org.apache.accumulo.core.util.Validators.NOT_BUILTIN_NAMESPACE;
import static org.apache.accumulo.core.util.Validators.NOT_BUILTIN_TABLE;
import static org.apache.accumulo.core.util.Validators.NOT_METADATA_TABLE;
import static org.apache.accumulo.core.util.Validators.NOT_METADATA_TABLE_ID;
import static org.apache.accumulo.core.util.Validators.NOT_ROOT_TABLE_ID;
import static org.apache.accumulo.core.util.Validators.VALID_TABLE_ID;
import static org.apache.accumulo.core.util.Validators.sameNamespaceAs;

import java.io.IOException;
import java.nio.ByteBuffer;
import java.util.Base64;
import java.util.EnumSet;
import java.util.HashMap;
import java.util.HashSet;
import java.util.List;
import java.util.Map;
import java.util.Map.Entry;
import java.util.Set;
import java.util.SortedSet;
import java.util.TreeSet;
import java.util.function.Predicate;
import java.util.stream.Collectors;

import org.apache.accumulo.core.client.AccumuloSecurityException;
import org.apache.accumulo.core.client.NamespaceNotFoundException;
import org.apache.accumulo.core.client.TableNotFoundException;
import org.apache.accumulo.core.client.admin.CompactionConfig;
import org.apache.accumulo.core.client.admin.InitialTableState;
import org.apache.accumulo.core.client.admin.TabletAvailability;
import org.apache.accumulo.core.client.admin.TimeType;
import org.apache.accumulo.core.clientImpl.Namespaces;
import org.apache.accumulo.core.clientImpl.TableOperationsImpl;
import org.apache.accumulo.core.clientImpl.UserCompactionUtils;
import org.apache.accumulo.core.clientImpl.thrift.SecurityErrorCode;
import org.apache.accumulo.core.clientImpl.thrift.TInfo;
import org.apache.accumulo.core.clientImpl.thrift.TableOperation;
import org.apache.accumulo.core.clientImpl.thrift.TableOperationExceptionType;
import org.apache.accumulo.core.clientImpl.thrift.ThriftNotActiveServiceException;
import org.apache.accumulo.core.clientImpl.thrift.ThriftSecurityException;
import org.apache.accumulo.core.clientImpl.thrift.ThriftTableOperationException;
import org.apache.accumulo.core.conf.Property;
import org.apache.accumulo.core.data.NamespaceId;
import org.apache.accumulo.core.data.TableId;
import org.apache.accumulo.core.dataImpl.KeyExtent;
import org.apache.accumulo.core.dataImpl.thrift.TRange;
import org.apache.accumulo.core.fate.FateId;
import org.apache.accumulo.core.fate.FateInstanceType;
import org.apache.accumulo.core.fate.ReadOnlyFateStore.TStatus;
import org.apache.accumulo.core.manager.state.tables.TableState;
import org.apache.accumulo.core.manager.thrift.BulkImportState;
import org.apache.accumulo.core.manager.thrift.FateOperation;
import org.apache.accumulo.core.manager.thrift.FateService;
import org.apache.accumulo.core.manager.thrift.TFateId;
import org.apache.accumulo.core.manager.thrift.TFateInstanceType;
import org.apache.accumulo.core.manager.thrift.ThriftPropertyException;
import org.apache.accumulo.core.securityImpl.thrift.TCredentials;
import org.apache.accumulo.core.util.ByteBufferUtil;
import org.apache.accumulo.core.util.TextUtil;
import org.apache.accumulo.core.util.Validator;
import org.apache.accumulo.core.util.tables.TableNameUtil;
import org.apache.accumulo.core.volume.Volume;
import org.apache.accumulo.manager.tableOps.ChangeTableState;
import org.apache.accumulo.manager.tableOps.TraceRepo;
import org.apache.accumulo.manager.tableOps.availability.SetTabletAvailability;
import org.apache.accumulo.manager.tableOps.bulkVer2.PrepBulkImport;
import org.apache.accumulo.manager.tableOps.clone.CloneTable;
import org.apache.accumulo.manager.tableOps.compact.CompactRange;
import org.apache.accumulo.manager.tableOps.compact.cancel.CancelCompactions;
import org.apache.accumulo.manager.tableOps.create.CreateTable;
import org.apache.accumulo.manager.tableOps.delete.PreDeleteTable;
import org.apache.accumulo.manager.tableOps.merge.MergeInfo;
import org.apache.accumulo.manager.tableOps.merge.TableRangeOp;
import org.apache.accumulo.manager.tableOps.namespace.create.CreateNamespace;
import org.apache.accumulo.manager.tableOps.namespace.delete.DeleteNamespace;
import org.apache.accumulo.manager.tableOps.namespace.rename.RenameNamespace;
import org.apache.accumulo.manager.tableOps.rename.RenameTable;
import org.apache.accumulo.manager.tableOps.split.PreSplit;
import org.apache.accumulo.manager.tableOps.tableExport.ExportTable;
import org.apache.accumulo.manager.tableOps.tableImport.ImportTable;
import org.apache.accumulo.server.client.ClientServiceHandler;
import org.apache.commons.lang3.StringUtils;
import org.apache.hadoop.fs.FSDataOutputStream;
import org.apache.hadoop.fs.FileSystem;
import org.apache.hadoop.fs.Path;
import org.apache.hadoop.io.Text;
import org.apache.thrift.TDeserializer;
import org.apache.thrift.TException;
import org.slf4j.Logger;

class FateServiceHandler implements FateService.Iface {

  private final Manager manager;
  protected static final Logger log = Manager.log;

  public FateServiceHandler(Manager manager) {
    this.manager = manager;
  }

  @Override
  public TFateId beginFateOperation(TInfo tinfo, TCredentials credentials, TFateInstanceType type)
      throws ThriftSecurityException {
    authenticate(credentials);
    return new TFateId(type,
        manager.fate(FateInstanceType.fromThrift(type)).startTransaction().getTid());
  }

  @Override
  public void executeFateOperation(TInfo tinfo, TCredentials c, TFateId opid, FateOperation op,
      List<ByteBuffer> arguments, Map<String,String> options, boolean autoCleanup)
      throws ThriftSecurityException, ThriftTableOperationException, ThriftPropertyException {
    authenticate(c);
    String goalMessage = op.toString() + " ";
    long tid = opid.getTid();
    FateInstanceType type = FateInstanceType.fromThrift(opid.getType());
    FateId fateId = FateId.from(type, tid);

    switch (op) {
      case NAMESPACE_CREATE: {
        TableOperation tableOp = TableOperation.CREATE;
        validateArgumentCount(arguments, tableOp, 1);
        String namespace = validateName(arguments.get(0), tableOp, NEW_NAMESPACE_NAME);

        if (!manager.security.canCreateNamespace(c)) {
          throw new ThriftSecurityException(c.getPrincipal(), SecurityErrorCode.PERMISSION_DENIED);
        }

        goalMessage += "Create " + namespace + " namespace.";
        manager.fate(type).seedTransaction(op.toString(), fateId,
            new TraceRepo<>(new CreateNamespace(c.getPrincipal(), namespace, options)), autoCleanup,
            goalMessage);
        break;
      }
      case NAMESPACE_RENAME: {
        TableOperation tableOp = TableOperation.RENAME;
        validateArgumentCount(arguments, tableOp, 2);
        String oldName = validateName(arguments.get(0), tableOp,
            EXISTING_NAMESPACE_NAME.and(NOT_BUILTIN_NAMESPACE));
        String newName = validateName(arguments.get(1), tableOp, NEW_NAMESPACE_NAME);

        NamespaceId namespaceId =
            ClientServiceHandler.checkNamespaceId(manager.getContext(), oldName, tableOp);
        if (!manager.security.canRenameNamespace(c, namespaceId)) {
          throw new ThriftSecurityException(c.getPrincipal(), SecurityErrorCode.PERMISSION_DENIED);
        }

        goalMessage += "Rename " + oldName + " namespace to " + newName;
        manager.fate(type).seedTransaction(op.toString(), fateId,
            new TraceRepo<>(new RenameNamespace(namespaceId, oldName, newName)), autoCleanup,
            goalMessage);
        break;
      }
      case NAMESPACE_DELETE: {
        TableOperation tableOp = TableOperation.DELETE;
        validateArgumentCount(arguments, tableOp, 1);
        String namespace = validateName(arguments.get(0), tableOp,
            EXISTING_NAMESPACE_NAME.and(NOT_BUILTIN_NAMESPACE));

        NamespaceId namespaceId =
            ClientServiceHandler.checkNamespaceId(manager.getContext(), namespace, tableOp);
        if (!manager.security.canDeleteNamespace(c, namespaceId)) {
          throw new ThriftSecurityException(c.getPrincipal(), SecurityErrorCode.PERMISSION_DENIED);
        }

        goalMessage += "Delete namespace Id: " + namespaceId;
        manager.fate(type).seedTransaction(op.toString(), fateId,
            new TraceRepo<>(new DeleteNamespace(namespaceId)), autoCleanup, goalMessage);
        break;
      }
      case TABLE_CREATE: {
        TableOperation tableOp = TableOperation.CREATE;
        int SPLIT_OFFSET = 5; // offset where split data begins in arguments list
        if (arguments.size() < SPLIT_OFFSET) {
          throw new ThriftTableOperationException(null, null, tableOp,
              TableOperationExceptionType.OTHER,
              "Expected at least " + SPLIT_OFFSET + " arguments, saw :" + arguments.size());
        }
        String tableName =
            validateName(arguments.get(0), tableOp, NEW_TABLE_NAME.and(NOT_BUILTIN_TABLE));
        TimeType timeType = TimeType.valueOf(ByteBufferUtil.toString(arguments.get(1)));
        InitialTableState initialTableState =
            InitialTableState.valueOf(ByteBufferUtil.toString(arguments.get(2)));
        TabletAvailability initialTabletAvailability =
            TabletAvailability.valueOf(ByteBufferUtil.toString(arguments.get(3)));
        int splitCount = Integer.parseInt(ByteBufferUtil.toString(arguments.get(4)));
        validateArgumentCount(arguments, tableOp, SPLIT_OFFSET + splitCount);
        Path splitsPath = null;
        Path splitsDirsPath = null;
        if (splitCount > 0) {
          try {
            Path tmpDir = mkTempDir(opid);
            splitsPath = new Path(tmpDir, "splits");
            splitsDirsPath = new Path(tmpDir, "splitsDirs");
            writeSplitsToFile(splitsPath, arguments, splitCount, SPLIT_OFFSET);
          } catch (IOException e) {
            throw new ThriftTableOperationException(null, tableName, tableOp,
                TableOperationExceptionType.OTHER,
                "Exception thrown while writing splits to file system");
          }
        }
        NamespaceId namespaceId;

        try {
          namespaceId = Namespaces.getNamespaceId(manager.getContext(),
              TableNameUtil.qualify(tableName).getFirst());
        } catch (NamespaceNotFoundException e) {
          throw new ThriftTableOperationException(null, tableName, tableOp,
              TableOperationExceptionType.NAMESPACE_NOTFOUND, "");
        }

        if (!manager.security.canCreateTable(c, tableName, namespaceId)) {
          throw new ThriftSecurityException(c.getPrincipal(), SecurityErrorCode.PERMISSION_DENIED);
        }

        for (Map.Entry<String,String> entry : options.entrySet()) {
          if (!Property.isValidProperty(entry.getKey(), entry.getValue())) {
            String errorMessage = "Property or value not valid ";
            if (!Property.isValidTablePropertyKey(entry.getKey())) {
              errorMessage = "Invalid Table Property ";
            }
            throw new ThriftPropertyException(entry.getKey(), entry.getValue(),
                errorMessage + entry.getKey() + "=" + entry.getValue());
          }
        }

        goalMessage += "Create table " + tableName + " " + initialTableState + " with " + splitCount
<<<<<<< HEAD
            + " splits and initial tabletAvailability of " + initialTabletAvailability;

        manager.fate(type).seedTransaction(op.toString(), tid,
=======
            + " splits and initial hosting goal of " + initialHostingGoal;
        manager.fate(type).seedTransaction(op.toString(), fateId,
>>>>>>> 1d51e465
            new TraceRepo<>(new CreateTable(c.getPrincipal(), tableName, timeType, options,
                splitsPath, splitCount, splitsDirsPath, initialTableState,
                initialTabletAvailability, namespaceId)),
            autoCleanup, goalMessage);

        break;
      }
      case TABLE_RENAME: {
        TableOperation tableOp = TableOperation.RENAME;
        validateArgumentCount(arguments, tableOp, 2);
        String oldTableName =
            validateName(arguments.get(0), tableOp, EXISTING_TABLE_NAME.and(NOT_BUILTIN_TABLE));
        String newTableName = validateName(arguments.get(1), tableOp,
            NEW_TABLE_NAME.and(sameNamespaceAs(oldTableName)));

        TableId tableId =
            ClientServiceHandler.checkTableId(manager.getContext(), oldTableName, tableOp);
        NamespaceId namespaceId = getNamespaceIdFromTableId(tableOp, tableId);

        final boolean canRename;
        try {
          canRename =
              manager.security.canRenameTable(c, tableId, oldTableName, newTableName, namespaceId);
        } catch (ThriftSecurityException e) {
          throwIfTableMissingSecurityException(e, tableId, oldTableName, TableOperation.RENAME);
          throw e;
        }

        if (!canRename) {
          throw new ThriftSecurityException(c.getPrincipal(), SecurityErrorCode.PERMISSION_DENIED);
        }

        goalMessage += "Rename table " + oldTableName + "(" + tableId + ") to " + oldTableName;

        try {
          manager.fate(type).seedTransaction(op.toString(), fateId,
              new TraceRepo<>(new RenameTable(namespaceId, tableId, oldTableName, newTableName)),
              autoCleanup, goalMessage);
        } catch (NamespaceNotFoundException e) {
          throw new ThriftTableOperationException(null, oldTableName, tableOp,
              TableOperationExceptionType.NAMESPACE_NOTFOUND, "");
        }

        break;
      }
      case TABLE_CLONE: {
        TableOperation tableOp = TableOperation.CLONE;
        validateArgumentCount(arguments, tableOp, 3);
        TableId srcTableId = validateTableIdArgument(arguments.get(0), tableOp, CAN_CLONE_TABLE);
        String tableName =
            validateName(arguments.get(1), tableOp, NEW_TABLE_NAME.and(NOT_BUILTIN_TABLE));
        boolean keepOffline = false;
        if (arguments.get(2) != null) {
          keepOffline = Boolean.parseBoolean(ByteBufferUtil.toString(arguments.get(2)));
        }

        NamespaceId namespaceId;
        try {
          namespaceId = Namespaces.getNamespaceId(manager.getContext(),
              TableNameUtil.qualify(tableName).getFirst());
        } catch (NamespaceNotFoundException e) {
          // shouldn't happen, but possible once cloning between namespaces is supported
          throw new ThriftTableOperationException(null, tableName, tableOp,
              TableOperationExceptionType.NAMESPACE_NOTFOUND, "");
        }

        final boolean canCloneTable;
        try {
          canCloneTable =
              manager.security.canCloneTable(c, srcTableId, tableName, namespaceId, namespaceId);
        } catch (ThriftSecurityException e) {
          throwIfTableMissingSecurityException(e, srcTableId, null, TableOperation.CLONE);
          throw e;
        }

        if (!canCloneTable) {
          throw new ThriftSecurityException(c.getPrincipal(), SecurityErrorCode.PERMISSION_DENIED);
        }

        Map<String,String> propertiesToSet = new HashMap<>();
        Set<String> propertiesToExclude = new HashSet<>();

        for (Entry<String,String> entry : options.entrySet()) {
          if (entry.getKey().startsWith(TableOperationsImpl.PROPERTY_EXCLUDE_PREFIX)) {
            propertiesToExclude.add(
                entry.getKey().substring(TableOperationsImpl.PROPERTY_EXCLUDE_PREFIX.length()));
            continue;
          }

          if (!Property.isValidProperty(entry.getKey(), entry.getValue())) {
            String errorMessage = "Property or value not valid ";
            if (!Property.isValidTablePropertyKey(entry.getKey())) {
              errorMessage = "Invalid Table Property ";
            }
            throw new ThriftPropertyException(entry.getKey(), entry.getValue(),
                errorMessage + entry.getKey() + "=" + entry.getValue());
          }

          propertiesToSet.put(entry.getKey(), entry.getValue());
        }

        goalMessage += "Clone table " + srcTableId + " to " + tableName;
        if (keepOffline) {
          goalMessage += " and keep offline.";
        }

        manager.fate(type).seedTransaction(
            op.toString(), fateId, new TraceRepo<>(new CloneTable(c.getPrincipal(), namespaceId,
                srcTableId, tableName, propertiesToSet, propertiesToExclude, keepOffline)),
            autoCleanup, goalMessage);

        break;
      }
      case TABLE_DELETE: {
        TableOperation tableOp = TableOperation.DELETE;
        validateArgumentCount(arguments, tableOp, 1);
        String tableName =
            validateName(arguments.get(0), tableOp, EXISTING_TABLE_NAME.and(NOT_BUILTIN_TABLE));

        final TableId tableId =
            ClientServiceHandler.checkTableId(manager.getContext(), tableName, tableOp);
        NamespaceId namespaceId = getNamespaceIdFromTableId(tableOp, tableId);

        final boolean canDeleteTable;
        try {
          canDeleteTable = manager.security.canDeleteTable(c, tableId, namespaceId);
        } catch (ThriftSecurityException e) {
          throwIfTableMissingSecurityException(e, tableId, tableName, TableOperation.DELETE);
          throw e;
        }

        if (!canDeleteTable) {
          throw new ThriftSecurityException(c.getPrincipal(), SecurityErrorCode.PERMISSION_DENIED);
        }

        goalMessage += "Delete table " + tableName + "(" + tableId + ")";
        manager.fate(type).seedTransaction(op.toString(), fateId,
            new TraceRepo<>(new PreDeleteTable(namespaceId, tableId)), autoCleanup, goalMessage);
        break;
      }
      case TABLE_ONLINE: {
        TableOperation tableOp = TableOperation.ONLINE;
        validateArgumentCount(arguments, tableOp, 1);
        final var tableId = validateTableIdArgument(arguments.get(0), tableOp, NOT_ROOT_TABLE_ID);
        NamespaceId namespaceId = getNamespaceIdFromTableId(tableOp, tableId);

        final boolean canOnlineOfflineTable;
        try {
          canOnlineOfflineTable = manager.security.canChangeTableState(c, tableId, op, namespaceId);
        } catch (ThriftSecurityException e) {
          throwIfTableMissingSecurityException(e, tableId, null, TableOperation.ONLINE);
          throw e;
        }

        if (!canOnlineOfflineTable) {
          throw new ThriftSecurityException(c.getPrincipal(), SecurityErrorCode.PERMISSION_DENIED);
        }

        goalMessage += "Online table " + tableId;
        final EnumSet<TableState> expectedCurrStates =
            EnumSet.of(TableState.ONLINE, TableState.OFFLINE);
        manager.fate(type).seedTransaction(op.toString(), fateId,
            new TraceRepo<>(
                new ChangeTableState(namespaceId, tableId, tableOp, expectedCurrStates)),
            autoCleanup, goalMessage);
        break;
      }
      case TABLE_OFFLINE: {
        TableOperation tableOp = TableOperation.OFFLINE;
        validateArgumentCount(arguments, tableOp, 1);
        final var tableId = validateTableIdArgument(arguments.get(0), tableOp,
            NOT_ROOT_TABLE_ID.and(NOT_METADATA_TABLE_ID));
        NamespaceId namespaceId = getNamespaceIdFromTableId(tableOp, tableId);

        final boolean canOnlineOfflineTable;
        try {
          canOnlineOfflineTable = manager.security.canChangeTableState(c, tableId, op, namespaceId);
        } catch (ThriftSecurityException e) {
          throwIfTableMissingSecurityException(e, tableId, null, TableOperation.OFFLINE);
          throw e;
        }

        if (!canOnlineOfflineTable) {
          throw new ThriftSecurityException(c.getPrincipal(), SecurityErrorCode.PERMISSION_DENIED);
        }

        goalMessage += "Offline table " + tableId;
        final EnumSet<TableState> expectedCurrStates =
            EnumSet.of(TableState.ONLINE, TableState.OFFLINE);
        manager.fate(type).seedTransaction(op.toString(), fateId,
            new TraceRepo<>(
                new ChangeTableState(namespaceId, tableId, tableOp, expectedCurrStates)),
            autoCleanup, goalMessage);
        break;
      }
      case TABLE_MERGE: {
        TableOperation tableOp = TableOperation.MERGE;
        validateArgumentCount(arguments, tableOp, 3);
        String tableName = validateName(arguments.get(0), tableOp, EXISTING_TABLE_NAME);
        Text startRow = ByteBufferUtil.toText(arguments.get(1));
        Text endRow = ByteBufferUtil.toText(arguments.get(2));

        final TableId tableId =
            ClientServiceHandler.checkTableId(manager.getContext(), tableName, tableOp);
        NamespaceId namespaceId = getNamespaceIdFromTableId(tableOp, tableId);

        final boolean canMerge;
        try {
          canMerge = manager.security.canMerge(c, tableId, namespaceId);
        } catch (ThriftSecurityException e) {
          throwIfTableMissingSecurityException(e, tableId, tableName, TableOperation.MERGE);
          throw e;
        }

        if (!canMerge) {
          throw new ThriftSecurityException(c.getPrincipal(), SecurityErrorCode.PERMISSION_DENIED);
        }

        String startRowStr = StringUtils.defaultIfBlank(startRow.toString(), "-inf");
        String endRowStr = StringUtils.defaultIfBlank(startRow.toString(), "+inf");

        Manager.log.debug("Creating merge op: {} from startRow: {} to endRow: {}", tableId,
            startRowStr, endRowStr);
        goalMessage += "Merge table " + tableName + "(" + tableId + ") splits from " + startRowStr
            + " to " + endRowStr;
        manager.fate(type).seedTransaction(op.toString(), fateId, new TraceRepo<>(
            new TableRangeOp(MergeInfo.Operation.MERGE, namespaceId, tableId, startRow, endRow)),
            autoCleanup, goalMessage);
        break;
      }
      case TABLE_DELETE_RANGE: {
        TableOperation tableOp = TableOperation.DELETE_RANGE;
        validateArgumentCount(arguments, tableOp, 3);
        String tableName =
            validateName(arguments.get(0), tableOp, EXISTING_TABLE_NAME.and(NOT_METADATA_TABLE));
        Text startRow = ByteBufferUtil.toText(arguments.get(1));
        Text endRow = ByteBufferUtil.toText(arguments.get(2));

        final TableId tableId =
            ClientServiceHandler.checkTableId(manager.getContext(), tableName, tableOp);
        NamespaceId namespaceId = getNamespaceIdFromTableId(tableOp, tableId);

        final boolean canDeleteRange;
        try {
          canDeleteRange =
              manager.security.canDeleteRange(c, tableId, tableName, startRow, endRow, namespaceId);
        } catch (ThriftSecurityException e) {
          throwIfTableMissingSecurityException(e, tableId, tableName, TableOperation.DELETE_RANGE);
          throw e;
        }

        if (!canDeleteRange) {
          throw new ThriftSecurityException(c.getPrincipal(), SecurityErrorCode.PERMISSION_DENIED);
        }

        goalMessage +=
            "Delete table " + tableName + "(" + tableId + ") range " + startRow + " to " + endRow;
        manager.fate(type).seedTransaction(op.toString(), fateId, new TraceRepo<>(
            new TableRangeOp(MergeInfo.Operation.DELETE, namespaceId, tableId, startRow, endRow)),
            autoCleanup, goalMessage);
        break;
      }
      case TABLE_COMPACT: {
        TableOperation tableOp = TableOperation.COMPACT;
        validateArgumentCount(arguments, tableOp, 2);
        TableId tableId = validateTableIdArgument(arguments.get(0), tableOp, null);
        CompactionConfig compactionConfig =
            UserCompactionUtils.decodeCompactionConfig(ByteBufferUtil.toBytes(arguments.get(1)));
        NamespaceId namespaceId = getNamespaceIdFromTableId(tableOp, tableId);

        final boolean canCompact;
        try {
          canCompact = manager.security.canCompact(c, tableId, namespaceId);
        } catch (ThriftSecurityException e) {
          throwIfTableMissingSecurityException(e, tableId, null, TableOperation.COMPACT);
          throw e;
        }

        if (!canCompact) {
          throw new ThriftSecurityException(c.getPrincipal(), SecurityErrorCode.PERMISSION_DENIED);
        }

        goalMessage += "Compact table (" + tableId + ") with config " + compactionConfig;
        manager.fate(type).seedTransaction(op.toString(), fateId,
            new TraceRepo<>(new CompactRange(namespaceId, tableId, compactionConfig)), autoCleanup,
            goalMessage);
        break;
      }
      case TABLE_CANCEL_COMPACT: {
        TableOperation tableOp = TableOperation.COMPACT_CANCEL;
        validateArgumentCount(arguments, tableOp, 1);
        TableId tableId = validateTableIdArgument(arguments.get(0), tableOp, null);
        NamespaceId namespaceId = getNamespaceIdFromTableId(tableOp, tableId);

        final boolean canCancelCompact;
        try {
          canCancelCompact = manager.security.canCompact(c, tableId, namespaceId);
        } catch (ThriftSecurityException e) {
          throwIfTableMissingSecurityException(e, tableId, null, TableOperation.COMPACT_CANCEL);
          throw e;
        }

        if (!canCancelCompact) {
          throw new ThriftSecurityException(c.getPrincipal(), SecurityErrorCode.PERMISSION_DENIED);
        }

        goalMessage += "Cancel compaction of table (" + tableId + ")";
        manager.fate(type).seedTransaction(op.toString(), fateId,
            new TraceRepo<>(new CancelCompactions(namespaceId, tableId)), autoCleanup, goalMessage);
        break;
      }
      case TABLE_IMPORT: {
        TableOperation tableOp = TableOperation.IMPORT;
        int IMPORT_DIR_OFFSET = 2; // offset where table list begins
        if (arguments.size() < IMPORT_DIR_OFFSET) {
          throw new ThriftTableOperationException(null, null, tableOp,
              TableOperationExceptionType.OTHER,
              "Expected at least " + IMPORT_DIR_OFFSET + "arguments, sar :" + arguments.size());
        }
        String tableName =
            validateName(arguments.get(0), tableOp, NEW_TABLE_NAME.and(NOT_BUILTIN_TABLE));
        boolean keepOffline = Boolean.parseBoolean(ByteBufferUtil.toString(arguments.get(1)));
        boolean keepMappings = Boolean.parseBoolean(ByteBufferUtil.toString(arguments.get(2)));

        List<ByteBuffer> exportDirArgs = arguments.stream().skip(3).collect(Collectors.toList());
        Set<String> exportDirs = ByteBufferUtil.toStringSet(exportDirArgs);
        NamespaceId namespaceId;
        try {
          namespaceId = Namespaces.getNamespaceId(manager.getContext(),
              TableNameUtil.qualify(tableName).getFirst());
        } catch (NamespaceNotFoundException e) {
          throw new ThriftTableOperationException(null, tableName, tableOp,
              TableOperationExceptionType.NAMESPACE_NOTFOUND, "");
        }

        final boolean canImport;
        try {
          canImport = manager.security.canImport(c, tableName, exportDirs, namespaceId);
        } catch (ThriftSecurityException e) {
          throwIfTableMissingSecurityException(e, null, tableName, TableOperation.IMPORT);
          throw e;
        }

        if (!canImport) {
          throw new ThriftSecurityException(c.getPrincipal(), SecurityErrorCode.PERMISSION_DENIED);
        }

        goalMessage += "Import table with new name: " + tableName + " from " + exportDirs;
        manager.fate(type).seedTransaction(op.toString(), fateId,
            new TraceRepo<>(new ImportTable(c.getPrincipal(), tableName, exportDirs, namespaceId,
                keepMappings, keepOffline)),
            autoCleanup, goalMessage);
        break;
      }
      case TABLE_EXPORT: {
        TableOperation tableOp = TableOperation.EXPORT;
        validateArgumentCount(arguments, tableOp, 2);
        String tableName =
            validateName(arguments.get(0), tableOp, EXISTING_TABLE_NAME.and(NOT_BUILTIN_TABLE));
        String exportDir = ByteBufferUtil.toString(arguments.get(1));

        TableId tableId =
            ClientServiceHandler.checkTableId(manager.getContext(), tableName, tableOp);
        NamespaceId namespaceId = getNamespaceIdFromTableId(tableOp, tableId);

        final boolean canExport;
        try {
          canExport = manager.security.canExport(c, tableId, tableName, exportDir, namespaceId);
        } catch (ThriftSecurityException e) {
          throwIfTableMissingSecurityException(e, tableId, tableName, TableOperation.EXPORT);
          throw e;
        }

        if (!canExport) {
          throw new ThriftSecurityException(c.getPrincipal(), SecurityErrorCode.PERMISSION_DENIED);
        }

        goalMessage += "Export table " + tableName + "(" + tableId + ") to " + exportDir;
        manager.fate(type).seedTransaction(op.toString(), fateId,
            new TraceRepo<>(new ExportTable(namespaceId, tableName, tableId, exportDir)),
            autoCleanup, goalMessage);
        break;
      }
      case TABLE_BULK_IMPORT2: {
        TableOperation tableOp = TableOperation.BULK_IMPORT;
        validateArgumentCount(arguments, tableOp, 3);
        final var tableId = validateTableIdArgument(arguments.get(0), tableOp, NOT_ROOT_TABLE_ID);
        String dir = ByteBufferUtil.toString(arguments.get(1));

        boolean setTime = Boolean.parseBoolean(ByteBufferUtil.toString(arguments.get(2)));

        NamespaceId namespaceId = getNamespaceIdFromTableId(tableOp, tableId);

        final boolean canBulkImport;
        String tableName;
        try {
          tableName = manager.getContext().getTableName(tableId);
          canBulkImport =
              manager.security.canBulkImport(c, tableId, tableName, dir, null, namespaceId);
        } catch (ThriftSecurityException e) {
          throwIfTableMissingSecurityException(e, tableId, "", TableOperation.BULK_IMPORT);
          throw e;
        } catch (TableNotFoundException e) {
          throw new ThriftTableOperationException(tableId.canonical(), null,
              TableOperation.BULK_IMPORT, TableOperationExceptionType.NOTFOUND,
              "Table no longer exists");
        }

        if (!canBulkImport) {
          throw new ThriftSecurityException(c.getPrincipal(), SecurityErrorCode.PERMISSION_DENIED);
        }

        manager.updateBulkImportStatus(dir, BulkImportState.INITIAL);

        goalMessage += "Bulk import (v2)  " + dir + " to " + tableName + "(" + tableId + ")";
        manager.fate(type).seedTransaction(op.toString(), fateId,
            new TraceRepo<>(new PrepBulkImport(tableId, dir, setTime)), autoCleanup, goalMessage);
        break;
      }
      case TABLE_TABLET_AVAILABILITY: {
        TableOperation tableOp = TableOperation.SET_TABLET_AVAILABILITY;
        validateArgumentCount(arguments, tableOp, 3);
        String tableName = validateName(arguments.get(0), tableOp, NOT_METADATA_TABLE);
        TableId tableId = null;
        try {
          tableId = manager.getContext().getTableId(tableName);
        } catch (TableNotFoundException e) {
          throw new ThriftTableOperationException(null, tableName,
              TableOperation.SET_TABLET_AVAILABILITY, TableOperationExceptionType.NOTFOUND,
              "Table no longer exists");
        }
        final NamespaceId namespaceId = getNamespaceIdFromTableId(tableOp, tableId);

        final boolean canSetAvailability;
        try {
          canSetAvailability = manager.security.canAlterTable(c, tableId, namespaceId);
        } catch (ThriftSecurityException e) {
          throwIfTableMissingSecurityException(e, tableId, tableName,
              TableOperation.SET_TABLET_AVAILABILITY);
          throw e;
        }
        if (!canSetAvailability) {
          throw new ThriftSecurityException(c.getPrincipal(), SecurityErrorCode.PERMISSION_DENIED);
        }

        TRange tRange = new TRange();
        try {
          new TDeserializer().deserialize(tRange, ByteBufferUtil.toBytes(arguments.get(1)));
        } catch (TException e) {
          throw new ThriftTableOperationException(tableId.canonical(), tableName,
              TableOperation.SET_TABLET_AVAILABILITY, TableOperationExceptionType.BAD_RANGE,
              e.getMessage());
        }
        TabletAvailability tabletAvailability =
            TabletAvailability.valueOf(ByteBufferUtil.toString(arguments.get(2)));

<<<<<<< HEAD
        goalMessage += "Set availability for table: " + tableName + "(" + tableId + ") range: "
            + tRange + " to: " + tabletAvailability.name();
        manager.fate(type).seedTransaction(op.toString(), tid,
            new TraceRepo<>(
                new SetTabletAvailability(tableId, namespaceId, tRange, tabletAvailability)),
            autoCleanup, goalMessage);
=======
        goalMessage += "Set Hosting Goal for table: " + tableName + "(" + tableId + ") range: "
            + tRange + " to: " + goal.name();
        manager.fate(type).seedTransaction(op.toString(), fateId,
            new TraceRepo<>(new SetHostingGoal(tableId, namespaceId, tRange, goal)), autoCleanup,
            goalMessage);
>>>>>>> 1d51e465
        break;
      }
      case TABLE_SPLIT: {
        TableOperation tableOp = TableOperation.SPLIT;

        // ELASTICITY_TODO this does not check if table is offline for now, that is usually done in
        // FATE operation with a table lock. Deferring that check for now as its possible tablet
        // locks may not be needed.

        int SPLIT_OFFSET = 3; // offset where split data begins in arguments list
        if (arguments.size() < (SPLIT_OFFSET + 1)) {
          throw new ThriftTableOperationException(null, null, tableOp,
              TableOperationExceptionType.OTHER,
              "Expected at least " + (SPLIT_OFFSET + 1) + " arguments, saw :" + arguments.size());
        }

        var tableId = validateTableIdArgument(arguments.get(0), tableOp, NOT_ROOT_TABLE_ID);
        NamespaceId namespaceId = getNamespaceIdFromTableId(tableOp, tableId);

        boolean canSplit;

        try {
          canSplit = manager.security.canSplitTablet(c, tableId, namespaceId);
        } catch (ThriftSecurityException e) {
          throwIfTableMissingSecurityException(e, tableId, null, TableOperation.SPLIT);
          throw e;
        }

        if (!canSplit) {
          throw new ThriftSecurityException(c.getPrincipal(), SecurityErrorCode.PERMISSION_DENIED);
        }

        var endRow = ByteBufferUtil.toText(arguments.get(1));
        var prevEndRow = ByteBufferUtil.toText(arguments.get(2));

        endRow = endRow.getLength() == 0 ? null : endRow;
        prevEndRow = prevEndRow.getLength() == 0 ? null : prevEndRow;

        // ELASTICITY_TODO create table stores splits in a file, maybe this operation should do the
        // same
        SortedSet<Text> splits = arguments.subList(SPLIT_OFFSET, arguments.size()).stream()
            .map(ByteBufferUtil::toText).collect(Collectors.toCollection(TreeSet::new));

        KeyExtent extent = new KeyExtent(tableId, endRow, prevEndRow);

        Predicate<Text> outOfBoundsTest =
            split -> !extent.contains(split) || split.equals(extent.endRow());

        if (splits.stream().anyMatch(outOfBoundsTest)) {
          splits.stream().filter(outOfBoundsTest).forEach(split -> log
              .warn("split for {} is out of bounds : {}", extent, TextUtil.truncate(split)));

          throw new ThriftTableOperationException(tableId.canonical(), null, tableOp,
              TableOperationExceptionType.OTHER,
              "Split is outside bounds of tablet or equal to the tablets endrow, see warning in logs for more information.");
        }

        var maxSplitSize = manager.getContext().getTableConfiguration(tableId)
            .getAsBytes(Property.TABLE_MAX_END_ROW_SIZE);

        Predicate<Text> oversizedTest = split -> split.getLength() > maxSplitSize;

        if (splits.stream().anyMatch(oversizedTest)) {
          splits.stream().filter(oversizedTest)
              .forEach(split -> log.warn(
                  "split exceeds max configured split size len:{}  max:{} extent:{} split:{}",
                  split.getLength(), maxSplitSize, extent, TextUtil.truncate(split)));

          throw new ThriftTableOperationException(tableId.canonical(), null, tableOp,
              TableOperationExceptionType.OTHER,
              "Length of requested split exceeds tables configured max, see warning in logs for more information.");
        }

        goalMessage = "Splitting " + extent + " for user into " + (splits.size() + 1) + " tablets";
        manager.fate(type).seedTransaction(op.toString(), fateId, new PreSplit(extent, splits),
            autoCleanup, goalMessage);
        break;
      }
      default:
        throw new UnsupportedOperationException();
    }
  }

  private NamespaceId getNamespaceIdFromTableId(TableOperation tableOp, TableId tableId)
      throws ThriftTableOperationException {
    NamespaceId namespaceId;
    try {
      namespaceId = manager.getContext().getNamespaceId(tableId);
    } catch (TableNotFoundException e) {
      throw new ThriftTableOperationException(tableId.canonical(), null, tableOp,
          TableOperationExceptionType.NOTFOUND, e.getMessage());
    }
    return namespaceId;
  }

  /**
   * Inspects the {@link ThriftSecurityException} and throws a {@link ThriftTableOperationException}
   * if the {@link SecurityErrorCode} on the {@link ThriftSecurityException} was
   * {code}TABLE_DOESNT_EXIST{code}. If the {@link ThriftSecurityException} is thrown because a
   * table doesn't exist anymore, clients will likely see an {@link AccumuloSecurityException}
   * instead of a {@link TableNotFoundException} as expected. If the {@link ThriftSecurityException}
   * has a different {@link SecurityErrorCode}, this method does nothing and expects the caller to
   * properly handle the original exception.
   *
   * @param e A caught ThriftSecurityException
   * @param tableId Table ID being operated on, or null
   * @param tableName Table name being operated on, or null
   * @param op The TableOperation the Manager was attempting to perform
   * @throws ThriftTableOperationException Thrown if {@code e} was thrown because
   *         {@link SecurityErrorCode#TABLE_DOESNT_EXIST}
   */
  private void throwIfTableMissingSecurityException(ThriftSecurityException e, TableId tableId,
      String tableName, TableOperation op) throws ThriftTableOperationException {
    // ACCUMULO-3135 Table can be deleted after we get table ID but before we can check permission
    if (e.isSetCode() && e.getCode() == SecurityErrorCode.TABLE_DOESNT_EXIST) {
      throw new ThriftTableOperationException(tableId.canonical(), tableName, op,
          TableOperationExceptionType.NOTFOUND, "Table no longer exists");
    }
  }

  @Override
  public String waitForFateOperation(TInfo tinfo, TCredentials credentials, TFateId opid)
      throws ThriftSecurityException, ThriftTableOperationException {
    authenticate(credentials);

    FateId fateId = FateId.fromThrift(opid);
    FateInstanceType type = fateId.getType();
    TStatus status = manager.fate(type).waitForCompletion(fateId);
    if (status == TStatus.FAILED) {
      Exception e = manager.fate(type).getException(fateId);
      if (e instanceof ThriftTableOperationException) {
        throw (ThriftTableOperationException) e;
      } else if (e instanceof ThriftSecurityException) {
        throw (ThriftSecurityException) e;
      } else if (e instanceof RuntimeException) {
        throw (RuntimeException) e;
      } else {
        throw new RuntimeException(e);
      }
    }

    String ret = manager.fate(type).getReturn(fateId);
    if (ret == null) {
      ret = ""; // thrift does not like returning null
    }
    return ret;
  }

  @Override
  public void finishFateOperation(TInfo tinfo, TCredentials credentials, TFateId opid)
      throws ThriftSecurityException {
    authenticate(credentials);
    FateId fateId = FateId.fromThrift(opid);
    manager.fate(fateId.getType()).delete(fateId);
  }

  protected void authenticate(TCredentials credentials) throws ThriftSecurityException {
    // this is a bit redundant, the credentials of the caller (the first arg) will throw an
    // exception if it fails to authenticate
    // before the second arg is checked (which would return true or false)
    if (!manager.security.authenticateUser(credentials, credentials)) {
      throw new ThriftSecurityException(credentials.getPrincipal(),
          SecurityErrorCode.BAD_CREDENTIALS);
    }
  }

  // Verify table name arguments are valid, and match any additional restrictions
  private TableId validateTableIdArgument(ByteBuffer tableIdArg, TableOperation op,
      Validator<TableId> userValidator) throws ThriftTableOperationException {
    TableId tableId = tableIdArg == null ? null : ByteBufferUtil.toTableId(tableIdArg);
    try {
      return VALID_TABLE_ID.and(userValidator).validate(tableId);
    } catch (IllegalArgumentException e) {
      String why = e.getMessage();
      // Information provided by a client should generate a user-level exception, not a system-level
      // warning.
      log.debug(why);
      throw new ThriftTableOperationException((tableId == null ? "null" : tableId.canonical()),
          null, op, TableOperationExceptionType.INVALID_NAME, why);
    }
  }

  private void validateArgumentCount(List<ByteBuffer> arguments, TableOperation op, int expected)
      throws ThriftTableOperationException {
    if (arguments.size() != expected) {
      throw new ThriftTableOperationException(null, null, op, TableOperationExceptionType.OTHER,
          "Unexpected number of arguments : " + expected + " != " + arguments.size());
    }
  }

  // Verify namespace or table name arguments are valid, and match any additional restrictions
  private String validateName(ByteBuffer argument, TableOperation op, Validator<String> validator)
      throws ThriftTableOperationException {
    String arg = argument == null ? null : ByteBufferUtil.toString(argument);
    try {
      return validator.validate(arg);
    } catch (IllegalArgumentException e) {
      String why = e.getMessage();
      // Information provided by a client should generate a user-level exception,
      // not a system-level warning, so use debug here.
      log.debug(why);
      throw new ThriftTableOperationException(null, String.valueOf(arg), op,
          TableOperationExceptionType.INVALID_NAME, why);
    }
  }

  /**
   * Create a file on the file system to hold the splits to be created at table creation.
   */
  private void writeSplitsToFile(Path splitsPath, final List<ByteBuffer> arguments,
      final int splitCount, final int splitOffset) throws IOException {
    FileSystem fs = splitsPath.getFileSystem(manager.getContext().getHadoopConf());
    try (FSDataOutputStream stream = fs.create(splitsPath)) {
      // base64 encode because splits can contain binary
      for (int i = splitOffset; i < splitCount + splitOffset; i++) {
        byte[] splitBytes = ByteBufferUtil.toBytes(arguments.get(i));
        String encodedSplit = Base64.getEncoder().encodeToString(splitBytes);
        stream.write((encodedSplit + '\n').getBytes(UTF_8));
      }
    } catch (IOException e) {
      log.error("Error in FateServiceHandler while writing splits to {}: {}", splitsPath,
          e.getMessage());
      throw e;
    }
  }

  /**
   * Creates a temporary directory for the given FaTE operation (deleting any existing, to avoid
   * issues in case of server retry).
   *
   * @return the path of the created directory
   */
  public Path mkTempDir(TFateId opid) throws IOException {
    Volume vol = manager.getVolumeManager().getFirst();
    FateId fateId = FateId.fromThrift(opid);
    Path p = vol.prefixChild("/tmp/fate-" + fateId.getType() + "-" + fateId.getHexTid());
    FileSystem fs = vol.getFileSystem();
    if (fs.exists(p)) {
      fs.delete(p, true);
    }
    fs.mkdirs(p);
    return p;
  }

  @Override
  public boolean cancelFateOperation(TInfo tinfo, TCredentials credentials, TFateId opid)
      throws ThriftSecurityException, ThriftNotActiveServiceException {
    FateId fateId = FateId.fromThrift(opid);

    if (!manager.security.canPerformSystemActions(credentials)) {
      throw new ThriftSecurityException(credentials.getPrincipal(),
          SecurityErrorCode.PERMISSION_DENIED);
    }

    return manager.fate(fateId.getType()).cancel(fateId);
  }
}<|MERGE_RESOLUTION|>--- conflicted
+++ resolved
@@ -249,14 +249,9 @@
         }
 
         goalMessage += "Create table " + tableName + " " + initialTableState + " with " + splitCount
-<<<<<<< HEAD
             + " splits and initial tabletAvailability of " + initialTabletAvailability;
 
         manager.fate(type).seedTransaction(op.toString(), tid,
-=======
-            + " splits and initial hosting goal of " + initialHostingGoal;
-        manager.fate(type).seedTransaction(op.toString(), fateId,
->>>>>>> 1d51e465
             new TraceRepo<>(new CreateTable(c.getPrincipal(), tableName, timeType, options,
                 splitsPath, splitCount, splitsDirsPath, initialTableState,
                 initialTabletAvailability, namespaceId)),
@@ -713,20 +708,12 @@
         TabletAvailability tabletAvailability =
             TabletAvailability.valueOf(ByteBufferUtil.toString(arguments.get(2)));
 
-<<<<<<< HEAD
         goalMessage += "Set availability for table: " + tableName + "(" + tableId + ") range: "
             + tRange + " to: " + tabletAvailability.name();
         manager.fate(type).seedTransaction(op.toString(), tid,
             new TraceRepo<>(
                 new SetTabletAvailability(tableId, namespaceId, tRange, tabletAvailability)),
             autoCleanup, goalMessage);
-=======
-        goalMessage += "Set Hosting Goal for table: " + tableName + "(" + tableId + ") range: "
-            + tRange + " to: " + goal.name();
-        manager.fate(type).seedTransaction(op.toString(), fateId,
-            new TraceRepo<>(new SetHostingGoal(tableId, namespaceId, tRange, goal)), autoCleanup,
-            goalMessage);
->>>>>>> 1d51e465
         break;
       }
       case TABLE_SPLIT: {
