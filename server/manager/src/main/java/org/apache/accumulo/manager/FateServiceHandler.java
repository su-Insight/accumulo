--- conflicted
+++ resolved
@@ -591,18 +591,10 @@
         }
 
         goalMessage += "Import table with new name: " + tableName + " from " + exportDirs;
-<<<<<<< HEAD
         manager.fate(type)
-            .seedTransaction(
-                op.toString(), tid, new TraceRepo<>(new ImportTable(c.getPrincipal(), tableName,
-                    exportDirs, namespaceId, keepMappings, !keepOffline)),
-                autoCleanup, goalMessage);
-=======
-        manager.fate()
-            .seedTransaction(op.toString(), opid, new TraceRepo<>(new ImportTable(c.getPrincipal(),
+            .seedTransaction(op.toString(), tid, new TraceRepo<>(new ImportTable(c.getPrincipal(),
                 tableName, exportDirs, namespaceId, keepMappings, keepOffline)), autoCleanup,
                 goalMessage);
->>>>>>> c7deced5
         break;
       }
       case TABLE_EXPORT: {
