--- conflicted
+++ resolved
@@ -272,28 +272,9 @@
       justification = "Want to immediately stop all manager threads on upgrade error")
   private void abortIfFateTransactions(ServerContext context) {
     try {
+      // TODO maybe have a version of zoostore w/o a lock that fails on ops that need lock
       final ReadOnlyFateStore<UpgradeCoordinator> fate = new ZooStore<>(
-<<<<<<< HEAD
-          context.getZooKeeperRoot() + Constants.ZFATE, context.getZooReaderWriter(), null); // TODO
-                                                                                             // maybe
-                                                                                             // have
-                                                                                             // a
-                                                                                             // version
-                                                                                             // of
-                                                                                             // zoostore
-                                                                                             // w/o
-                                                                                             // a
-                                                                                             // lock
-                                                                                             // that
-                                                                                             // fails
-                                                                                             // on
-                                                                                             // ops
-                                                                                             // that
-                                                                                             // need
-                                                                                             // lock
-=======
-          context.getZooKeeperRoot() + Constants.ZFATE, context.getZooReaderWriter());
->>>>>>> 73344781
+          context.getZooKeeperRoot() + Constants.ZFATE, context.getZooReaderWriter(), null);
       if (!fate.list().isEmpty()) {
         throw new AccumuloException("Aborting upgrade because there are"
             + " outstanding FATE transactions from a previous Accumulo version."
