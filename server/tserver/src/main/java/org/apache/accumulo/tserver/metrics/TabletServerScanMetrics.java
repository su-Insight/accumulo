--- conflicted
+++ resolved
@@ -50,12 +50,7 @@
 
 public class TabletServerScanMetrics implements MetricsProducer {
 
-<<<<<<< HEAD
-  private final AtomicInteger openFiles = new AtomicInteger(0);
-
-=======
   private final IntSupplier openFiles;
->>>>>>> 71471773
   private Timer scans = NoopMetrics.useNoopTimer();
   private DistributionSummary resultsPerScan = NoopMetrics.useNoopDistributionSummary();
   private DistributionSummary yields = NoopMetrics.useNoopDistributionSummary();
@@ -99,21 +94,8 @@
     yields.record(value);
   }
 
-<<<<<<< HEAD
-  public void incrementOpenFiles(int delta) {
-    openFiles.addAndGet(Math.max(0, delta));
-  }
-
-  public void decrementOpenFiles(int delta) {
-    openFiles.addAndGet(delta < 0 ? delta : delta * -1);
-  }
-
   public void incrementStartScan() {
     startScanCalls.incrementAndGet();
-=======
-  public void incrementStartScan(double value) {
-    startScanCalls.increment(value);
->>>>>>> 71471773
   }
 
   public void incrementContinueScan() {
@@ -150,41 +132,9 @@
 
   @Override
   public void registerMetrics(MeterRegistry registry) {
-<<<<<<< HEAD
-    Gauge.builder(SCAN_OPEN_FILES.getName(), openFiles::get)
+    Gauge.builder(SCAN_OPEN_FILES.getName(), openFiles::getAsInt)
         .description(SCAN_OPEN_FILES.getDescription()).register(registry);
     scans = Timer.builder(SCAN_TIMES.getName()).description(SCAN_TIMES.getDescription())
-=======
-    Gauge.builder(METRICS_SCAN_OPEN_FILES, openFiles::getAsInt)
-        .description("Number of files open for scans").register(registry);
-    scans = Timer.builder(METRICS_SCAN_TIMES).description("Scans").register(registry);
-    resultsPerScan = DistributionSummary.builder(METRICS_SCAN_RESULTS)
-        .description("Results per scan").register(registry);
-    yields =
-        DistributionSummary.builder(METRICS_SCAN_YIELDS).description("yields").register(registry);
-    startScanCalls = Counter.builder(METRICS_SCAN_START)
-        .description("calls to start a scan / multiscan").register(registry);
-    continueScanCalls = Counter.builder(METRICS_SCAN_CONTINUE)
-        .description("calls to continue a scan / multiscan").register(registry);
-    closeScanCalls = Counter.builder(METRICS_SCAN_CLOSE)
-        .description("calls to close a scan / multiscan").register(registry);
-    busyTimeoutCount = Counter.builder(METRICS_SCAN_BUSY_TIMEOUT_COUNTER)
-        .description("The number of scans where a busy timeout happened").register(registry);
-    Gauge.builder(METRICS_SCAN_QUERIES, this, TabletServerScanMetrics::getLookupCount)
-        .description("Number of queries").register(registry);
-    Gauge
-        .builder(METRICS_SCAN_QUERY_SCAN_RESULTS, this,
-            TabletServerScanMetrics::getQueryResultCount)
-        .description("Query rate (entries/sec)").register(registry);
-    Gauge
-        .builder(METRICS_SCAN_QUERY_SCAN_RESULTS_BYTES, this,
-            TabletServerScanMetrics::getQueryByteCount)
-        .description("Query rate (bytes/sec)").register(registry);
-    Gauge.builder(METRICS_SCAN_SCANNED_ENTRIES, this, TabletServerScanMetrics::getScannedCount)
-        .description("Scanned rate").register(registry);
-    Gauge.builder(METRICS_SCAN_ZOMBIE_THREADS, this, TabletServerScanMetrics::getZombieThreadsCount)
-        .description("Number of scan threads that have no associated client session")
->>>>>>> 71471773
         .register(registry);
     resultsPerScan = DistributionSummary.builder(SCAN_RESULTS.getName())
         .description(SCAN_RESULTS.getDescription()).register(registry);
