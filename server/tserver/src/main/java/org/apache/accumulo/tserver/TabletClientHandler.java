/*
 * Licensed to the Apache Software Foundation (ASF) under one
 * or more contributor license agreements.  See the NOTICE file
 * distributed with this work for additional information
 * regarding copyright ownership.  The ASF licenses this file
 * to you under the Apache License, Version 2.0 (the
 * "License"); you may not use this file except in compliance
 * with the License.  You may obtain a copy of the License at
 *
 *   https://www.apache.org/licenses/LICENSE-2.0
 *
 * Unless required by applicable law or agreed to in writing,
 * software distributed under the License is distributed on an
 * "AS IS" BASIS, WITHOUT WARRANTIES OR CONDITIONS OF ANY
 * KIND, either express or implied.  See the License for the
 * specific language governing permissions and limitations
 * under the License.
 */
package org.apache.accumulo.tserver;

import static java.nio.charset.StandardCharsets.UTF_8;
import static java.util.concurrent.TimeUnit.MINUTES;
import static java.util.stream.Collectors.toList;

import java.io.IOException;
import java.nio.ByteBuffer;
import java.util.ArrayList;
import java.util.Collection;
import java.util.Collections;
import java.util.HashMap;
import java.util.HashSet;
import java.util.Iterator;
import java.util.List;
import java.util.Map;
import java.util.Map.Entry;
import java.util.Set;
import java.util.concurrent.ExecutionException;
import java.util.concurrent.ExecutorService;
import java.util.concurrent.Future;
import java.util.concurrent.TimeUnit;
import java.util.concurrent.TimeoutException;
import java.util.stream.Collectors;

import org.apache.accumulo.core.Constants;
import org.apache.accumulo.core.client.AccumuloSecurityException;
import org.apache.accumulo.core.client.Durability;
import org.apache.accumulo.core.client.TableNotFoundException;
import org.apache.accumulo.core.client.admin.CompactionConfig;
import org.apache.accumulo.core.clientImpl.CompressedIterators;
import org.apache.accumulo.core.clientImpl.DurabilityImpl;
import org.apache.accumulo.core.clientImpl.TabletType;
import org.apache.accumulo.core.clientImpl.thrift.SecurityErrorCode;
import org.apache.accumulo.core.clientImpl.thrift.TInfo;
import org.apache.accumulo.core.clientImpl.thrift.TableOperationExceptionType;
import org.apache.accumulo.core.clientImpl.thrift.ThriftSecurityException;
import org.apache.accumulo.core.clientImpl.thrift.ThriftTableOperationException;
import org.apache.accumulo.core.conf.Property;
import org.apache.accumulo.core.data.ConstraintViolationSummary;
import org.apache.accumulo.core.data.Mutation;
import org.apache.accumulo.core.data.NamespaceId;
import org.apache.accumulo.core.data.TableId;
import org.apache.accumulo.core.dataImpl.KeyExtent;
import org.apache.accumulo.core.dataImpl.thrift.TCMResult;
import org.apache.accumulo.core.dataImpl.thrift.TCMStatus;
import org.apache.accumulo.core.dataImpl.thrift.TConditionalMutation;
import org.apache.accumulo.core.dataImpl.thrift.TConditionalSession;
import org.apache.accumulo.core.dataImpl.thrift.TKeyExtent;
import org.apache.accumulo.core.dataImpl.thrift.TMutation;
import org.apache.accumulo.core.dataImpl.thrift.TRowRange;
import org.apache.accumulo.core.dataImpl.thrift.TSummaries;
import org.apache.accumulo.core.dataImpl.thrift.TSummaryRequest;
import org.apache.accumulo.core.dataImpl.thrift.UpdateErrors;
import org.apache.accumulo.core.fate.zookeeper.ZooUtil;
import org.apache.accumulo.core.iteratorsImpl.system.IterationInterruptedException;
import org.apache.accumulo.core.lock.ServiceLock;
import org.apache.accumulo.core.logging.TabletLogger;
import org.apache.accumulo.core.manager.thrift.BulkImportState;
import org.apache.accumulo.core.manager.thrift.TabletServerStatus;
import org.apache.accumulo.core.metadata.AccumuloTable;
import org.apache.accumulo.core.metadata.ReferencedTabletFile;
import org.apache.accumulo.core.metadata.schema.ExternalCompactionId;
import org.apache.accumulo.core.security.Authorizations;
import org.apache.accumulo.core.securityImpl.thrift.TCredentials;
import org.apache.accumulo.core.spi.cache.BlockCache;
import org.apache.accumulo.core.summary.Gatherer;
import org.apache.accumulo.core.summary.Gatherer.FileSystemResolver;
import org.apache.accumulo.core.summary.SummaryCollection;
import org.apache.accumulo.core.tablet.thrift.TUnloadTabletGoal;
import org.apache.accumulo.core.tablet.thrift.TabletManagementClientService;
import org.apache.accumulo.core.tabletingest.thrift.DataFileInfo;
import org.apache.accumulo.core.tabletingest.thrift.TDurability;
import org.apache.accumulo.core.tabletingest.thrift.TabletIngestClientService;
import org.apache.accumulo.core.tabletserver.log.LogEntry;
import org.apache.accumulo.core.tabletserver.thrift.ActiveCompaction;
import org.apache.accumulo.core.tabletserver.thrift.NoSuchScanIDException;
import org.apache.accumulo.core.tabletserver.thrift.NotServingTabletException;
import org.apache.accumulo.core.tabletserver.thrift.TCompactionQueueSummary;
import org.apache.accumulo.core.tabletserver.thrift.TExternalCompactionJob;
import org.apache.accumulo.core.tabletserver.thrift.TabletServerClientService;
import org.apache.accumulo.core.tabletserver.thrift.TabletStats;
import org.apache.accumulo.core.trace.TraceUtil;
import org.apache.accumulo.core.util.ByteBufferUtil;
import org.apache.accumulo.core.util.Halt;
import org.apache.accumulo.core.util.Pair;
import org.apache.accumulo.core.util.threads.Threads;
import org.apache.accumulo.core.util.time.SteadyTime;
import org.apache.accumulo.server.ServerContext;
import org.apache.accumulo.server.compaction.CompactionInfo;
import org.apache.accumulo.server.compaction.FileCompactor;
import org.apache.accumulo.server.conf.TableConfiguration;
import org.apache.accumulo.server.data.ServerMutation;
import org.apache.accumulo.server.fs.TooManyFilesException;
import org.apache.accumulo.server.fs.VolumeManager;
import org.apache.accumulo.server.rpc.TServerUtils;
import org.apache.accumulo.server.security.SecurityOperation;
import org.apache.accumulo.server.zookeeper.TransactionWatcher;
import org.apache.accumulo.tserver.ConditionCheckerContext.ConditionChecker;
import org.apache.accumulo.tserver.RowLocks.RowLock;
import org.apache.accumulo.tserver.data.ServerConditionalMutation;
import org.apache.accumulo.tserver.session.ConditionalSession;
import org.apache.accumulo.tserver.session.SummarySession;
import org.apache.accumulo.tserver.session.UpdateSession;
import org.apache.accumulo.tserver.tablet.CommitSession;
import org.apache.accumulo.tserver.tablet.PreparedMutations;
import org.apache.accumulo.tserver.tablet.Tablet;
import org.apache.accumulo.tserver.tablet.TabletClosedException;
import org.apache.hadoop.fs.FSError;
import org.apache.hadoop.fs.FileSystem;
import org.apache.hadoop.fs.Path;
import org.apache.hadoop.io.Text;
import org.apache.thrift.TException;
import org.apache.zookeeper.KeeperException.NoNodeException;
import org.slf4j.Logger;
import org.slf4j.LoggerFactory;

import com.github.benmanes.caffeine.cache.Cache;

import io.opentelemetry.api.trace.Span;
import io.opentelemetry.context.Scope;

public class TabletClientHandler implements TabletServerClientService.Iface,
    TabletIngestClientService.Iface, TabletManagementClientService.Iface {

  private static final Logger log = LoggerFactory.getLogger(TabletClientHandler.class);
  private final long MAX_TIME_TO_WAIT_FOR_SCAN_RESULT_MILLIS;
  private static final long RECENTLY_SPLIT_MILLIS = MINUTES.toMillis(1);
  private final TabletServer server;
  protected final TransactionWatcher watcher;
  protected final ServerContext context;
  protected final SecurityOperation security;
  private final WriteTracker writeTracker;
  private final RowLocks rowLocks = new RowLocks();

  public TabletClientHandler(TabletServer server, TransactionWatcher watcher,
      WriteTracker writeTracker) {
    this.context = server.getContext();
    this.watcher = watcher;
    this.writeTracker = writeTracker;
    this.security = context.getSecurityOperation();
    this.server = server;
    MAX_TIME_TO_WAIT_FOR_SCAN_RESULT_MILLIS = server.getContext().getConfiguration()
        .getTimeInMillis(Property.TSERV_SCAN_RESULTS_MAX_TIMEOUT);
    log.debug("{} created", TabletClientHandler.class.getName());
  }

  @Override
  public void loadFiles(TInfo tinfo, TCredentials credentials, long tid, String dir,
      Map<TKeyExtent,Map<String,DataFileInfo>> tabletImports, boolean setTime)
      throws ThriftSecurityException {
    if (!security.canPerformSystemActions(credentials)) {
      throw new ThriftSecurityException(credentials.getPrincipal(),
          SecurityErrorCode.PERMISSION_DENIED);
    }

    watcher.runQuietly(Constants.BULK_ARBITRATOR_TYPE, tid, () -> {
      tabletImports.forEach((tke, fileMap) -> {
        Map<ReferencedTabletFile,DataFileInfo> newFileMap = new HashMap<>();

        for (Entry<String,DataFileInfo> mapping : fileMap.entrySet()) {
          Path path = new Path(dir, mapping.getKey());
          FileSystem ns = context.getVolumeManager().getFileSystemByPath(path);
          path = ns.makeQualified(path);
          newFileMap.put(new ReferencedTabletFile(path), mapping.getValue());
        }
        var files = newFileMap.keySet().stream().map(ReferencedTabletFile::getNormalizedPathStr)
            .collect(toList());
        server.updateBulkImportState(files, BulkImportState.INITIAL);

        Tablet importTablet = server.getOnlineTablet(KeyExtent.fromThrift(tke));

        if (importTablet != null) {
          try {
            server.updateBulkImportState(files, BulkImportState.PROCESSING);
            importTablet.importDataFiles(tid, newFileMap, setTime);
          } catch (IOException ioe) {
            log.debug("files {} not imported to {}: {}", fileMap.keySet(),
                KeyExtent.fromThrift(tke), ioe.getMessage());
          } finally {
            server.removeBulkImportState(files);
          }
        }
      });
    });

  }

  @Override
  public long startUpdate(TInfo tinfo, TCredentials credentials, TDurability tdurabilty)
      throws ThriftSecurityException {
    // Make sure user is real
    Durability durability = DurabilityImpl.fromThrift(tdurabilty);
    security.authenticateUser(credentials, credentials);
    server.updateMetrics.addPermissionErrors(0);

    UpdateSession us =
        new UpdateSession(new TservConstraintEnv(server.getContext(), security, credentials),
            credentials, durability);
    return server.sessionManager.createSession(us, false);
  }

  private void setUpdateTablet(UpdateSession us, KeyExtent keyExtent) {
    long t1 = System.currentTimeMillis();
    if (us.currentTablet != null && us.currentTablet.getExtent().equals(keyExtent)) {
      return;
    }
    if (us.currentTablet == null
        && (us.failures.containsKey(keyExtent) || us.authFailures.containsKey(keyExtent))) {
      // if there were previous failures, then do not accept additional writes
      return;
    }

    TableId tableId = null;
    try {
      // if user has no permission to write to this table, add it to
      // the failures list
      boolean sameTable = us.currentTablet != null
          && us.currentTablet.getExtent().tableId().equals(keyExtent.tableId());
      tableId = keyExtent.tableId();
      if (sameTable || security.canWrite(us.getCredentials(), tableId,
          server.getContext().getNamespaceId(tableId))) {
        long t2 = System.currentTimeMillis();
        us.authTimes.addStat(t2 - t1);
        us.currentTablet = server.getOnlineTablet(keyExtent);
        if (us.currentTablet != null) {
          us.queuedMutations.put(us.currentTablet, new ArrayList<>());
        } else {
          // not serving tablet, so report all mutations as
          // failures
          us.failures.put(keyExtent, 0L);
          server.updateMetrics.addUnknownTabletErrors(1);
        }
      } else {
        log.warn("Denying access to table {} for user {}", keyExtent.tableId(), us.getUser());
        long t2 = System.currentTimeMillis();
        us.authTimes.addStat(t2 - t1);
        us.currentTablet = null;
        us.authFailures.put(keyExtent, SecurityErrorCode.PERMISSION_DENIED);
        server.updateMetrics.addPermissionErrors(1);
      }
    } catch (TableNotFoundException tnfe) {
      log.error("Table " + tableId + " not found ", tnfe);
      long t2 = System.currentTimeMillis();
      us.authTimes.addStat(t2 - t1);
      us.currentTablet = null;
      us.authFailures.put(keyExtent, SecurityErrorCode.TABLE_DOESNT_EXIST);
<<<<<<< HEAD
      server.updateMetrics.addUnknownTabletErrors(0);
=======
      server.updateMetrics.addUnknownTabletErrors(1);
      return;
>>>>>>> 68e04061
    } catch (ThriftSecurityException e) {
      log.error("Denying permission to check user " + us.getUser() + " with user " + e.getUser(),
          e);
      long t2 = System.currentTimeMillis();
      us.authTimes.addStat(t2 - t1);
      us.currentTablet = null;
      us.authFailures.put(keyExtent, e.getCode());
<<<<<<< HEAD
      server.updateMetrics.addPermissionErrors(0);
=======
      server.updateMetrics.addPermissionErrors(1);
      return;
>>>>>>> 68e04061
    }
  }

  @Override
  public void applyUpdates(TInfo tinfo, long updateID, TKeyExtent tkeyExtent,
      List<TMutation> tmutations) {
    UpdateSession us = (UpdateSession) server.sessionManager.reserveSession(updateID);
    if (us == null) {
      return;
    }

    boolean reserved = true;
    try {
      KeyExtent keyExtent = KeyExtent.fromThrift(tkeyExtent);
      setUpdateTablet(us, keyExtent);

      if (us.currentTablet != null) {
        long additionalMutationSize = 0;
        List<Mutation> mutations = us.queuedMutations.get(us.currentTablet);
        for (TMutation tmutation : tmutations) {
          Mutation mutation = new ServerMutation(tmutation);
          mutations.add(mutation);
          additionalMutationSize += mutation.numBytes();
        }
        us.queuedMutationSize += additionalMutationSize;
        long totalQueued = server.updateTotalQueuedMutationSize(additionalMutationSize);
        long total = server.getConfiguration().getAsBytes(Property.TSERV_TOTAL_MUTATION_QUEUE_MAX);
        if (totalQueued > total) {
          try {
            flush(us);
          } catch (HoldTimeoutException hte) {
            // Assumption is that the client has timed out and is gone. If that's not the case,
            // then removing the session should cause the client to fail
            // in such a way that it retries.
            log.debug("HoldTimeoutException during applyUpdates, removing session");
            server.sessionManager.removeSession(updateID, true);
            reserved = false;
          }
        }
      }
    } finally {
      if (reserved) {
        server.sessionManager.unreserveSession(us);
      }
    }
  }

  private void flush(UpdateSession us) {

    int mutationCount = 0;
    Map<CommitSession,List<Mutation>> sendables = new HashMap<>();
    Map<CommitSession,TabletMutations> loggables = new HashMap<>();
    Throwable error = null;

    long pt1 = System.currentTimeMillis();

    boolean containsMetadataTablet = false;
    for (Tablet tablet : us.queuedMutations.keySet()) {
      if (tablet.getExtent().isMeta()) {
        containsMetadataTablet = true;
      }
    }

    if (!containsMetadataTablet && !us.queuedMutations.isEmpty()) {
      server.resourceManager.waitUntilCommitsAreEnabled();
    }

    Span span = TraceUtil.startSpan(this.getClass(), "flush::prep");
    try (Scope scope = span.makeCurrent()) {
      for (Entry<Tablet,? extends List<Mutation>> entry : us.queuedMutations.entrySet()) {

        Tablet tablet = entry.getKey();
        Durability durability =
            DurabilityImpl.resolveDurabilty(us.durability, tablet.getDurability());
        List<Mutation> mutations = entry.getValue();
        if (!mutations.isEmpty()) {
          try {
            server.updateMetrics.addMutationArraySize(mutations.size());

            PreparedMutations prepared = tablet.prepareMutationsForCommit(us.cenv, mutations);

            if (prepared.tabletClosed()) {
              if (us.currentTablet == tablet) {
                us.currentTablet = null;
              }
              us.failures.put(tablet.getExtent(), us.successfulCommits.get(tablet));
            } else {
              if (!prepared.getNonViolators().isEmpty()) {
                List<Mutation> validMutations = prepared.getNonViolators();
                CommitSession session = prepared.getCommitSession();
                if (durability != Durability.NONE) {
                  loggables.put(session, new TabletMutations(session, validMutations, durability));
                }
                sendables.put(session, validMutations);
              }

              if (!prepared.getViolations().isEmpty()) {
                us.violations.add(prepared.getViolations());
                server.updateMetrics.addConstraintViolations(1);
              }
              // Use the size of the original mutation list, regardless of how many mutations
              // did not violate constraints.
              mutationCount += mutations.size();

            }
          } catch (Exception t) {
            error = t;
            log.error("Unexpected error preparing for commit", error);
            TraceUtil.setException(span, t, false);
            break;
          }
        }
      }
    } catch (Exception e) {
      TraceUtil.setException(span, e, true);
      throw e;
    } finally {
      span.end();
    }

    long pt2 = System.currentTimeMillis();
    us.prepareTimes.addStat(pt2 - pt1);
    updateAvgPrepTime(pt2 - pt1, us.queuedMutations.size());

    if (error != null) {
      sendables.forEach((commitSession, value) -> commitSession.abortCommit());
      throw new RuntimeException(error);
    }
    try {
      Span span2 = TraceUtil.startSpan(this.getClass(), "flush::wal");
      try (Scope scope = span2.makeCurrent()) {
        while (true) {
          try {
            long t1 = System.currentTimeMillis();

            server.logger.logManyTablets(loggables);

            long t2 = System.currentTimeMillis();
            us.walogTimes.addStat(t2 - t1);
            updateWalogWriteTime((t2 - t1));
            break;
          } catch (IOException | FSError ex) {
            log.warn("logging mutations failed, retrying");
          } catch (Exception t) {
            log.error("Unknown exception logging mutations, counts"
                + " for mutations in flight not decremented!", t);
            throw new RuntimeException(t);
          }
        }
      } catch (Exception e) {
        TraceUtil.setException(span2, e, true);
        throw e;
      } finally {
        span2.end();
      }

      Span span3 = TraceUtil.startSpan(this.getClass(), "flush::commit");
      try (Scope scope = span3.makeCurrent()) {
        long t1 = System.currentTimeMillis();
        sendables.forEach((commitSession, mutations) -> {
          commitSession.commit(mutations);
          KeyExtent extent = commitSession.getExtent();

          if (us.currentTablet != null && extent == us.currentTablet.getExtent()) {
            // because constraint violations may filter out some
            // mutations, for proper accounting with the client code,
            // need to increment the count based on the original
            // number of mutations from the client NOT the filtered number
            us.successfulCommits.increment(us.currentTablet,
                us.queuedMutations.get(us.currentTablet).size());
          }
        });
        long t2 = System.currentTimeMillis();

        us.flushTime += (t2 - pt1);
        us.commitTimes.addStat(t2 - t1);

        updateAvgCommitTime(t2 - t1, sendables.size());
      } finally {
        span3.end();
      }
    } finally {
      us.queuedMutations.clear();
      if (us.currentTablet != null) {
        us.queuedMutations.put(us.currentTablet, new ArrayList<>());
      }
      server.updateTotalQueuedMutationSize(-us.queuedMutationSize);
      us.queuedMutationSize = 0;
    }
    us.totalUpdates += mutationCount;
  }

  private void updateWalogWriteTime(long time) {
    server.updateMetrics.addWalogWriteTime(time);
  }

  private void updateAvgCommitTime(long time, int size) {
    if (size > 0) {
      server.updateMetrics.addCommitTime((long) (time / (double) size));
    }
  }

  private void updateAvgPrepTime(long time, int size) {
    if (size > 0) {
      server.updateMetrics.addCommitPrep((long) (time / (double) size));
    }
  }

  @Override
  public UpdateErrors closeUpdate(TInfo tinfo, long updateID) throws NoSuchScanIDException {
    // Reserve the session and wait for any write that may currently have it reserved. Once reserved
    // no write stragglers can start against this session id.
    final UpdateSession us = (UpdateSession) server.sessionManager.reserveSession(updateID, true);
    if (us == null) {
      throw new NoSuchScanIDException();
    }

    try {
      // clients may or may not see data from an update session while
      // it is in progress, however when the update session is closed
      // want to ensure that reads wait for the write to finish
      long opid = writeTracker.startWrite(us.queuedMutations.keySet());

      try {
        flush(us);
      } catch (HoldTimeoutException e) {
        // Assumption is that the client has timed out and is gone. If that's not the case throw an
        // exception that will cause it to retry.
        log.debug("HoldTimeoutException during closeUpdate, reporting no such session");
        throw new NoSuchScanIDException();
      } finally {
        writeTracker.finishWrite(opid);
      }

      if (log.isTraceEnabled()) {
        log.trace(
            String.format("UpSess %s %,d in %.3fs, at=[%s] ft=%.3fs(pt=%.3fs lt=%.3fs ct=%.3fs)",
                TServerUtils.clientAddress.get(), us.totalUpdates,
                (System.currentTimeMillis() - us.startTime) / 1000.0, us.authTimes,
                us.flushTime / 1000.0, us.prepareTimes.sum() / 1000.0, us.walogTimes.sum() / 1000.0,
                us.commitTimes.sum() / 1000.0));
      }
      if (!us.failures.isEmpty()) {
        Entry<KeyExtent,Long> first = us.failures.entrySet().iterator().next();
        log.debug(String.format("Failures: %d, first extent %s successful commits: %d",
            us.failures.size(), first.getKey().toString(), first.getValue()));
      }
      List<ConstraintViolationSummary> violations = us.violations.asList();
      if (!violations.isEmpty()) {
        ConstraintViolationSummary first = us.violations.asList().iterator().next();
        log.debug(String.format("Violations: %d, first %s occurs %d", violations.size(),
            first.violationDescription, first.numberOfViolatingMutations));
      }
      if (!us.authFailures.isEmpty()) {
        KeyExtent first = us.authFailures.keySet().iterator().next();
        log.debug(String.format("Authentication Failures: %d, first %s", us.authFailures.size(),
            first.toString()));
      }
      return new UpdateErrors(
          us.failures.entrySet().stream()
              .collect(Collectors.toMap(e -> e.getKey().toThrift(), Entry::getValue)),
          violations.stream().map(ConstraintViolationSummary::toThrift)
              .collect(Collectors.toList()),
          us.authFailures.entrySet().stream()
              .collect(Collectors.toMap(e -> e.getKey().toThrift(), Entry::getValue)));
    } finally {
      // Atomically unreserve and delete the session. If there are any write stragglers, they will
      // fail
      // after this point.
      server.sessionManager.removeSession(updateID, true);
    }
  }

  @Override
  public boolean cancelUpdate(TInfo tinfo, long updateID) throws TException {
    return server.sessionManager.removeIfNotReserved(updateID);
  }

  private NamespaceId getNamespaceId(TCredentials credentials, TableId tableId)
      throws ThriftSecurityException {
    try {
      return server.getContext().getNamespaceId(tableId);
    } catch (TableNotFoundException e1) {
      throw new ThriftSecurityException(credentials.getPrincipal(),
          SecurityErrorCode.TABLE_DOESNT_EXIST);
    }
  }

  private void checkConditions(Map<KeyExtent,List<ServerConditionalMutation>> updates,
      ArrayList<TCMResult> results, ConditionalSession cs, List<String> symbols)
      throws IOException {
    Iterator<Entry<KeyExtent,List<ServerConditionalMutation>>> iter = updates.entrySet().iterator();

    final CompressedIterators compressedIters = new CompressedIterators(symbols);
    ConditionCheckerContext checkerContext = new ConditionCheckerContext(server.getContext(),
        compressedIters, context.getTableConfiguration(cs.tableId));

    while (iter.hasNext()) {
      final Entry<KeyExtent,List<ServerConditionalMutation>> entry = iter.next();
      final Tablet tablet = server.getOnlineTablet(entry.getKey());

      if (tablet == null || tablet.isClosed()) {
        for (ServerConditionalMutation scm : entry.getValue()) {
          results.add(new TCMResult(scm.getID(), TCMStatus.IGNORED));
        }
        iter.remove();
      } else {
        final List<ServerConditionalMutation> okMutations =
            new ArrayList<>(entry.getValue().size());
        final List<TCMResult> resultsSubList = results.subList(results.size(), results.size());

        ConditionChecker checker =
            checkerContext.newChecker(entry.getValue(), okMutations, resultsSubList);
        try {
          tablet.checkConditions(checker, cs.auths, cs.interruptFlag);

          if (okMutations.isEmpty()) {
            iter.remove();
          } else {
            entry.setValue(okMutations);
          }
        } catch (TabletClosedException | IterationInterruptedException | TooManyFilesException e) {
          // clear anything added while checking conditions.
          resultsSubList.clear();

          for (ServerConditionalMutation scm : entry.getValue()) {
            results.add(new TCMResult(scm.getID(), TCMStatus.IGNORED));
          }
          iter.remove();
        }
      }
    }
  }

  private void writeConditionalMutations(Map<KeyExtent,List<ServerConditionalMutation>> updates,
      ArrayList<TCMResult> results, ConditionalSession sess) {
    Set<Entry<KeyExtent,List<ServerConditionalMutation>>> es = updates.entrySet();

    Map<CommitSession,List<Mutation>> sendables = new HashMap<>();
    Map<CommitSession,TabletMutations> loggables = new HashMap<>();

    boolean sessionCanceled = sess.interruptFlag.get();

    Span span = TraceUtil.startSpan(this.getClass(), "writeConditionalMutations::prep");
    try (Scope scope = span.makeCurrent()) {
      long t1 = System.currentTimeMillis();
      for (Entry<KeyExtent,List<ServerConditionalMutation>> entry : es) {
        final Tablet tablet = server.getOnlineTablet(entry.getKey());
        if (tablet == null || tablet.isClosed() || sessionCanceled) {
          addMutationsAsTCMResults(results, entry.getValue(), TCMStatus.IGNORED);
        } else {
          final Durability durability =
              DurabilityImpl.resolveDurabilty(sess.durability, tablet.getDurability());

          List<Mutation> mutations = Collections.unmodifiableList(entry.getValue());
          if (!mutations.isEmpty()) {

            PreparedMutations prepared = tablet.prepareMutationsForCommit(
                new TservConstraintEnv(server.getContext(), security, sess.credentials), mutations);

            if (prepared.tabletClosed()) {
              addMutationsAsTCMResults(results, mutations, TCMStatus.IGNORED);
            } else {
              if (!prepared.getNonViolators().isEmpty()) {
                // Only log and commit mutations that did not violate constraints.
                List<Mutation> validMutations = prepared.getNonViolators();
                addMutationsAsTCMResults(results, validMutations, TCMStatus.ACCEPTED);
                CommitSession session = prepared.getCommitSession();
                if (durability != Durability.NONE) {
                  loggables.put(session, new TabletMutations(session, validMutations, durability));
                }
                sendables.put(session, validMutations);
              }

              if (!prepared.getViolators().isEmpty()) {
                addMutationsAsTCMResults(results, prepared.getViolators(), TCMStatus.VIOLATED);
              }
            }
          }
        }
      }

      long t2 = System.currentTimeMillis();
      updateAvgPrepTime(t2 - t1, es.size());
    } catch (Exception e) {
      TraceUtil.setException(span, e, true);
      throw e;
    } finally {
      span.end();
    }

    Span span2 = TraceUtil.startSpan(this.getClass(), "writeConditionalMutations::wal");
    try (Scope scope = span2.makeCurrent()) {
      while (!loggables.isEmpty()) {
        try {
          long t1 = System.currentTimeMillis();
          server.logger.logManyTablets(loggables);
          long t2 = System.currentTimeMillis();
          updateWalogWriteTime(t2 - t1);
          break;
        } catch (IOException | FSError ex) {
          TraceUtil.setException(span2, ex, false);
          log.warn("logging mutations failed, retrying");
        } catch (Exception t) {
          log.error("Unknown exception logging mutations, counts for"
              + " mutations in flight not decremented!", t);
          throw new RuntimeException(t);
        }
      }
    } catch (Exception e) {
      TraceUtil.setException(span2, e, true);
      throw e;
    } finally {
      span2.end();
    }

    Span span3 = TraceUtil.startSpan(this.getClass(), "writeConditionalMutations::commit");
    try (Scope scope = span3.makeCurrent()) {
      long t1 = System.currentTimeMillis();
      sendables.forEach(CommitSession::commit);
      long t2 = System.currentTimeMillis();
      updateAvgCommitTime(t2 - t1, sendables.size());
    } catch (Exception e) {
      TraceUtil.setException(span3, e, true);
      throw e;
    } finally {
      span3.end();
    }
  }

  /**
   * Transform and add each mutation as a {@link TCMResult} with the mutation's ID and the specified
   * status to the {@link TCMResult} list.
   */
  private void addMutationsAsTCMResults(final List<TCMResult> list,
      final Collection<? extends Mutation> mutations, final TCMStatus status) {
    mutations.stream()
        .map(mutation -> new TCMResult(((ServerConditionalMutation) mutation).getID(), status))
        .forEach(list::add);
  }

  private Map<KeyExtent,List<ServerConditionalMutation>> conditionalUpdate(ConditionalSession cs,
      Map<KeyExtent,List<ServerConditionalMutation>> updates, ArrayList<TCMResult> results,
      List<String> symbols) throws IOException {
    // sort each list of mutations, this is done to avoid deadlock and doing seeks in order is
    // more efficient and detect duplicate rows.
    ConditionalMutationSet.sortConditionalMutations(updates);

    Map<KeyExtent,List<ServerConditionalMutation>> deferred = new HashMap<>();

    // can not process two mutations for the same row, because one will not see what the other
    // writes
    ConditionalMutationSet.deferDuplicatesRows(updates, deferred);

    // get as many locks as possible w/o blocking... defer any rows that are locked
    List<RowLock> locks = rowLocks.acquireRowlocks(updates, deferred);
    try {
      Span span = TraceUtil.startSpan(this.getClass(), "conditionalUpdate::Check conditions");
      try (Scope scope = span.makeCurrent()) {
        checkConditions(updates, results, cs, symbols);
      } catch (Exception e) {
        TraceUtil.setException(span, e, true);
        throw e;
      } finally {
        span.end();
      }

      Span span2 =
          TraceUtil.startSpan(this.getClass(), "conditionalUpdate::apply conditional mutations");
      try (Scope scope = span2.makeCurrent()) {
        writeConditionalMutations(updates, results, cs);
      } catch (Exception e) {
        TraceUtil.setException(span2, e, true);
        throw e;
      } finally {
        span2.end();
      }
    } finally {
      rowLocks.releaseRowLocks(locks);
    }
    return deferred;
  }

  @Override
  public TConditionalSession startConditionalUpdate(TInfo tinfo, TCredentials credentials,
      List<ByteBuffer> authorizations, String tableIdStr, TDurability tdurabilty,
      String classLoaderContext) throws ThriftSecurityException, TException {

    TableId tableId = TableId.of(tableIdStr);
    Authorizations userauths;
    NamespaceId namespaceId = getNamespaceId(credentials, tableId);
    if (!security.canConditionallyUpdate(credentials, tableId, namespaceId)) {
      throw new ThriftSecurityException(credentials.getPrincipal(),
          SecurityErrorCode.PERMISSION_DENIED);
    }

    userauths = security.getUserAuthorizations(credentials);
    for (ByteBuffer auth : authorizations) {
      if (!userauths.contains(ByteBufferUtil.toBytes(auth))) {
        throw new ThriftSecurityException(credentials.getPrincipal(),
            SecurityErrorCode.BAD_AUTHORIZATIONS);
      }
    }

    ConditionalSession cs = new ConditionalSession(credentials, new Authorizations(authorizations),
        tableId, DurabilityImpl.fromThrift(tdurabilty));

    long sid = server.sessionManager.createSession(cs, false);
    return new TConditionalSession(sid, server.getLockID(), server.sessionManager.getMaxIdleTime());
  }

  @Override
  public List<TCMResult> conditionalUpdate(TInfo tinfo, long sessID,
      Map<TKeyExtent,List<TConditionalMutation>> mutations, List<String> symbols)
      throws NoSuchScanIDException, TException {

    ConditionalSession cs = null;
    Long opid = null;

    try {
      cs = (ConditionalSession) server.sessionManager.reserveSession(sessID);
      if (cs == null || cs.interruptFlag.get()) {
        throw new NoSuchScanIDException();
      }

      if (!cs.tableId.equals(AccumuloTable.METADATA.tableId())
          && !cs.tableId.equals(AccumuloTable.ROOT.tableId())) {
        try {
          server.resourceManager.waitUntilCommitsAreEnabled();
        } catch (HoldTimeoutException hte) {
          // Assumption is that the client has timed out and is gone. If that's not the case throw
          // an exception that will cause it to retry.
          log.debug("HoldTimeoutException during conditionalUpdate, reporting no such session");
          throw new NoSuchScanIDException();
        }
      }

      TableId tid = cs.tableId;
      opid = writeTracker.startWrite(TabletType.type(new KeyExtent(tid, null, null)));

      // @formatter:off
      Map<KeyExtent, List<ServerConditionalMutation>> updates = mutations.entrySet().stream().collect(Collectors.toMap(
                      entry -> KeyExtent.fromThrift(entry.getKey()),
                      entry -> entry.getValue().stream().map(ServerConditionalMutation::new).collect(Collectors.toList())
      ));
      // @formatter:on
      for (KeyExtent ke : updates.keySet()) {
        if (!ke.tableId().equals(tid)) {
          throw new IllegalArgumentException("Unexpected table id " + tid + " != " + ke.tableId());
        }
      }

      ArrayList<TCMResult> results = new ArrayList<>();

      Map<KeyExtent,List<ServerConditionalMutation>> deferred =
          conditionalUpdate(cs, updates, results, symbols);

      while (!deferred.isEmpty()) {
        deferred = conditionalUpdate(cs, deferred, results, symbols);
      }

      return results;
    } catch (IOException ioe) {
      throw new TException(ioe);
    } catch (Exception e) {
      log.warn("Exception returned for conditionalUpdate. tableId: {}, opid: {}",
          cs == null ? null : cs.tableId, opid, e);
      throw e;
    } finally {
      if (opid != null) {
        writeTracker.finishWrite(opid);
      }
      if (cs != null) {
        server.sessionManager.unreserveSession(sessID);
      }
    }
  }

  @Override
  public void invalidateConditionalUpdate(TInfo tinfo, long sessID) {
    // For the given session, this method should wait for any running conditional update to
    // complete. After this method returns a conditional update should not be able to start against
    // this session and nothing should be running.

    ConditionalSession cs = (ConditionalSession) server.sessionManager.getSession(sessID);
    if (cs != null) {
      // Setting this may cause anything running to fail. Setting this will prevent anything from
      // starting.
      cs.interruptFlag.set(true);
    }

    // If a thread is currently running and working on the update, then this should block until it
    // un-reserves the session.
    cs = (ConditionalSession) server.sessionManager.reserveSession(sessID, true);
    if (cs != null) {
      server.sessionManager.removeSession(sessID, true);
    }
  }

  @Override
  public void closeConditionalUpdate(TInfo tinfo, long sessID) {
    server.sessionManager.removeSession(sessID, false);
  }

  @Override
  public void splitTablet(TInfo tinfo, TCredentials credentials, TKeyExtent tkeyExtent,
      ByteBuffer splitPoint) throws NotServingTabletException, ThriftSecurityException {

    TableId tableId = TableId.of(new String(ByteBufferUtil.toBytes(tkeyExtent.table), UTF_8));
    NamespaceId namespaceId = getNamespaceId(credentials, tableId);

    if (!security.canSplitTablet(credentials, tableId, namespaceId)) {
      throw new ThriftSecurityException(credentials.getPrincipal(),
          SecurityErrorCode.PERMISSION_DENIED);
    }

    KeyExtent keyExtent = KeyExtent.fromThrift(tkeyExtent);

    Tablet tablet = server.getOnlineTablet(keyExtent);
    if (tablet == null) {
      throw new NotServingTabletException(tkeyExtent);
    }

    if (keyExtent.endRow() == null
        || !keyExtent.endRow().equals(ByteBufferUtil.toText(splitPoint))) {
      try {
        if (server.splitTablet(tablet, ByteBufferUtil.toBytes(splitPoint)) == null) {
          throw new NotServingTabletException(tkeyExtent);
        }
      } catch (IOException e) {
        log.warn("Failed to split " + keyExtent, e);
        throw new RuntimeException(e);
      } catch (RuntimeException re) {
        log.warn("Failed to split " + keyExtent, re);
        throw re;
      }
    }
  }

  @Override
  public TabletServerStatus getTabletServerStatus(TInfo tinfo, TCredentials credentials) {
    return server.getStats(server.sessionManager.getActiveScansPerTable());
  }

  @Override
  public List<TabletStats> getTabletStats(TInfo tinfo, TCredentials credentials, String tableId) {
    List<TabletStats> result = new ArrayList<>();
    TableId text = TableId.of(tableId);
    KeyExtent start = new KeyExtent(text, new Text(), null);
    for (Entry<KeyExtent,Tablet> entry : server.getOnlineTablets().tailMap(start).entrySet()) {
      KeyExtent ke = entry.getKey();
      if (ke.tableId().compareTo(text) == 0) {
        Tablet tablet = entry.getValue();
        TabletStats stats = tablet.getTabletStats();
        stats.extent = ke.toThrift();
        stats.ingestRate = tablet.ingestRate();
        stats.queryRate = tablet.queryRate();
        stats.splitCreationTime = tablet.getSplitCreationTime();
        stats.numEntries = tablet.getNumEntries();
        result.add(stats);
      }
    }
    return result;
  }

  static void checkPermission(SecurityOperation security, ServerContext context,
      TabletHostingServer server, TCredentials credentials, String lock, final String request)
      throws ThriftSecurityException {
    try {
      log.trace("Got {} message from user: {}", request, credentials.getPrincipal());
      if (!security.canPerformSystemActions(credentials)) {
        log.warn("Got {} message from user: {}", request, credentials.getPrincipal());
        throw new ThriftSecurityException(credentials.getPrincipal(),
            SecurityErrorCode.PERMISSION_DENIED);
      }
    } catch (ThriftSecurityException e) {
      log.warn("Got {} message from unauthenticatable user: {}", request, e.getUser());
      if (context.getCredentials().getToken().getClass().getName()
          .equals(credentials.getTokenClassName())) {
        log.error("Got message from a service with a mismatched configuration."
            + " Please ensure a compatible configuration.", e);
      }
      throw e;
    }

    if (server.getLock() == null || !server.getLock().wasLockAcquired()) {
      log.debug("Got {} message before my lock was acquired, ignoring...", request);
      throw new RuntimeException("Lock not acquired");
    }

    if (server.getLock() != null && server.getLock().wasLockAcquired()
        && !server.getLock().isLocked()) {
      Halt.halt(1, () -> {
        log.info("Tablet server no longer holds lock during checkPermission() : {}, exiting",
            request);
        context.getLowMemoryDetector().logGCInfo(server.getConfiguration());
      });
    }

    if (lock != null) {
      ZooUtil.LockID lid =
          new ZooUtil.LockID(context.getZooKeeperRoot() + Constants.ZMANAGER_LOCK, lock);

      try {
        if (!ServiceLock.isLockHeld(server.getManagerLockCache(), lid)) {
          // maybe the cache is out of date and a new manager holds the
          // lock?
          server.getManagerLockCache().clear();
          if (!ServiceLock.isLockHeld(server.getManagerLockCache(), lid)) {
            log.warn("Got {} message from a manager that does not hold the current lock {}",
                request, lock);
            throw new RuntimeException("bad manager lock");
          }
        }
      } catch (Exception e) {
        throw new RuntimeException("bad manager lock", e);
      }
    }
  }

  @Override
  public void loadTablet(TInfo tinfo, TCredentials credentials, String lock,
      final TKeyExtent textent) {

    try {
      checkPermission(security, context, server, credentials, lock, "loadTablet");
    } catch (ThriftSecurityException e) {
      log.error("Caller doesn't have permission to load a tablet", e);
      throw new RuntimeException(e);
    }

    final KeyExtent extent = KeyExtent.fromThrift(textent);

    synchronized (server.unopenedTablets) {
      synchronized (server.openingTablets) {
        synchronized (server.onlineTablets) {

          // Checking if the current tablet is in any of the sets
          // below is not a strong enough check to catch all overlapping tablets
          // when splits and fix splits are occurring
          Set<KeyExtent> unopenedOverlapping =
              KeyExtent.findOverlapping(extent, server.unopenedTablets);
          Set<KeyExtent> openingOverlapping =
              KeyExtent.findOverlapping(extent, server.openingTablets);
          Set<KeyExtent> onlineOverlapping =
              KeyExtent.findOverlapping(extent, server.getOnlineTablets());

          Set<KeyExtent> all = new HashSet<>();
          all.addAll(unopenedOverlapping);
          all.addAll(openingOverlapping);
          all.addAll(onlineOverlapping);

          if (!all.isEmpty()) {

            // ignore any tablets that have recently split, for error logging
            for (KeyExtent e2 : onlineOverlapping) {
              Tablet tablet = server.getOnlineTablet(e2);
              if (System.currentTimeMillis() - tablet.getSplitCreationTime()
                  < RECENTLY_SPLIT_MILLIS) {
                all.remove(e2);
              }
            }

            // ignore self, for error logging
            all.remove(extent);

            if (!all.isEmpty()) {
              log.error(
                  "Tablet {} overlaps a previously assigned tablet, possibly due to a recent split. "
                      + "Overlapping tablets:  Unopened: {}, Opening: {}, Online: {}",
                  extent, unopenedOverlapping, openingOverlapping, onlineOverlapping);
            }
            return;
          }

          server.unopenedTablets.add(extent);
        }
      }
    }

    TabletLogger.loading(extent, server.getTabletSession());

    final AssignmentHandler ah = new AssignmentHandler(server, extent);
    // final Runnable ah = new LoggingRunnable(log, );
    // Root tablet assignment must take place immediately

    if (extent.isRootTablet()) {
      Threads.createThread("Root Tablet Assignment", () -> {
        ah.run();
        if (server.getOnlineTablets().containsKey(extent)) {
          log.info("Root tablet loaded: {}", extent);
        } else {
          log.info("Root tablet failed to load");
        }
      }).start();
    } else {
      if (extent.isMeta()) {
        server.resourceManager.addMetaDataAssignment(extent, log, ah);
      } else {
        server.resourceManager.addAssignment(extent, log, ah);
      }
    }
  }

  @Override
  public void unloadTablet(TInfo tinfo, TCredentials credentials, String lock, TKeyExtent textent,
      TUnloadTabletGoal goal, long requestTime) {
    try {
      checkPermission(security, context, server, credentials, lock, "unloadTablet");
    } catch (ThriftSecurityException e) {
      log.error("Caller doesn't have permission to unload a tablet", e);
      throw new RuntimeException(e);
    }

    KeyExtent extent = KeyExtent.fromThrift(textent);

    server.resourceManager.addMigration(extent, new UnloadTabletHandler(server, extent, goal,
        SteadyTime.from(requestTime, TimeUnit.MILLISECONDS)));
  }

  @Override
  public void flush(TInfo tinfo, TCredentials credentials, String lock, String tableId,
      ByteBuffer startRow, ByteBuffer endRow) {
    try {
      checkPermission(security, context, server, credentials, lock, "flush");
    } catch (ThriftSecurityException e) {
      log.error("Caller doesn't have permission to flush a table", e);
      throw new RuntimeException(e);
    }

    KeyExtent ke = new KeyExtent(TableId.of(tableId), ByteBufferUtil.toText(endRow),
        ByteBufferUtil.toText(startRow));

    List<Tablet> tabletsToFlush = server.getOnlineTablets().values().stream()
        .filter(tablet -> ke.overlaps(tablet.getExtent())).collect(toList());

    if (tabletsToFlush.isEmpty()) {
      return; // no tablets to flush
    }

    // read the flush id once from zookeeper instead of reading it for each tablet
    final long flushID;
    try {
      Tablet firstTablet = tabletsToFlush.get(0);
      flushID = firstTablet.getFlushID();
    } catch (NoNodeException e) {
      // table was probably deleted
      log.info("Asked to flush table that has no flush id {} {}", ke, e.getMessage());
      return;
    }

    tabletsToFlush.forEach(tablet -> tablet.flush(flushID));
  }

  @Override
  public void flushTablet(TInfo tinfo, TCredentials credentials, String lock, TKeyExtent textent) {
    try {
      checkPermission(security, context, server, credentials, lock, "flushTablet");
    } catch (ThriftSecurityException e) {
      log.error("Caller doesn't have permission to flush a tablet", e);
      throw new RuntimeException(e);
    }

    Tablet tablet = server.getOnlineTablet(KeyExtent.fromThrift(textent));
    if (tablet != null) {
      log.info("Flushing {}", tablet.getExtent());
      try {
        tablet.flush(tablet.getFlushID());
      } catch (NoNodeException nne) {
        log.info("Asked to flush tablet that has no flush id {} {}", KeyExtent.fromThrift(textent),
            nne.getMessage());
      }
    }
  }

  @Override
  public void halt(TInfo tinfo, TCredentials credentials, String lock)
      throws ThriftSecurityException {

    checkPermission(security, context, server, credentials, lock, "halt");

    Halt.halt(0, () -> {
      log.info("Manager requested tablet server halt");
      context.getLowMemoryDetector().logGCInfo(server.getConfiguration());
      server.requestStop();
      try {
        server.getLock().unlock();
      } catch (Exception e) {
        log.error("Caught exception unlocking TabletServer lock", e);
      }
    });
  }

  @Override
  public void fastHalt(TInfo info, TCredentials credentials, String lock) {
    try {
      halt(info, credentials, lock);
    } catch (Exception e) {
      log.warn("Error halting", e);
    }
  }

  @Override
  public TabletStats getHistoricalStats(TInfo tinfo, TCredentials credentials) {
    return server.statsKeeper.getTabletStats();
  }

  @Override
  public void compact(TInfo tinfo, TCredentials credentials, String lock, String tableId,
      ByteBuffer startRow, ByteBuffer endRow) {
    try {
      checkPermission(security, context, server, credentials, lock, "compact");
    } catch (ThriftSecurityException e) {
      log.error("Caller doesn't have permission to compact a table", e);
      throw new RuntimeException(e);
    }

    KeyExtent ke = new KeyExtent(TableId.of(tableId), ByteBufferUtil.toText(endRow),
        ByteBufferUtil.toText(startRow));

    Pair<Long,CompactionConfig> compactionInfo = null;

    for (Tablet tablet : server.getOnlineTablets().values()) {
      if (ke.overlaps(tablet.getExtent())) {
        // all for the same table id, so only need to read
        // compaction id once
        if (compactionInfo == null) {
          try {
            compactionInfo = tablet.getCompactionID();
          } catch (NoNodeException e) {
            log.info("Asked to compact table with no compaction id {} {}", ke, e.getMessage());
            return;
          }
        }
        tablet.compactAll(compactionInfo.getFirst(), compactionInfo.getSecond());
      }
    }
  }

  @Override
  public List<ActiveCompaction> getActiveCompactions(TInfo tinfo, TCredentials credentials)
      throws ThriftSecurityException, TException {
    try {
      checkPermission(security, context, server, credentials, null, "getActiveCompactions");
    } catch (ThriftSecurityException e) {
      log.error("Caller doesn't have permission to get active compactions", e);
      throw e;
    }

    List<CompactionInfo> compactions = FileCompactor.getRunningCompactions();
    List<ActiveCompaction> ret = new ArrayList<>(compactions.size());

    for (CompactionInfo compactionInfo : compactions) {
      ret.add(compactionInfo.toThrift());
    }

    return ret;
  }

  @Override
  public List<TCompactionQueueSummary> getCompactionQueueInfo(TInfo tinfo, TCredentials credentials)
      throws ThriftSecurityException, TException {

    if (!security.canPerformSystemActions(credentials)) {
      throw new AccumuloSecurityException(credentials.getPrincipal(),
          SecurityErrorCode.PERMISSION_DENIED).asThriftException();
    }

    return server.getCompactionManager().getCompactionQueueSummaries();
  }

  @Override
  public TExternalCompactionJob reserveCompactionJob(TInfo tinfo, TCredentials credentials,
      String queueName, long priority, String compactor, String externalCompactionId)
      throws ThriftSecurityException, TException {

    if (!security.canPerformSystemActions(credentials)) {
      throw new AccumuloSecurityException(credentials.getPrincipal(),
          SecurityErrorCode.PERMISSION_DENIED).asThriftException();
    }

    ExternalCompactionId eci = ExternalCompactionId.of(externalCompactionId);

    var extCompaction = server.getCompactionManager().reserveExternalCompaction(queueName, priority,
        compactor, eci);

    if (extCompaction != null) {
      return extCompaction.toThrift();
    }

    return new TExternalCompactionJob();
  }

  @Override
  public void compactionJobFinished(TInfo tinfo, TCredentials credentials,
      String externalCompactionId, TKeyExtent extent, long fileSize, long entries)
      throws ThriftSecurityException, TException {

    if (!security.canPerformSystemActions(credentials)) {
      throw new AccumuloSecurityException(credentials.getPrincipal(),
          SecurityErrorCode.PERMISSION_DENIED).asThriftException();
    }

    server.getCompactionManager().commitExternalCompaction(
        ExternalCompactionId.of(externalCompactionId), KeyExtent.fromThrift(extent),
        server.getOnlineTablets(), fileSize, entries);
  }

  @Override
  public void compactionJobFailed(TInfo tinfo, TCredentials credentials,
      String externalCompactionId, TKeyExtent extent) throws TException {
    if (!security.canPerformSystemActions(credentials)) {
      throw new AccumuloSecurityException(credentials.getPrincipal(),
          SecurityErrorCode.PERMISSION_DENIED).asThriftException();
    }

    server.getCompactionManager().externalCompactionFailed(
        ExternalCompactionId.of(externalCompactionId), KeyExtent.fromThrift(extent),
        server.getOnlineTablets());
  }

  @Override
  public List<String> getActiveLogs(TInfo tinfo, TCredentials credentials) {
    // Might be null if there is no active logger
    LogEntry le = server.logger.getLogEntry();
    return le == null ? Collections.emptyList() : Collections.singletonList(le.getPath());
  }

  @Override
  public void removeLogs(TInfo tinfo, TCredentials credentials, List<String> filenames) {
    log.warn("Garbage collector is attempting to remove logs through the tablet server");
    log.warn("This is probably because your file"
        + " Garbage Collector is an older version than your tablet servers.\n"
        + "Restart your file Garbage Collector.");
  }

  private TSummaries getSummaries(Future<SummaryCollection> future) throws TimeoutException {
    try {
      SummaryCollection sc =
          future.get(MAX_TIME_TO_WAIT_FOR_SCAN_RESULT_MILLIS, TimeUnit.MILLISECONDS);
      return sc.toThrift();
    } catch (InterruptedException e) {
      Thread.currentThread().interrupt();
      throw new RuntimeException(e);
    } catch (ExecutionException e) {
      throw new RuntimeException(e);
    }
  }

  private TSummaries handleTimeout(long sessionId) {
    long timeout = server.getConfiguration().getTimeInMillis(Property.TSERV_CLIENT_TIMEOUT);
    server.sessionManager.removeIfNotAccessed(sessionId, timeout);
    return new TSummaries(false, sessionId, -1, -1, null);
  }

  private TSummaries startSummaryOperation(TCredentials credentials,
      Future<SummaryCollection> future) {
    try {
      return getSummaries(future);
    } catch (TimeoutException e) {
      long sid =
          server.sessionManager.createSession(new SummarySession(credentials, future), false);
      while (sid == 0) {
        server.sessionManager.removeSession(sid);
        sid = server.sessionManager.createSession(new SummarySession(credentials, future), false);
      }
      return handleTimeout(sid);
    }
  }

  @Override
  public TSummaries startGetSummaries(TInfo tinfo, TCredentials credentials,
      TSummaryRequest request)
      throws ThriftSecurityException, ThriftTableOperationException, TException {
    NamespaceId namespaceId;
    TableId tableId = TableId.of(request.getTableId());
    try {
      namespaceId = server.getContext().getNamespaceId(tableId);
    } catch (TableNotFoundException e1) {
      throw new ThriftTableOperationException(tableId.canonical(), null, null,
          TableOperationExceptionType.NOTFOUND, null);
    }

    if (!security.canGetSummaries(credentials, tableId, namespaceId)) {
      throw new AccumuloSecurityException(credentials.getPrincipal(),
          SecurityErrorCode.PERMISSION_DENIED).asThriftException();
    }

    ExecutorService es = server.resourceManager.getSummaryPartitionExecutor();
    var tableConf = context.getTableConfiguration(tableId);
    Future<SummaryCollection> future =
        new Gatherer(server.getContext(), request, tableConf, tableConf.getCryptoService())
            .gather(es);

    return startSummaryOperation(credentials, future);
  }

  @Override
  public TSummaries startGetSummariesForPartition(TInfo tinfo, TCredentials credentials,
      TSummaryRequest request, int modulus, int remainder)
      throws ThriftSecurityException, TException {
    // do not expect users to call this directly, expect other tservers to call this method
    if (!security.canPerformSystemActions(credentials)) {
      throw new AccumuloSecurityException(credentials.getPrincipal(),
          SecurityErrorCode.PERMISSION_DENIED).asThriftException();
    }

    ExecutorService spe = server.resourceManager.getSummaryRemoteExecutor();
    TableConfiguration tableConfig =
        context.getTableConfiguration(TableId.of(request.getTableId()));
    Future<SummaryCollection> future =
        new Gatherer(server.getContext(), request, tableConfig, tableConfig.getCryptoService())
            .processPartition(spe, modulus, remainder);

    return startSummaryOperation(credentials, future);
  }

  @Override
  public TSummaries startGetSummariesFromFiles(TInfo tinfo, TCredentials credentials,
      TSummaryRequest request, Map<String,List<TRowRange>> files)
      throws ThriftSecurityException, TException {
    // do not expect users to call this directly, expect other tservers to call this method
    if (!security.canPerformSystemActions(credentials)) {
      throw new AccumuloSecurityException(credentials.getPrincipal(),
          SecurityErrorCode.PERMISSION_DENIED).asThriftException();
    }

    ExecutorService srp = server.resourceManager.getSummaryRetrievalExecutor();
    TableConfiguration tableCfg = context.getTableConfiguration(TableId.of(request.getTableId()));
    BlockCache summaryCache = server.resourceManager.getSummaryCache();
    BlockCache indexCache = server.resourceManager.getIndexCache();
    Cache<String,Long> fileLenCache = server.resourceManager.getFileLenCache();
    VolumeManager fs = context.getVolumeManager();
    FileSystemResolver volMgr = fs::getFileSystemByPath;
    Future<SummaryCollection> future =
        new Gatherer(server.getContext(), request, tableCfg, tableCfg.getCryptoService())
            .processFiles(volMgr, files, summaryCache, indexCache, fileLenCache, srp);

    return startSummaryOperation(credentials, future);
  }

  @Override
  public TSummaries contiuneGetSummaries(TInfo tinfo, long sessionId)
      throws NoSuchScanIDException, TException {
    SummarySession session = (SummarySession) server.sessionManager.getSession(sessionId);
    if (session == null) {
      throw new NoSuchScanIDException();
    }

    Future<SummaryCollection> future = session.getFuture();
    try {
      TSummaries tsums = getSummaries(future);
      server.sessionManager.removeSession(sessionId);
      return tsums;
    } catch (TimeoutException e) {
      return handleTimeout(sessionId);
    }
  }
}<|MERGE_RESOLUTION|>--- conflicted
+++ resolved
@@ -263,12 +263,7 @@
       us.authTimes.addStat(t2 - t1);
       us.currentTablet = null;
       us.authFailures.put(keyExtent, SecurityErrorCode.TABLE_DOESNT_EXIST);
-<<<<<<< HEAD
-      server.updateMetrics.addUnknownTabletErrors(0);
-=======
       server.updateMetrics.addUnknownTabletErrors(1);
-      return;
->>>>>>> 68e04061
     } catch (ThriftSecurityException e) {
       log.error("Denying permission to check user " + us.getUser() + " with user " + e.getUser(),
           e);
@@ -276,12 +271,7 @@
       us.authTimes.addStat(t2 - t1);
       us.currentTablet = null;
       us.authFailures.put(keyExtent, e.getCode());
-<<<<<<< HEAD
-      server.updateMetrics.addPermissionErrors(0);
-=======
       server.updateMetrics.addPermissionErrors(1);
-      return;
->>>>>>> 68e04061
     }
   }
 
