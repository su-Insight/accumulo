--- conflicted
+++ resolved
@@ -228,15 +228,11 @@
           retry = null;
         }
 
-<<<<<<< HEAD
+        this.createTime = System.currentTimeMillis();
         return;
       } else {
         throw new RuntimeException("Error: unexpected type seen: " + next);
       }
-=======
-      this.createTime = System.currentTimeMillis();
-      return;
->>>>>>> 2b286ba5
     } catch (Exception t) {
       if (null == retry) {
         retry = retryFactory.create();
