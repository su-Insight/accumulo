/*
 * Licensed to the Apache Software Foundation (ASF) under one
 * or more contributor license agreements.  See the NOTICE file
 * distributed with this work for additional information
 * regarding copyright ownership.  The ASF licenses this file
 * to you under the Apache License, Version 2.0 (the
 * "License"); you may not use this file except in compliance
 * with the License.  You may obtain a copy of the License at
 *
 *   https://www.apache.org/licenses/LICENSE-2.0
 *
 * Unless required by applicable law or agreed to in writing,
 * software distributed under the License is distributed on an
 * "AS IS" BASIS, WITHOUT WARRANTIES OR CONDITIONS OF ANY
 * KIND, either express or implied.  See the License for the
 * specific language governing permissions and limitations
 * under the License.
 */
package org.apache.accumulo.tserver.tablet;

import static com.google.common.util.concurrent.Uninterruptibles.sleepUninterruptibly;
import static java.nio.charset.StandardCharsets.UTF_8;
import static java.util.stream.Collectors.toList;

import java.io.ByteArrayInputStream;
import java.io.DataInputStream;
import java.io.FileNotFoundException;
import java.io.IOException;
import java.lang.ref.SoftReference;
import java.util.ArrayList;
import java.util.Collection;
import java.util.Collections;
import java.util.HashMap;
import java.util.HashSet;
import java.util.List;
import java.util.Map;
import java.util.Map.Entry;
import java.util.Optional;
import java.util.Set;
import java.util.SortedMap;
import java.util.TreeMap;
import java.util.concurrent.ConcurrentHashMap;
import java.util.concurrent.ConcurrentSkipListSet;
import java.util.concurrent.TimeUnit;
import java.util.concurrent.atomic.AtomicBoolean;
import java.util.concurrent.atomic.AtomicLong;
import java.util.concurrent.locks.Lock;
import java.util.concurrent.locks.ReentrantLock;
import java.util.stream.Collectors;
import java.util.stream.Stream;

import org.apache.accumulo.core.Constants;
import org.apache.accumulo.core.client.Durability;
import org.apache.accumulo.core.client.admin.CompactionConfig;
import org.apache.accumulo.core.clientImpl.DurabilityImpl;
import org.apache.accumulo.core.clientImpl.UserCompactionUtils;
import org.apache.accumulo.core.conf.AccumuloConfiguration.Deriver;
import org.apache.accumulo.core.conf.Property;
import org.apache.accumulo.core.constraints.Violations;
import org.apache.accumulo.core.data.ColumnUpdate;
import org.apache.accumulo.core.data.Key;
import org.apache.accumulo.core.data.Mutation;
import org.apache.accumulo.core.data.Range;
import org.apache.accumulo.core.data.Value;
import org.apache.accumulo.core.dataImpl.KeyExtent;
import org.apache.accumulo.core.file.FileOperations;
import org.apache.accumulo.core.file.FilePrefix;
import org.apache.accumulo.core.iterators.SortedKeyValueIterator;
import org.apache.accumulo.core.iteratorsImpl.system.SourceSwitchingIterator;
import org.apache.accumulo.core.logging.TabletLogger;
import org.apache.accumulo.core.manager.state.tables.TableState;
import org.apache.accumulo.core.manager.thrift.BulkImportState;
import org.apache.accumulo.core.metadata.MetadataTable;
import org.apache.accumulo.core.metadata.ReferencedTabletFile;
import org.apache.accumulo.core.metadata.StoredTabletFile;
import org.apache.accumulo.core.metadata.schema.DataFileValue;
import org.apache.accumulo.core.metadata.schema.ExternalCompactionId;
import org.apache.accumulo.core.metadata.schema.ExternalCompactionMetadata;
import org.apache.accumulo.core.metadata.schema.MetadataSchema.TabletsSection.ServerColumnFamily;
import org.apache.accumulo.core.metadata.schema.MetadataTime;
import org.apache.accumulo.core.metadata.schema.TabletMetadata;
import org.apache.accumulo.core.metadata.schema.TabletMetadata.ColumnType;
import org.apache.accumulo.core.metadata.schema.TabletMetadata.Location;
import org.apache.accumulo.core.sample.impl.SamplerConfigurationImpl;
import org.apache.accumulo.core.security.Authorizations;
import org.apache.accumulo.core.spi.fs.VolumeChooserEnvironment;
import org.apache.accumulo.core.spi.scan.ScanDispatch;
import org.apache.accumulo.core.tabletingest.thrift.DataFileInfo;
import org.apache.accumulo.core.tabletserver.log.LogEntry;
import org.apache.accumulo.core.tabletserver.thrift.TabletStats;
import org.apache.accumulo.core.trace.TraceUtil;
import org.apache.accumulo.core.util.Pair;
import org.apache.accumulo.core.volume.Volume;
import org.apache.accumulo.server.ServerContext;
import org.apache.accumulo.server.compaction.CompactionStats;
import org.apache.accumulo.server.compaction.PausedCompactionMetrics;
import org.apache.accumulo.server.fs.VolumeChooserEnvironmentImpl;
import org.apache.accumulo.server.fs.VolumeUtil;
import org.apache.accumulo.server.fs.VolumeUtil.TabletFiles;
import org.apache.accumulo.server.problems.ProblemReport;
import org.apache.accumulo.server.problems.ProblemReports;
import org.apache.accumulo.server.problems.ProblemType;
import org.apache.accumulo.server.tablets.TabletTime;
import org.apache.accumulo.server.tablets.UniqueNameAllocator;
import org.apache.accumulo.server.util.FileUtil;
import org.apache.accumulo.server.util.ManagerMetadataUtil;
import org.apache.accumulo.server.util.MetadataTableUtil;
import org.apache.accumulo.tserver.ConditionCheckerContext.ConditionChecker;
import org.apache.accumulo.tserver.InMemoryMap;
import org.apache.accumulo.tserver.MinorCompactionReason;
import org.apache.accumulo.tserver.TabletServer;
import org.apache.accumulo.tserver.TabletServerResourceManager.TabletResourceManager;
import org.apache.accumulo.tserver.TabletStatsKeeper;
import org.apache.accumulo.tserver.TabletStatsKeeper.Operation;
import org.apache.accumulo.tserver.TservConstraintEnv;
import org.apache.accumulo.tserver.compactions.Compactable;
import org.apache.accumulo.tserver.constraints.ConstraintChecker;
import org.apache.accumulo.tserver.log.DfsLogger;
import org.apache.accumulo.tserver.metrics.TabletServerMinCMetrics;
import org.apache.accumulo.tserver.metrics.TabletServerScanMetrics;
import org.apache.accumulo.tserver.scan.ScanParameters;
import org.apache.commons.codec.DecoderException;
import org.apache.commons.codec.binary.Hex;
import org.apache.hadoop.fs.FileStatus;
import org.apache.hadoop.fs.Path;
import org.apache.hadoop.io.Text;
import org.apache.zookeeper.KeeperException;
import org.apache.zookeeper.KeeperException.NoNodeException;
import org.slf4j.Logger;
import org.slf4j.LoggerFactory;

import com.google.common.base.Preconditions;

import edu.umd.cs.findbugs.annotations.SuppressFBWarnings;
import io.opentelemetry.api.trace.Span;
import io.opentelemetry.context.Scope;

/**
 * Provide access to a single row range in a living TabletServer.
 */
public class Tablet extends TabletBase {
  private static final Logger log = LoggerFactory.getLogger(Tablet.class);

  private final TabletServer tabletServer;
  private final TabletResourceManager tabletResources;
  private final DatafileManager datafileManager;
  private final String dirName;

  private final TabletMemory tabletMemory;

  private final TabletTime tabletTime;
  private final Object timeLock = new Object();
  private long persistedTime;

  private Location lastLocation = null;
  private volatile Set<Path> checkedTabletDirs = new ConcurrentSkipListSet<>();

  private final AtomicLong dataSourceDeletions = new AtomicLong(0);

  @Override
  public long getDataSourceDeletions() {
    return dataSourceDeletions.get();
  }

  private enum CloseState {
    OPEN, CLOSING, CLOSED, COMPLETE
  }

  private volatile CloseState closeState = CloseState.OPEN;

  private boolean updatingFlushID = false;

  private AtomicLong lastFlushID = new AtomicLong(-1);
  private AtomicLong lastCompactID = new AtomicLong(-1);

  private static class CompactionWaitInfo {
    long flushID = -1;
    long compactionID = -1;
  }

  // stores info about user initiated major compaction that is waiting on a minor compaction to
  // finish
  private final CompactionWaitInfo compactionWaitInfo = new CompactionWaitInfo();

  enum CompactionState {
    WAITING_TO_START, IN_PROGRESS
  }

  private CompactableImpl compactable;

  private volatile CompactionState minorCompactionState = null;

  private final Deriver<ConstraintChecker> constraintChecker;

  private int writesInProgress = 0;

  private final TabletStatsKeeper timer = new TabletStatsKeeper();

  /**
   * Counts are maintained in this object and reported out with the Micrometer metrics via
   * TabletServerMetricsUtil
   */
  private long ingestCount = 0;
  private long ingestBytes = 0;

  /**
   * Rates are calculated here in the Tablet for use in the Monitor but we do not emit them as
   * metrics. Rates can be calculated from the "Count" metrics above by downstream systems.
   */
  private final Rate queryRate = new Rate(0.95);
  private final Rate queryByteRate = new Rate(0.95);
  private final Rate ingestRate = new Rate(0.95);
  private final Rate ingestByteRate = new Rate(0.95);
  private final Rate scannedRate = new Rate(0.95);

  private long lastMinorCompactionFinishTime = 0;
  private long lastDataFileImportTime = 0;

  private volatile long numEntries = 0;
  private volatile long numEntriesInMemory = 0;

  // Files that are currently in the process of bulk importing. Access to this is protected by the
  // tablet lock.
  private final Set<ReferencedTabletFile> bulkImporting = new HashSet<>();

  // Files that were successfully bulk imported. Using a concurrent map supports non-locking
  // operations on the key set which is useful for the periodic task that cleans up completed bulk
  // imports for all tablets. However the values of this map are ArrayList which do not support
  // concurrency. This is ok because all operations on the values are done while the tablet lock is
  // held.
  private final ConcurrentHashMap<Long,List<ReferencedTabletFile>> bulkImported =
      new ConcurrentHashMap<>();

  private final int logId;

  public int getLogId() {
    return logId;
  }

  public static class LookupResult {
    public List<Range> unfinishedRanges = new ArrayList<>();
    public long bytesAdded = 0;
    public long dataSize = 0;
    public boolean closed = false;
  }

  private String chooseTabletDir() throws IOException {
    VolumeChooserEnvironment chooserEnv =
        new VolumeChooserEnvironmentImpl(extent.tableId(), extent.endRow(), context);
    String dirUri = tabletServer.getVolumeManager().choose(chooserEnv, context.getBaseUris())
        + Constants.HDFS_TABLES_DIR + Path.SEPARATOR + extent.tableId() + Path.SEPARATOR + dirName;
    checkTabletDir(new Path(dirUri));
    return dirUri;
  }

  ReferencedTabletFile getNextDataFilename(FilePrefix prefix) throws IOException {
    String extension = FileOperations.getNewFileExtension(tableConfiguration);
    return new ReferencedTabletFile(new Path(chooseTabletDir() + "/" + prefix.toPrefix()
        + context.getUniqueNameAllocator().getNextName() + "." + extension));
  }

  ReferencedTabletFile getNextDataFilenameForMajc(boolean propagateDeletes) throws IOException {
    String tmpFileName = getNextDataFilename(
        !propagateDeletes ? FilePrefix.MAJOR_COMPACTION_ALL_FILES : FilePrefix.MAJOR_COMPACTION)
        .getMetaInsert() + "_tmp";
    return new ReferencedTabletFile(new Path(tmpFileName));
  }

  private void checkTabletDir(Path path) throws IOException {
    if (!checkedTabletDirs.contains(path)) {
      FileStatus[] files = null;
      try {
        files = getTabletServer().getVolumeManager().listStatus(path);
      } catch (FileNotFoundException ex) {
        // ignored
      }

      if (files == null) {
        log.debug("Tablet {} had no dir, creating {}", extent, path);

        getTabletServer().getVolumeManager().mkdirs(path);
      }
      checkedTabletDirs.add(path);
    }
  }

  public Tablet(final TabletServer tabletServer, final KeyExtent extent,
      final TabletResourceManager trm, TabletData data)
      throws IOException, IllegalArgumentException {

    super(tabletServer, extent);

    this.tabletServer = tabletServer;
    this.tabletResources = trm;
    this.lastLocation = data.getLastLocation();
    this.lastFlushID.set(data.getFlushID());
    this.lastCompactID.set(data.getCompactID());
    this.splitCreationTime = data.getSplitTime();
    this.tabletTime = TabletTime.getInstance(data.getTime());
    this.persistedTime = tabletTime.getTime();
    this.logId = tabletServer.createLogId();

    // translate any volume changes
    TabletFiles tabletPaths =
        new TabletFiles(data.getDirectoryName(), data.getLogEntries(), data.getDataFiles());
    tabletPaths = VolumeUtil.updateTabletVolumes(tabletServer.getContext(), tabletServer.getLock(),
        extent, tabletPaths);

    this.dirName = data.getDirectoryName();

    for (Entry<Long,List<ReferencedTabletFile>> entry : data.getBulkImported().entrySet()) {
      this.bulkImported.put(entry.getKey(), new ArrayList<>(entry.getValue()));
    }

    final List<LogEntry> logEntries = tabletPaths.logEntries;
    final SortedMap<StoredTabletFile,DataFileValue> datafiles = tabletPaths.datafiles;

    constraintChecker = tableConfiguration.newDeriver(ConstraintChecker::new);

    tabletMemory = new TabletMemory(this);

    // don't bother examining WALs for recovery if Table is being deleted
    if (!logEntries.isEmpty() && !isBeingDeleted()) {
      TabletLogger.recovering(extent, logEntries);
      final AtomicLong entriesUsedOnTablet = new AtomicLong(0);
      // track max time from walog entries without timestamps
      final AtomicLong maxTime = new AtomicLong(Long.MIN_VALUE);
      final CommitSession commitSession = getTabletMemory().getCommitSession();
      try {
        Set<String> absPaths = new HashSet<>();
        for (StoredTabletFile ref : datafiles.keySet()) {
          absPaths.add(ref.getNormalizedPathStr());
        }

        tabletServer.recover(this.getTabletServer().getVolumeManager(), extent, logEntries,
            absPaths, m -> {
              Collection<ColumnUpdate> muts = m.getUpdates();
              for (ColumnUpdate columnUpdate : muts) {
                if (!columnUpdate.hasTimestamp()) {
                  // if it is not a user set timestamp, it must have been set
                  // by the system
                  maxTime.set(Math.max(maxTime.get(), columnUpdate.getTimestamp()));
                }
              }
              getTabletMemory().mutate(commitSession, Collections.singletonList(m), 1);
              entriesUsedOnTablet.incrementAndGet();
            });

        if (maxTime.get() != Long.MIN_VALUE) {
          tabletTime.useMaxTimeFromWALog(maxTime.get());
        }
        commitSession.updateMaxCommittedTime(tabletTime.getTime());

        if (entriesUsedOnTablet.get() == 0) {
          log.debug("No replayed mutations applied, removing unused entries for {}", extent);
          MetadataTableUtil.removeUnusedWALEntries(getTabletServer().getContext(), extent,
              logEntries, tabletServer.getLock());
          logEntries.clear();
        }

      } catch (Exception t) {
        String msg = "Error recovering tablet " + extent + " from log files";
        if (tableConfiguration.getBoolean(Property.TABLE_FAILURES_IGNORE)) {
          log.warn(msg, t);
        } else {
          throw new RuntimeException(msg, t);
        }
      }
      // make some closed references that represent the recovered logs
      currentLogs = new HashSet<>();
      for (LogEntry logEntry : logEntries) {
        currentLogs.add(new DfsLogger(tabletServer.getContext(), tabletServer.getServerConfig(),
            logEntry.filename, logEntry.getColumnQualifier().toString()));
      }

      rebuildReferencedLogs();

      TabletLogger.recovered(extent, logEntries, entriesUsedOnTablet.get(),
          getTabletMemory().getNumEntries());
    }

    // do this last after tablet is completely setup because it
    // could cause major compaction to start
    datafileManager = new DatafileManager(this, datafiles);

    computeNumEntries();

    getDatafileManager().removeFilesAfterScan(data.getScanFiles());

    // look for hints of a failure on the previous tablet server
    if (!logEntries.isEmpty()) {
      // look for any temp files hanging around
      removeOldTemporaryFiles(data.getExternalCompactions());
    }

    this.compactable = new CompactableImpl(this, tabletServer.getCompactionManager(),
        data.getExternalCompactions());
  }

  private void removeOldTemporaryFiles(
      Map<ExternalCompactionId,ExternalCompactionMetadata> externalCompactions) {
    // remove any temporary files created by a previous tablet server
    try {

      var extCompactionFiles = externalCompactions.values().stream()
          .map(ecMeta -> ecMeta.getCompactTmpName().getPath()).collect(Collectors.toSet());

      for (Volume volume : getTabletServer().getVolumeManager().getVolumes()) {
        String dirUri = volume.getBasePath() + Constants.HDFS_TABLES_DIR + Path.SEPARATOR
            + extent.tableId() + Path.SEPARATOR + dirName;

        for (FileStatus tmp : volume.getFileSystem().globStatus(new Path(dirUri, "*_tmp"))) {

          if (extCompactionFiles.contains(tmp.getPath())) {
            continue;
          }

          try {
            log.debug("Removing old temp file {}", tmp.getPath());
            volume.getFileSystem().delete(tmp.getPath(), false);
          } catch (IOException ex) {
            log.error("Unable to remove old temp file " + tmp.getPath() + ": " + ex);
          }
        }
      }
    } catch (IOException ex) {
      log.error("Error scanning for old temp files", ex);
    }
  }

  public void checkConditions(ConditionChecker checker, Authorizations authorizations,
      AtomicBoolean iFlag) throws IOException {

    ScanParameters scanParams = new ScanParameters(-1, authorizations, Collections.emptySet(), null,
        null, false, null, -1, null);
    scanParams.setScanDispatch(ScanDispatch.builder().build());

    ScanDataSource dataSource = createDataSource(scanParams, false, iFlag);

    try {
      SortedKeyValueIterator<Key,Value> iter = new SourceSwitchingIterator(dataSource);
      checker.check(iter);
    } catch (IOException ioe) {
      dataSource.close(true);
      throw ioe;
    } finally {
      // code in finally block because always want
      // to return data files, even when exception is thrown
      dataSource.close(false);
    }
  }

  DataFileValue minorCompact(InMemoryMap memTable, ReferencedTabletFile tmpDatafile,
      ReferencedTabletFile newDatafile, long queued, CommitSession commitSession, long flushId,
      MinorCompactionReason mincReason) {
    boolean failed = false;
    long start = System.currentTimeMillis();
    timer.incrementStatusMinor();

    long count = 0;

    String oldName = Thread.currentThread().getName();
    try {
      Thread.currentThread().setName("Minor compacting " + this.extent);
      CompactionStats stats;
      Span span = TraceUtil.startSpan(this.getClass(), "minorCompact::write");
      try (Scope scope = span.makeCurrent()) {
        count = memTable.getNumEntries();

        MinorCompactor compactor = new MinorCompactor(tabletServer, this, memTable, tmpDatafile,
            mincReason, tableConfiguration);
        stats = compactor.call();
      } catch (Exception e) {
        TraceUtil.setException(span, e, true);
        throw e;
      } finally {
        span.end();
      }

      Span span2 = TraceUtil.startSpan(this.getClass(), "minorCompact::bringOnline");
      try (Scope scope = span2.makeCurrent()) {
        var storedFile = getDatafileManager().bringMinorCompactionOnline(tmpDatafile, newDatafile,
            new DataFileValue(stats.getFileSize(), stats.getEntriesWritten()), commitSession,
            flushId);
        storedFile.ifPresent(stf -> compactable.filesAdded(true, List.of(stf)));
      } catch (Exception e) {
        TraceUtil.setException(span2, e, true);
        throw e;
      } finally {
        span2.end();
      }

      return new DataFileValue(stats.getFileSize(), stats.getEntriesWritten());
    } catch (Exception | Error e) {
      failed = true;
      throw new RuntimeException("Exception occurred during minor compaction on " + extent, e);
    } finally {
      Thread.currentThread().setName(oldName);
      try {
        getTabletMemory().finalizeMinC();
      } catch (Exception t) {
        log.error("Failed to free tablet memory on {}", extent, t);
      }

      if (!failed) {
        lastMinorCompactionFinishTime = System.currentTimeMillis();
      }
      TabletServerMinCMetrics minCMetrics = getTabletServer().getMinCMetrics();
      minCMetrics.addActive(lastMinorCompactionFinishTime - start);
      timer.updateTime(Operation.MINOR, queued, start, count, failed);
      minCMetrics.addQueued(start - queued);
    }
  }

  private synchronized MinorCompactionTask prepareForMinC(long flushId,
      MinorCompactionReason mincReason) {
    Preconditions.checkState(otherLogs.isEmpty());
    Preconditions.checkState(referencedLogs.equals(currentLogs));
    CommitSession oldCommitSession = getTabletMemory().prepareForMinC();
    otherLogs = currentLogs;
    currentLogs = new HashSet<>();

    return new MinorCompactionTask(this, oldCommitSession, flushId, mincReason);

  }

  public void flush(long tableFlushID) {
    boolean updateMetadata = false;
    boolean initiateMinor = false;

    try {

      synchronized (this) {

        // only want one thing at a time to update flush ID to ensure that metadata table and tablet
        // in memory state are consistent
        if (updatingFlushID) {
          return;
        }

        if (lastFlushID.get() >= tableFlushID) {
          return;
        }

        if (isClosing() || isClosed() || isBeingDeleted()
            || getTabletMemory().memoryReservedForMinC()) {
          return;
        }

        if (getTabletMemory().getMemTable().getNumEntries() == 0) {
          lastFlushID.set(tableFlushID);
          updatingFlushID = true;
          updateMetadata = true;
        } else {
          initiateMinor = true;
        }
      }

      if (updateMetadata) {
        // if multiple threads were allowed to update this outside of a sync block, then it would be
        // a race condition
        MetadataTableUtil.updateTabletFlushID(extent, tableFlushID, context,
            getTabletServer().getLock());
      } else if (initiateMinor) {
        initiateMinorCompaction(tableFlushID, MinorCompactionReason.USER);
      }

    } finally {
      if (updateMetadata) {
        synchronized (this) {
          updatingFlushID = false;
          this.notifyAll();
        }
      }
    }

  }

  public boolean initiateMinorCompaction(MinorCompactionReason mincReason) {
    if (isClosed()) {
      return false;
    }
    if (isBeingDeleted()) {
      log.debug("Table {} is being deleted so don't flush {}", extent.tableId(), extent);
      return false;
    }

    // get the flush id before the new memmap is made available for write
    long flushId;
    try {
      flushId = getFlushID();
    } catch (NoNodeException e) {
      log.info("Asked to initiate MinC when there was no flush id {} {}", getExtent(),
          e.getMessage());
      return false;
    }
    return initiateMinorCompaction(flushId, mincReason);
  }

  public boolean minorCompactNow(MinorCompactionReason mincReason) {
    long flushId;
    try {
      flushId = getFlushID();
    } catch (NoNodeException e) {
      log.info("Asked to initiate MinC when there was no flush id {} {}", getExtent(),
          e.getMessage());
      return false;
    }
    MinorCompactionTask mct = createMinorCompactionTask(flushId, mincReason);
    if (mct == null) {
      return false;
    }
    mct.run();
    return true;
  }

  boolean initiateMinorCompaction(long flushId, MinorCompactionReason mincReason) {
    MinorCompactionTask mct = createMinorCompactionTask(flushId, mincReason);
    if (mct == null) {
      return false;
    }
    getTabletResources().executeMinorCompaction(mct);
    return true;
  }

  private MinorCompactionTask createMinorCompactionTask(long flushId,
      MinorCompactionReason mincReason) {
    MinorCompactionTask mct;
    long t1, t2;

    StringBuilder logMessage = null;

    try {
      synchronized (this) {
        t1 = System.currentTimeMillis();

        if (isClosing() || isClosed() || getTabletMemory().memoryReservedForMinC()
            || getTabletMemory().getMemTable().getNumEntries() == 0 || updatingFlushID) {

          logMessage = new StringBuilder();

          logMessage.append(extent);
          logMessage.append(" closeState " + closeState);
          if (getTabletMemory() != null) {
            logMessage.append(" tabletMemory.memoryReservedForMinC() "
                + getTabletMemory().memoryReservedForMinC());
          }
          if (getTabletMemory() != null && getTabletMemory().getMemTable() != null) {
            logMessage.append(" tabletMemory.getMemTable().getNumEntries() "
                + getTabletMemory().getMemTable().getNumEntries());
          }
          logMessage.append(" updatingFlushID " + updatingFlushID);

          return null;
        }

        mct = prepareForMinC(flushId, mincReason);
        t2 = System.currentTimeMillis();
      }
    } finally {
      // log outside of sync block
      if (logMessage != null && log.isDebugEnabled()) {
        log.debug("{}", logMessage);
      }
    }

    log.debug(String.format("MinC initiate lock %.2f secs", (t2 - t1) / 1000.0));
    return mct;
  }

  public long getFlushID() throws NoNodeException {
    try {
      String zTablePath = Constants.ZROOT + "/" + tabletServer.getInstanceID() + Constants.ZTABLES
          + "/" + extent.tableId() + Constants.ZTABLE_FLUSH_ID;
      String id = new String(context.getZooReaderWriter().getData(zTablePath), UTF_8);
      return Long.parseLong(id);
    } catch (InterruptedException | NumberFormatException e) {
      throw new RuntimeException("Exception on " + extent + " getting flush ID", e);
    } catch (KeeperException ke) {
      if (ke instanceof NoNodeException) {
        throw (NoNodeException) ke;
      } else {
        throw new RuntimeException("Exception on " + extent + " getting flush ID", ke);
      }
    }
  }

  long getCompactionCancelID() {
    String zTablePath = Constants.ZROOT + "/" + tabletServer.getInstanceID() + Constants.ZTABLES
        + "/" + extent.tableId() + Constants.ZTABLE_COMPACT_CANCEL_ID;
    String id = new String(context.getZooCache().get(zTablePath), UTF_8);
    return Long.parseLong(id);
  }

  public Pair<Long,CompactionConfig> getCompactionID() throws NoNodeException {
    try {
      String zTablePath = Constants.ZROOT + "/" + tabletServer.getInstanceID() + Constants.ZTABLES
          + "/" + extent.tableId() + Constants.ZTABLE_COMPACT_ID;

      String[] tokens =
          new String(context.getZooReaderWriter().getData(zTablePath), UTF_8).split(",");
      long compactID = Long.parseLong(tokens[0]);

      CompactionConfig overlappingConfig = null;

      if (tokens.length > 1) {
        Hex hex = new Hex();
        ByteArrayInputStream bais =
            new ByteArrayInputStream(hex.decode(tokens[1].split("=")[1].getBytes(UTF_8)));
        DataInputStream dis = new DataInputStream(bais);

        var compactionConfig = UserCompactionUtils.decodeCompactionConfig(dis);

        KeyExtent ke = new KeyExtent(extent.tableId(), compactionConfig.getEndRow(),
            compactionConfig.getStartRow());

        if (ke.overlaps(extent)) {
          overlappingConfig = compactionConfig;
        }
      }

      if (overlappingConfig == null) {
        overlappingConfig = new CompactionConfig(); // no config present, set to default
      }

      return new Pair<>(compactID, overlappingConfig);
    } catch (InterruptedException | DecoderException | NumberFormatException e) {
      throw new RuntimeException("Exception on " + extent + " getting compaction ID", e);
    } catch (KeeperException ke) {
      if (ke instanceof NoNodeException) {
        throw (NoNodeException) ke;
      } else {
        throw new RuntimeException("Exception on " + extent + " getting compaction ID", ke);
      }
    }
  }

  private synchronized CommitSession finishPreparingMutations(long time) {
    if (isClosed() || getTabletMemory() == null) {
      return null;
    }

    CommitSession commitSession = getTabletMemory().getCommitSession();
    incrementWritesInProgress(commitSession);

    commitSession.updateMaxCommittedTime(time);
    return commitSession;
  }

  public PreparedMutations prepareMutationsForCommit(final TservConstraintEnv cenv,
      final List<Mutation> mutations) {
    cenv.setExtent(extent);
    final ConstraintChecker constraints = constraintChecker.derive();

    // Check each mutation for any constraint violations.
    Violations violations = null;
    Set<Mutation> violators = null;
    List<Mutation> nonViolators = null;

    for (Mutation mutation : mutations) {
      Violations mutationViolations = constraints.check(cenv, mutation);
      if (mutationViolations != null) {
        if (violations == null) {
          violations = new Violations();
          violators = new HashSet<>();
        }

        violations.add(mutationViolations);
        violators.add(mutation);
      }
    }

    if (violations == null) {
      // If there are no violations, use the original list for non-violators.
      nonViolators = mutations;
      violators = Collections.emptySet();
      violations = Violations.EMPTY;
    } else if (violators.size() != mutations.size()) {
      // Otherwise, find all non-violators.
      nonViolators = new ArrayList<>((mutations.size() - violators.size()));
      for (Mutation mutation : mutations) {
        if (!violators.contains(mutation)) {
          nonViolators.add(mutation);
        }
      }
    } else {
      // all mutations violated a constraint
      nonViolators = Collections.emptyList();
    }

    // If there are any mutations that do not violate the constraints, attempt to prepare the tablet
    // and retrieve the commit session.
    CommitSession cs = null;
    if (!nonViolators.isEmpty()) {
      long time = tabletTime.setUpdateTimes(nonViolators);
      cs = finishPreparingMutations(time);
      if (cs == null) {
        // tablet is closed
        return new PreparedMutations();
      }
    }

    return new PreparedMutations(cs, nonViolators, violations, violators);
  }

  private synchronized void incrementWritesInProgress(CommitSession cs) {
    incrementWritesInProgress();
    cs.incrementCommitsInProgress();
  }

  private synchronized void incrementWritesInProgress() {
    if (writesInProgress < 0) {
      throw new IllegalStateException("FATAL: Something really bad went wrong. Attempted to "
          + "increment a negative number of writes in progress " + writesInProgress + "on tablet "
          + extent);
    }
    writesInProgress++;
  }

  private synchronized void decrementWritesInProgress(CommitSession cs) {
    decrementWritesInProgress();
    cs.decrementCommitsInProgress();
  }

  private synchronized void decrementWritesInProgress() {
    if (writesInProgress <= 0) {
      throw new IllegalStateException("FATAL: Something really bad went wrong. Attempted to "
          + "decrement the number of writes in progress " + writesInProgress + " to < 0 on tablet "
          + extent);
    }
    writesInProgress--;
    if (writesInProgress == 0) {
      this.notifyAll();
    }
  }

  public synchronized void abortCommit(CommitSession commitSession) {
    if (isCloseComplete() || getTabletMemory() == null) {
      throw new IllegalStateException("Aborting commit when tablet " + extent + " is closed");
    }

    decrementWritesInProgress(commitSession);
  }

  public void commit(CommitSession commitSession, List<Mutation> mutations) {

    int totalCount = 0;
    long totalBytes = 0;

    // write the mutation to the in memory table
    for (Mutation mutation : mutations) {
      totalCount += mutation.size();
      totalBytes += mutation.numBytes();
    }

    getTabletMemory().mutate(commitSession, mutations, totalCount);

    synchronized (this) {
      if (isCloseComplete()) {
        throw new IllegalStateException(
            "Tablet " + extent + " closed with outstanding messages to the logger");
      }
      // decrement here in case an exception is thrown below
      decrementWritesInProgress(commitSession);

      getTabletMemory().updateMemoryUsageStats();

      numEntries += totalCount;
      numEntriesInMemory += totalCount;
      ingestCount += totalCount;
      ingestBytes += totalBytes;
    }
  }

  /**
   * Closes the data files associated with a Tablet. If saveState is true, a minor compaction is
   * performed.
   */
  @Override
  public void close(boolean saveState) throws IOException {
    initiateClose(saveState);
    completeClose(saveState, true);
  }

  void initiateClose(boolean saveState) {
    log.trace("initiateClose(saveState={}) {}", saveState, getExtent());

    MinorCompactionTask mct = null;
    synchronized (this) {
      if (isClosed() || isClosing()) {
        String msg = "Tablet " + getExtent() + " already " + closeState;
        throw new IllegalStateException(msg);
      }

      // enter the closing state, no splits or minor compactions can start
      closeState = CloseState.CLOSING;
      this.notifyAll();
    }

    // Cancel any running compactions and prevent future ones from starting. This is very important
    // because background compactions may update the metadata table. These metadata updates can not
    // be allowed after a tablet closes. Compactable has its own lock and calls tablet code, so do
    // not hold tablet lock while calling it.
    compactable.close();

    synchronized (this) {
      Preconditions.checkState(closeState == CloseState.CLOSING);

      while (updatingFlushID) {
        try {
          this.wait(50);
        } catch (InterruptedException e) {
          log.error(e.toString());
        }
      }

      // calling this.wait() releases the lock, ensure things are as expected when the lock is
      // obtained again
      Preconditions.checkState(closeState == CloseState.CLOSING);

      if (!saveState || getTabletMemory().getMemTable().getNumEntries() == 0) {
        return;
      }

      getTabletMemory().waitForMinC();

      // calling this.wait() in waitForMinC() releases the lock, ensure things are as expected when
      // the lock is obtained again
      Preconditions.checkState(closeState == CloseState.CLOSING);

      try {
        mct = prepareForMinC(getFlushID(), MinorCompactionReason.CLOSE);
      } catch (NoNodeException e) {
        throw new RuntimeException("Exception on " + extent + " during prep for MinC", e);
      }
    }

    // do minor compaction outside of synch block so that tablet can be read and written to while
    // compaction runs
    mct.run();
  }

  private boolean closeCompleting = false;

  synchronized void completeClose(boolean saveState, boolean completeClose) throws IOException {

    if (!isClosing() || isCloseComplete() || closeCompleting) {
      throw new IllegalStateException("Bad close state " + closeState + " on tablet " + extent);
    }

    log.trace("completeClose(saveState={} completeClose={}) {}", saveState, completeClose, extent);

    // ensure this method is only called once, also guards against multiple
    // threads entering the method at the same time
    closeCompleting = true;
    closeState = CloseState.CLOSED;

    // modify dataSourceDeletions so scans will try to switch data sources and fail because the
    // tablet is closed
    dataSourceDeletions.incrementAndGet();

    for (ScanDataSource activeScan : activeScans) {
      activeScan.interrupt();
    }

    // wait for reads and writes to complete
    while (writesInProgress > 0 || !activeScans.isEmpty()) {
      try {
        log.debug("Waiting to completeClose for {}. {} writes {} scans", extent, writesInProgress,
            activeScans.size());
        this.wait(50);
      } catch (InterruptedException e) {
        log.error("Interrupted waiting to completeClose for extent {}", extent, e);
      }
    }

    getTabletMemory().waitForMinC();

    if (saveState && getTabletMemory().getMemTable().getNumEntries() > 0) {
      try {
        prepareForMinC(getFlushID(), MinorCompactionReason.CLOSE).run();
      } catch (NoNodeException e) {
        throw new RuntimeException("Exception on " + extent + " during prep for MinC", e);
      }
    }

    if (saveState) {
      // at this point all tablet data is flushed, so do a consistency check
      RuntimeException err = null;
      for (int i = 0; i < 5; i++) {
        try {
          closeConsistencyCheck();
          err = null;
        } catch (RuntimeException t) {
          err = t;
          log.error("Consistency check fails, retrying", t);
          sleepUninterruptibly(500, TimeUnit.MILLISECONDS);
        }
      }
      if (err != null) {
        ProblemReports.getInstance(context).report(new ProblemReport(extent.tableId(),
            ProblemType.TABLET_LOAD, this.extent.toString(), err));
        log.error("Tablet closed consistency check has failed for {} giving up and closing",
            this.extent);
      }
    }

    try {
      getTabletMemory().getMemTable().delete(0);
    } catch (Exception t) {
      log.error("Failed to delete mem table : " + t.getMessage() + " for tablet " + extent, t);
    }

    getTabletMemory().close();

    // close data files
    getTabletResources().close();

    if (completeClose) {
      closeState = CloseState.COMPLETE;
    }
  }

  private void closeConsistencyCheck() {

    long num = tabletMemory.getMemTable().getNumEntries();
    if (num != 0) {
      String msg = "Closed tablet " + extent + " has " + num + " entries in memory";
      log.error(msg);
      throw new RuntimeException(msg);
    }

    if (tabletMemory.memoryReservedForMinC()) {
      String msg = "Closed tablet " + extent + " has minor compacting memory";
      log.error(msg);
      throw new RuntimeException(msg);
    }

    try {
      var tabletMeta = context.getAmple().readTablet(extent, ColumnType.FILES, ColumnType.LOGS,
          ColumnType.ECOMP, ColumnType.PREV_ROW, ColumnType.FLUSH_ID, ColumnType.COMPACT_ID);

      if (tabletMeta == null) {
        String msg = "Closed tablet " + extent + " not found in metadata";
        log.error(msg);
        throw new RuntimeException(msg);
      }

      HashSet<ExternalCompactionId> ecids = new HashSet<>();
      compactable.getExternalCompactionIds(ecids::add);
      if (!tabletMeta.getExternalCompactions().keySet().equals(ecids)) {
        String msg = "Closed tablet " + extent + " external compaction ids differ " + ecids + " != "
            + tabletMeta.getExternalCompactions().keySet();
        log.error(msg);
        throw new RuntimeException(msg);
      }

      if (!tabletMeta.getLogs().isEmpty()) {
        String msg = "Closed tablet " + extent + " has walog entries in " + MetadataTable.NAME + " "
            + tabletMeta.getLogs();
        log.error(msg);
        throw new RuntimeException(msg);
      }

      tabletMeta.getFlushId().ifPresent(flushId -> {
        if (flushId != lastFlushID.get()) {
          String msg = "Closed tablet " + extent + " lastFlushID is inconsistent with metadata : "
              + flushId + " != " + lastFlushID;
          log.error(msg);
          throw new RuntimeException(msg);
        }
      });

      tabletMeta.getCompactId().ifPresent(compactId -> {
        if (compactId != lastCompactID.get()) {
          String msg = "Closed tablet " + extent + " lastCompactID is inconsistent with metadata : "
              + compactId + " != " + lastCompactID;
          log.error(msg);
          throw new RuntimeException(msg);
        }
      });

      if (!tabletMeta.getFilesMap().equals(getDatafileManager().getDatafileSizes())) {
        String msg = "Data files in " + extent + " differ from in-memory data "
            + tabletMeta.getFilesMap() + " " + getDatafileManager().getDatafileSizes();
        log.error(msg);
      }
    } catch (Exception e) {
      String msg = "Failed to do close consistency check for tablet " + extent;
      log.error(msg, e);
      throw new RuntimeException(msg, e);

    }

    if (!otherLogs.isEmpty() || !currentLogs.isEmpty() || !referencedLogs.isEmpty()) {
      String msg = "Closed tablet " + extent + " has walog entries in memory currentLogs = "
          + currentLogs + "  otherLogs = " + otherLogs + " referencedLogs = " + referencedLogs;
      log.error(msg);
      throw new RuntimeException(msg);
    }
  }

  /**
   * Checks that tablet metadata from the metadata table matches what this tablet has in memory. The
   * caller of this method must acquire the updateCounter parameter before acquiring the
   * tabletMetadata.
   *
   * @param updateCounter used to check for conucurrent updates in which case this check is a no-op.
   *        See {@link #getUpdateCount()}
   * @param tabletMetadata the metadata for this tablet that was acquired from the metadata table.
   */
  public synchronized void compareTabletInfo(MetadataUpdateCount updateCounter,
      TabletMetadata tabletMetadata) {

    // verify the given counter is for this tablet, if this check fail it indicates a bug in the
    // calling code
    Preconditions.checkArgument(updateCounter.getExtent().equals(getExtent()),
        "Counter had unexpected extent %s != %s", updateCounter.getExtent(), getExtent());

    // verify the given tablet metadata is for this tablet, if this check fail it indicates a bug in
    // the calling code
    Preconditions.checkArgument(tabletMetadata.getExtent().equals(getExtent()),
        "Tablet metadata had unexpected extent %s != %s", tabletMetadata.getExtent(), getExtent());

    // All of the log messages in this method have the AMCC acronym which means Accumulo Metadata
    // Consistency Check. AMCC was added to the log messages to make grep/search for all log
    // message from this method easy to find.

    if (isClosed() || isClosing()) {
      log.trace("AMCC Tablet {} was closed, so skipping check", tabletMetadata.getExtent());
      return;
    }

    var dataFileSizes = getDatafileManager().getDatafileSizes();

    if (!tabletMetadata.getFilesMap().equals(dataFileSizes)) {
      // The counters are modified outside of locks before and after tablet metadata operations and
      // data file updates so, it's very important to acquire the 2nd counts after doing the
      // equality check above. If the counts are the same (as the ones acquired before reading
      // metadata table) after the equality check above then we know the tablet did not do any
      // metadata updates while we were reading metadata and then comparing.
      var latestCount = this.getUpdateCount();
      if (updateCounter.overlapsUpdate() || !updateCounter.equals(latestCount)) {
        log.trace(
            "AMCC Tablet {} may have been updating its metadata while it was being read for "
                + "check, so skipping check {} {}",
            tabletMetadata.getExtent(), updateCounter, latestCount);
      } else {
        log.error("Data files in {} differ from in-memory data {} {} {} {}", extent,
            tabletMetadata.getFilesMap(), dataFileSizes, updateCounter, latestCount);
      }
    } else {
      log.trace("AMCC Tablet {} files in memory are same as in metadata table {}",
          tabletMetadata.getExtent(), updateCounter);
    }
  }

  /**
   * Returns an int representing the total block size of the files served by this tablet.
   *
   * @return size
   */
  // this is the size of just the files
  public long estimateTabletSize() {
    long size = 0L;

    for (DataFileValue sz : getDatafileManager().getDatafileSizes().values()) {
      size += sz.getSize();
    }

    return size;
  }

  private final long splitCreationTime;

  private boolean isSplitPossible() {

    // never split the root tablet
    // check if we already decided that we can never split
    // check to see if we're big enough to split

    long splitThreshold = tableConfiguration.getAsBytes(Property.TABLE_SPLIT_THRESHOLD);

    if (extent.isRootTablet() || isFindSplitsSuppressed()
        || estimateTabletSize() <= splitThreshold) {
      return false;
    }

    return true;
  }

  private synchronized SplitRowSpec findSplitRow(Optional<SplitComputations> splitComputations) {

    // never split the root tablet
    // check if we already decided that we can never split
    // check to see if we're big enough to split

    long maxEndRow = tableConfiguration.getAsBytes(Property.TABLE_MAX_END_ROW_SIZE);

    if (!isSplitPossible()) {
      return null;
    }

    if (!splitComputations.isPresent()) {
      // information needed to compute a split point is out of date or does not exists, try again
      // later
      return null;
    }

    SortedMap<Double,Key> keys = splitComputations.orElseThrow().midPoint;

    if (keys.isEmpty()) {
      log.info("Cannot split tablet " + extent + ", files contain no data for tablet.");
      suppressFindSplits();
      return null;
    }

    // check to see if one row takes up most of the tablet, in which case we can not split
    Text lastRow;
    if (extent.endRow() == null) {
      lastRow = splitComputations.orElseThrow().lastRowForDefaultTablet;
    } else {
      lastRow = extent.endRow();
    }

    // We expect to get a midPoint for this set of files. If we don't get one, we have a problem.
    final Key mid = keys.get(.5);
    if (mid == null) {
      throw new IllegalStateException("Could not determine midpoint for files on " + extent);
    }

    // check to see that the midPoint is not equal to the end key
    if (mid.compareRow(lastRow) == 0) {
      if (keys.firstKey() < .5) {
        Key candidate = keys.get(keys.firstKey());
        if (candidate.getLength() > maxEndRow) {
          log.warn("Cannot split tablet {}, selected split point too long.  Length :  {}", extent,
              candidate.getLength());

          suppressFindSplits();

          return null;
        }
        if (candidate.compareRow(lastRow) != 0) {
          // we should use this ratio in split size estimations
          if (log.isTraceEnabled()) {
            log.trace(
                String.format("Splitting at %6.2f instead of .5, row at .5 is same as end row%n",
                    keys.firstKey()));
          }
          return new SplitRowSpec(keys.firstKey(), candidate.getRow());
        }

      }

      log.warn("Cannot split tablet {} it contains a big row : {}", extent, lastRow);
      suppressFindSplits();

      return null;
    }

    Text text = mid.getRow();
    SortedMap<Double,Key> firstHalf = keys.headMap(.5);
    if (!firstHalf.isEmpty()) {
      Text beforeMid = firstHalf.get(firstHalf.lastKey()).getRow();
      Text shorter = new Text();
      int trunc = longestCommonLength(text, beforeMid);
      shorter.set(text.getBytes(), 0, Math.min(text.getLength(), trunc + 1));
      text = shorter;
    }

    if (text.getLength() > maxEndRow) {
      log.warn("Cannot split tablet {}, selected split point too long.  Length :  {}", extent,
          text.getLength());

      suppressFindSplits();

      return null;
    }

    return new SplitRowSpec(.5, text);
  }

  private boolean supressFindSplits = false;
  private long timeOfLastMinCWhenFindSplitsWasSupressed = 0;
  private long timeOfLastImportWhenFindSplitsWasSupressed = 0;

  /**
   * Check if the the current files were found to be unsplittable. If so, then do not want to spend
   * resources on examining the files again until the files change.
   */
  private boolean isFindSplitsSuppressed() {
    if (supressFindSplits) {
      if (timeOfLastMinCWhenFindSplitsWasSupressed != lastMinorCompactionFinishTime
          || timeOfLastImportWhenFindSplitsWasSupressed != lastDataFileImportTime) {
        // a minor compaction or data file import has occurred... check again
        supressFindSplits = false;
      } else {
        // nothing changed, do not split
        return true;
      }
    }

    return false;
  }

  /**
   * Remember that the current set of files are unsplittable.
   */
  private void suppressFindSplits() {
    supressFindSplits = true;
    timeOfLastMinCWhenFindSplitsWasSupressed = lastMinorCompactionFinishTime;
    timeOfLastImportWhenFindSplitsWasSupressed = lastDataFileImportTime;
  }

  private static int longestCommonLength(Text text, Text beforeMid) {
    int common = 0;
    while (common < text.getLength() && common < beforeMid.getLength()
        && text.getBytes()[common] == beforeMid.getBytes()[common]) {
      common++;
    }
    return common;
  }

  // encapsulates results of computations needed to make determinations about splits
  private static class SplitComputations {
    final Set<StoredTabletFile> inputFiles;

    // cached result of calling FileUtil.findMidpoint
    final SortedMap<Double,Key> midPoint;

    // the last row seen in the files, only set for the default tablet
    final Text lastRowForDefaultTablet;

    private SplitComputations(Set<StoredTabletFile> inputFiles, SortedMap<Double,Key> midPoint,
        Text lastRowForDefaultTablet) {
      this.inputFiles = inputFiles;
      this.midPoint = midPoint;
      this.lastRowForDefaultTablet = lastRowForDefaultTablet;
    }
  }

  // The following caches keys from users files needed to compute a tablets split point. This cached
  // data could potentially be large and is therefore stored using a soft refence so the Java GC can
  // release it if needed. If the cached information is not there it can always be recomputed.
  private volatile SoftReference<SplitComputations> lastSplitComputation =
      new SoftReference<>(null);
  private final Lock splitComputationLock = new ReentrantLock();

  /**
   * Computes split point information from files when a tablets set of files changes. Do not call
   * this method when holding the tablet lock.
   */
  public Optional<SplitComputations> getSplitComputations() {

    if (!isSplitPossible() || isClosing() || isClosed()) {
      // do not want to bother doing any computations when a split is not possible
      return Optional.empty();
    }

    Set<StoredTabletFile> files = getDatafileManager().getFiles();
    SplitComputations lastComputation = lastSplitComputation.get();
    if (lastComputation != null && lastComputation.inputFiles.equals(files)) {
      // the last computation is still relevant
      return Optional.of(lastComputation);
    }

    if (Thread.holdsLock(this)) {
      log.warn(
          "Thread holding tablet lock is doing split computation, this is unexpected and needs "
              + "investigation. Please open an Accumulo issue with the stack trace because this can "
              + "cause performance problems for scans.",
          new RuntimeException());
    }

    SplitComputations newComputation;

    // Only want one thread doing this computation at time for a tablet.
    if (splitComputationLock.tryLock()) {
      try {
        SortedMap<Double,Key> midpoint = FileUtil.findMidPoint(context, tableConfiguration,
            chooseTabletDir(), extent.prevEndRow(), extent.endRow(), files, .25, true);

        Text lastRow = null;

        if (extent.endRow() == null) {
          Key lastKey = (Key) FileUtil.findLastKey(context, tableConfiguration, files);
          lastRow = lastKey.getRow();
        }

        newComputation = new SplitComputations(files, midpoint, lastRow);

        lastSplitComputation = new SoftReference<>(newComputation);
      } catch (IOException e) {
        lastSplitComputation.clear();
        log.error("Failed to compute split information from files " + e.getMessage());
        return Optional.empty();
      } finally {
        splitComputationLock.unlock();
      }

      return Optional.of(newComputation);
    } else {
      // some other thread seems to be working on split, let the other thread work on it
      return Optional.empty();
    }
  }

  /**
   * Returns true if this tablet needs to be split
   *
   */
  public synchronized boolean needsSplit(Optional<SplitComputations> splitComputations) {
    if (isClosing() || isClosed()) {
      return false;
    }
    return findSplitRow(splitComputations) != null;
  }

  synchronized void computeNumEntries() {
    Collection<DataFileValue> vals = getDatafileManager().getDatafileSizes().values();

    long numEntries = 0;

    for (DataFileValue tableValue : vals) {
      numEntries += tableValue.getNumEntries();
    }

    this.numEntriesInMemory = getTabletMemory().getNumEntries();
    numEntries += getTabletMemory().getNumEntries();

    this.numEntries = numEntries;
  }

  public long getNumEntries() {
    return numEntries;
  }

  public long getNumEntriesInMemory() {
    return numEntriesInMemory;
  }

  // Do not synchronize this method, it is called frequently by compactions
  public boolean isClosing() {
    return closeState == CloseState.CLOSING;
  }

  @Override
  public boolean isClosed() {
    // Assign to a local var to avoid race conditions since closeState is volatile and two
    // comparisons are done.
    CloseState localCS = closeState;
    return localCS == CloseState.CLOSED || localCS == CloseState.COMPLETE;
  }

  public boolean isBeingDeleted() {
    return context.getTableManager().getTableState(extent.tableId()) == TableState.DELETING;
  }

  public boolean isCloseComplete() {
    return closeState == CloseState.COMPLETE;
  }

  public boolean isMajorCompactionRunning() {
    return compactable.isMajorCompactionRunning();
  }

  public boolean isMajorCompactionQueued() {
    return compactable.isMajorCompactionQueued();
  }

  public boolean isMinorCompactionQueued() {
    return minorCompactionState == CompactionState.WAITING_TO_START;
  }

  public boolean isMinorCompactionRunning() {
    return minorCompactionState == CompactionState.IN_PROGRESS;
  }

  public TreeMap<KeyExtent,TabletData> split(byte[] sp) throws IOException {

    if (sp != null && extent.endRow() != null && extent.endRow().equals(new Text(sp))) {
      throw new IllegalArgumentException(
          "Attempting to split on EndRow " + extent.endRow() + " for " + extent);
    }

    if (sp != null && sp.length > tableConfiguration.getAsBytes(Property.TABLE_MAX_END_ROW_SIZE)) {
      String msg = "Cannot split tablet " + extent + ", selected split point too long.  Length :  "
          + sp.length;
      log.warn(msg);
      throw new IOException(msg);
    }

    if (extent.isRootTablet()) {
      String msg = "Cannot split root tablet";
      log.warn(msg);
      throw new RuntimeException(msg);
    }

    SplitRowSpec splitPoint = null;
    if (sp == null) {
      // call this outside of sync block
      var splitComputations = getSplitComputations();
      splitPoint = findSplitRow(splitComputations);
      if (splitPoint == null || splitPoint.row == null) {
        // no reason to log anything here, findSplitRow will log reasons when it returns null
        return null;
      }
    } else {
      Text tsp = new Text(sp);
      var fileStrings = FileUtil.toPathStrings(getDatafileManager().getFiles());
      // This ratio is calculated before that tablet is closed and outside of a lock, so new files
      // could arrive before the tablet is closed and locked. That is okay as the ratio is an
      // estimate.
      var ratio = FileUtil.estimatePercentageLTE(context, tableConfiguration, chooseTabletDir(),
          extent.prevEndRow(), extent.endRow(), fileStrings, tsp);
      splitPoint = new SplitRowSpec(ratio, tsp);
    }

    try {
      initiateClose(true);
    } catch (IllegalStateException ise) {
      log.debug("File {} not splitting : {}", extent, ise.getMessage());
      return null;
    }

    // obtain this info outside of synch block since it will involve opening
    // the data files... it is ok if the set of data files changes, because
    // this info is used for optimization... it is ok if data files are missing
    // from the set... can still query and insert into the tablet while this
    // data file operation is happening
    Map<StoredTabletFile,FileUtil.FileInfo> firstAndLastRows = FileUtil
        .tryToGetFirstAndLastRows(context, tableConfiguration, getDatafileManager().getFiles());

    synchronized (this) {
      // java needs tuples ...
      TreeMap<KeyExtent,TabletData> newTablets = new TreeMap<>();

      long t1 = System.currentTimeMillis();
<<<<<<< HEAD
      // choose a split point
      SplitRowSpec splitPoint;
      if (sp == null) {
        splitPoint = findSplitRow(splitComputations);
      } else {
        Text tsp = new Text(sp);
        var ratio = FileUtil.estimatePercentageLTE(context, tableConfiguration, chooseTabletDir(),
            extent.prevEndRow(), extent.endRow(), getDatafileManager().getFiles(), tsp);
        splitPoint = new SplitRowSpec(ratio, tsp);
      }

      if (splitPoint == null || splitPoint.row == null) {
        log.info("had to abort split because splitRow was null");
        closeState = CloseState.OPEN;
        return null;
      }
=======
>>>>>>> 202ef695

      closeState = CloseState.CLOSING;
      completeClose(true, false);

      Text midRow = splitPoint.row;
      double splitRatio = splitPoint.splitRatio;

      KeyExtent low = new KeyExtent(extent.tableId(), midRow, extent.prevEndRow());
      KeyExtent high = new KeyExtent(extent.tableId(), extent.endRow(), midRow);

      String lowDirectoryName = createTabletDirectoryName(context, midRow);

      // write new tablet information to MetadataTable
      SortedMap<StoredTabletFile,DataFileValue> lowDatafileSizes = new TreeMap<>();
      SortedMap<StoredTabletFile,DataFileValue> highDatafileSizes = new TreeMap<>();
      List<StoredTabletFile> highDatafilesToRemove = new ArrayList<>();

      MetadataTableUtil.splitDatafiles(midRow, splitRatio, firstAndLastRows,
          getDatafileManager().getDatafileSizes(), lowDatafileSizes, highDatafileSizes,
          highDatafilesToRemove);

      log.debug("Files for low split {} {}", low, lowDatafileSizes.keySet());
      log.debug("Files for high split {} {}", high, highDatafileSizes.keySet());

      MetadataTime time = tabletTime.getMetadataTime();

      HashSet<ExternalCompactionId> ecids = new HashSet<>();
      compactable.getExternalCompactionIds(ecids::add);

      MetadataTableUtil.splitTablet(high, extent.prevEndRow(), splitRatio,
          getTabletServer().getContext(), getTabletServer().getLock(), ecids);
      ManagerMetadataUtil.addNewTablet(getTabletServer().getContext(), low, lowDirectoryName,
          getTabletServer().getTabletSession(), lowDatafileSizes, bulkImported, time,
          lastFlushID.get(), lastCompactID.get(), getTabletServer().getLock());
      MetadataTableUtil.finishSplit(high, highDatafileSizes, highDatafilesToRemove,
          getTabletServer().getContext(), getTabletServer().getLock());

      TabletLogger.split(extent, low, high, getTabletServer().getTabletSession());

      newTablets.put(high, new TabletData(dirName, highDatafileSizes, time, lastFlushID.get(),
          lastCompactID.get(), lastLocation, bulkImported));
      newTablets.put(low, new TabletData(lowDirectoryName, lowDatafileSizes, time,
          lastFlushID.get(), lastCompactID.get(), lastLocation, bulkImported));

      long t2 = System.currentTimeMillis();

      log.debug(String.format("offline split time : %6.2f secs", (t2 - t1) / 1000.0));

      closeState = CloseState.COMPLETE;
      return newTablets;
    }
  }

  @Override
  public SortedMap<StoredTabletFile,DataFileValue> getDatafiles() {
    return getDatafileManager().getDatafileSizes();
  }

  @Override
  public void addToYieldMetric(int i) {
    getTabletServer().getScanMetrics().addYield(i);
  }

  public double queryRate() {
    return queryRate.rate();
  }

  public double queryByteRate() {
    return queryByteRate.rate();
  }

  public double ingestRate() {
    return ingestRate.rate();
  }

  public double ingestByteRate() {
    return ingestByteRate.rate();
  }

  public double scanRate() {
    return scannedRate.rate();
  }

  public long totalQueriesResults() {
    return this.queryResultCount.get();
  }

  public long totalIngest() {
    return this.ingestCount;
  }

  public long totalIngestBytes() {
    return this.ingestBytes;
  }

  public long totalQueryResultsBytes() {
    return this.queryResultBytes.get();
  }

  public long totalScannedCount() {
    return this.scannedCount.get();
  }

  public long totalLookupCount() {
    return this.lookupCount.get();
  }

  // synchronized?
  public void updateRates(long now) {
    queryRate.update(now, this.queryResultCount.get());
    queryByteRate.update(now, this.queryResultBytes.get());
    ingestRate.update(now, ingestCount);
    ingestByteRate.update(now, ingestBytes);
    scannedRate.update(now, this.scannedCount.get());
  }

  public long getSplitCreationTime() {
    return splitCreationTime;
  }

  public void importDataFiles(long tid, Map<ReferencedTabletFile,DataFileInfo> fileMap,
      boolean setTime) throws IOException {
    Map<ReferencedTabletFile,DataFileValue> entries = new HashMap<>(fileMap.size());
    List<String> files = new ArrayList<>();

    for (Entry<ReferencedTabletFile,DataFileInfo> entry : fileMap.entrySet()) {
      entries.put(entry.getKey(), new DataFileValue(entry.getValue().estimatedSize, 0L));
      files.add(entry.getKey().getNormalizedPathStr());
    }

    // Clients timeout and will think that this operation failed.
    // Don't do it if we spent too long waiting for the lock
    long now = System.currentTimeMillis();
    synchronized (this) {
      if (isClosed()) {
        throw new IOException("tablet " + extent + " is closed");
      }

      // TODO check seems unneeded now - ACCUMULO-1291
      long lockWait = System.currentTimeMillis() - now;
      if (lockWait
          > getTabletServer().getConfiguration().getTimeInMillis(Property.GENERAL_RPC_TIMEOUT)) {
        throw new IOException(
            "Timeout waiting " + (lockWait / 1000.) + " seconds to get tablet lock for " + extent);
      }

      List<ReferencedTabletFile> alreadyImported = bulkImported.get(tid);
      if (alreadyImported != null) {
        for (ReferencedTabletFile entry : alreadyImported) {
          if (fileMap.remove(entry) != null) {
            log.trace("Ignoring import of bulk file already imported: {}", entry);
          }
        }
      }

      fileMap.keySet().removeIf(file -> {
        if (bulkImporting.contains(file)) {
          log.info("Ignoring import of bulk file currently importing: " + file);
          return true;
        }
        return false;
      });

      if (fileMap.isEmpty()) {
        return;
      }

      incrementWritesInProgress();

      // prevent other threads from processing this file while its added to the metadata table.
      bulkImporting.addAll(fileMap.keySet());
    }
    try {
      tabletServer.updateBulkImportState(files, BulkImportState.LOADING);

      var storedTabletFile = getDatafileManager().importDataFiles(tid, entries, setTime);
      lastDataFileImportTime = System.currentTimeMillis();

      if (isSplitPossible()) {
        getTabletServer().executeSplit(this);
      } else {
        compactable.filesAdded(false, storedTabletFile);
      }
    } finally {
      synchronized (this) {
        decrementWritesInProgress();

        if (!bulkImporting.removeAll(fileMap.keySet())) {
          throw new AssertionError(
              "Likely bug in code, always expect to remove something.  Please open an Accumulo issue.");
        }

        try {
          bulkImported.computeIfAbsent(tid, k -> new ArrayList<>()).addAll(fileMap.keySet());
        } catch (Exception ex) {
          log.info(ex.toString(), ex);
        }
        tabletServer.removeBulkImportState(files);
      }
    }
  }

  private Set<DfsLogger> currentLogs = new HashSet<>();
  private Set<DfsLogger> otherLogs = Collections.emptySet();

  // An immutable copy of currentLogs + otherLogs. This exists so that removeInUseLogs() does not
  // have to get the tablet lock. See #558
  private volatile Set<DfsLogger> referencedLogs = Collections.emptySet();

  private synchronized void rebuildReferencedLogs() {
    /*
     * Each tablet has the following sets of WALogs. While a WALog exists in one set, garbage
     * collection must be avoided.
     *
     * 1. WALogs for the active in memory map
     *
     * 2. WAlogs for the minor compacting in memory map
     *
     * 3. WAlogs for a newly minor compacted file that is being added to the metadata table.
     *
     * Set 1 is currentLogs. Set 2 is otherLogs. Set 3 only exist in referenced logs as a side
     * effect of not calling this method in beginClearingUnusedLogs() when otherLogs is cleared.
     *
     * Ensuring referencedLogs accurately tracks these sets ensures in use walogs are not GCed.
     */

    var prev = referencedLogs;

    referencedLogs = Stream.concat(currentLogs.stream(), otherLogs.stream())
        .collect(Collectors.toUnmodifiableSet());

    if (TabletLogger.isWalRefLoggingEnabled() && !prev.equals(referencedLogs)) {
      TabletLogger.walRefsChanged(extent,
          referencedLogs.stream().map(DfsLogger::getPath).map(Path::getName).collect(toList()));
    }

  }

  public void removeInUseLogs(Set<DfsLogger> candidates) {
    candidates.removeAll(referencedLogs);
  }

  public void checkIfMinorCompactionNeededForLogs(List<DfsLogger> closedLogs) {

    // grab this outside of tablet lock.
    int maxLogs = tableConfiguration.getCount(Property.TSERV_WAL_MAX_REFERENCED);

    String reason = null;
    synchronized (this) {
      if (currentLogs.size() >= maxLogs) {
        reason = "referenced " + currentLogs.size() + " write ahead logs";
      } else if (maxLogs < closedLogs.size()) {
        // If many tablets reference a single WAL, but each tablet references a different WAL then
        // this could result in the tablet server referencing many WALs. For recovery that would
        // mean each tablet had to process lots of WAL. This check looks for a single use of an
        // older WAL and compacts if one is found. The following check assumes the most recent WALs
        // are at the end of the list and ignores these.
        List<DfsLogger> oldClosed = closedLogs.subList(0, closedLogs.size() - maxLogs);
        for (DfsLogger closedLog : oldClosed) {
          if (currentLogs.contains(closedLog)) {
            reason = "referenced at least one old write ahead log " + closedLog.getFileName();
            break;
          }
        }
      }
    }

    if (reason != null) {
      // initiate and log outside of tablet lock
      log.debug("Initiating minor compaction for {} because {}", getExtent(), reason);
      initiateMinorCompaction(MinorCompactionReason.SYSTEM);
    }
  }

  Set<String> beginClearingUnusedLogs() {
    Set<String> unusedLogs = new HashSet<>();

    ArrayList<String> otherLogsCopy = new ArrayList<>();
    ArrayList<String> currentLogsCopy = new ArrayList<>();

    // do not hold tablet lock while acquiring the log lock
    logLock.lock();

    synchronized (this) {
      if (removingLogs) {
        throw new IllegalStateException(
            "Attempted to clear logs when removal of logs in progress on " + extent);
      }

      for (DfsLogger logger : otherLogs) {
        otherLogsCopy.add(logger.toString());
        unusedLogs.add(logger.getMeta());
      }

      for (DfsLogger logger : currentLogs) {
        currentLogsCopy.add(logger.toString());
        unusedLogs.remove(logger.getMeta());
      }

      otherLogs = Collections.emptySet();
      // Intentionally NOT calling rebuildReferencedLogs() here as that could cause GC of in use
      // walogs(see #539). The clearing of otherLogs is reflected in ReferencedLogs when
      // finishClearingUnusedLogs() calls rebuildReferencedLogs(). See the comments in
      // rebuildReferencedLogs() for more info.

      if (!unusedLogs.isEmpty()) {
        removingLogs = true;
      }
    }

    // do debug logging outside tablet lock
    for (String logger : otherLogsCopy) {
      log.trace("Logs for memory compacted: {} {}", getExtent(), logger);
    }

    for (String logger : currentLogsCopy) {
      log.trace("Logs for current memory: {} {}", getExtent(), logger);
    }

    for (String logger : unusedLogs) {
      log.trace("Logs to be destroyed: {} {}", getExtent(), logger);
    }

    return unusedLogs;
  }

  synchronized void finishClearingUnusedLogs() {
    removingLogs = false;
    rebuildReferencedLogs();
    logLock.unlock();
  }

  private boolean removingLogs = false;

  // this lock is basically used to synchronize writing of log info to metadata
  private final ReentrantLock logLock = new ReentrantLock();

  // don't release the lock if this method returns true for success; instead, the caller should
  // clean up by calling finishUpdatingLogsUsed()
  @SuppressFBWarnings(value = "UL_UNRELEASED_LOCK",
      justification = "lock is released by caller calling finishedUpdatingLogsUsed method")
  public boolean beginUpdatingLogsUsed(InMemoryMap memTable, DfsLogger more, boolean mincFinish) {

    boolean releaseLock = true;

    // do not hold tablet lock while acquiring the log lock
    logLock.lock();

    try {
      synchronized (this) {

        if (isCloseComplete()) {
          throw new IllegalStateException("Can not update logs of closed tablet " + extent);
        }

        boolean addToOther;

        if (memTable == getTabletMemory().getMinCMemTable()) {
          addToOther = true;
        } else if (memTable == getTabletMemory().getMemTable()) {
          addToOther = false;
        } else {
          throw new IllegalArgumentException("Passed in memtable that is not in use for " + extent);
        }

        if (mincFinish) {
          if (addToOther) {
            throw new IllegalStateException("Adding to other logs for mincFinish on " + extent);
          }
          if (!otherLogs.isEmpty()) {
            throw new IllegalStateException("Expect other logs to be 0 when minC finish, but its "
                + otherLogs + " for " + extent);
          }

          // when writing a minc finish event, there is no need to add the log to metadata
          // if nothing has been logged for the tablet since the minor compaction started
          if (currentLogs.isEmpty()) {
            return !releaseLock;
          }
        }

        boolean added;
        boolean contained;
        if (addToOther) {
          added = otherLogs.add(more);
          contained = currentLogs.contains(more);
        } else {
          added = currentLogs.add(more);
          contained = otherLogs.contains(more);
        }

        if (added) {
          rebuildReferencedLogs();
        }

        if (added && !contained) {
          releaseLock = false;
        }

        return !releaseLock;
      }
    } finally {
      if (releaseLock) {
        logLock.unlock();
      }
    }
  }

  public void finishUpdatingLogsUsed() {
    logLock.unlock();
  }

  public void chopFiles() {
    compactable.initiateChop();
  }

  public void compactAll(long compactionId, CompactionConfig compactionConfig) {

    synchronized (this) {
      if (lastCompactID.get() >= compactionId) {
        return;
      }

      if (isMinorCompactionRunning()) {
        // want to wait for running minc to finish before starting majc, see ACCUMULO-3041
        if (compactionWaitInfo.compactionID == compactionId) {
          if (lastFlushID.get() == compactionWaitInfo.flushID) {
            return;
          }
        } else {
          compactionWaitInfo.compactionID = compactionId;
          compactionWaitInfo.flushID = lastFlushID.get();
          return;
        }
      }

      if (isClosing() || isClosed() || isBeingDeleted()) {
        return;
      }
    }

    // passed all verification checks so initiate compaction
    compactable.initiateUserCompaction(compactionId, compactionConfig);
  }

  public Durability getDurability() {
    return DurabilityImpl.fromString(getTableConfiguration().get(Property.TABLE_DURABILITY));
  }

  public void updateMemoryUsageStats(long size, long mincSize) {
    getTabletResources().updateMemoryUsageStats(this, size, mincSize);
  }

  public long incrementDataSourceDeletions() {
    return dataSourceDeletions.incrementAndGet();
  }

  public void updateTimer(Operation operation, long queued, long start, long count,
      boolean failed) {
    timer.updateTime(operation, queued, start, count, failed);
  }

  public void incrementStatusMajor() {
    timer.incrementStatusMajor();
  }

  TabletServer getTabletServer() {
    return tabletServer;
  }

  public Map<StoredTabletFile,DataFileValue> updatePersistedTime(long bulkTime,
      Map<ReferencedTabletFile,DataFileValue> paths, long tid) {
    synchronized (timeLock) {
      if (bulkTime > persistedTime) {
        persistedTime = bulkTime;
      }

      return MetadataTableUtil.updateTabletDataFile(tid, extent, paths,
          tabletTime.getMetadataTime(persistedTime), getTabletServer().getContext(),
          getTabletServer().getLock());
    }

  }

  /**
   * Update tablet file data from flush. Returns a StoredTabletFile if there are data entries.
   */
  public Optional<StoredTabletFile> updateTabletDataFile(long maxCommittedTime,
      ReferencedTabletFile newDatafile, DataFileValue dfv, Set<String> unusedWalLogs,
      long flushId) {
    synchronized (timeLock) {
      if (maxCommittedTime > persistedTime) {
        persistedTime = maxCommittedTime;
      }

      return ManagerMetadataUtil.updateTabletDataFile(getTabletServer().getContext(), extent,
          newDatafile, dfv, tabletTime.getMetadataTime(persistedTime),
          tabletServer.getClientAddressString(), tabletServer.getLock(), unusedWalLogs,
          lastLocation, flushId);
    }

  }

  @Override
  TabletResourceManager getTabletResources() {
    return tabletResources;
  }

  @Override
  public TabletServerScanMetrics getScanMetrics() {
    return getTabletServer().getScanMetrics();
  }

  public PausedCompactionMetrics getPausedCompactionMetrics() {
    return getTabletServer().getPausedCompactionMetrics();
  }

  DatafileManager getDatafileManager() {
    return datafileManager;
  }

  @Override
  public Pair<Long,Map<StoredTabletFile,DataFileValue>> reserveFilesForScan() {
    return getDatafileManager().reserveFilesForScan();
  }

  @Override
  public void returnFilesForScan(long scanId) {
    getDatafileManager().returnFilesForScan(scanId);
  }

  public MetadataUpdateCount getUpdateCount() {
    return getDatafileManager().getUpdateCount();
  }

  TabletMemory getTabletMemory() {
    return tabletMemory;
  }

  @Override
  public List<InMemoryMap.MemoryIterator> getMemIterators(SamplerConfigurationImpl samplerConfig) {
    return getTabletMemory().getIterators(samplerConfig);
  }

  @Override
  public void returnMemIterators(List<InMemoryMap.MemoryIterator> iters) {
    getTabletMemory().returnIterators(iters);
  }

  public long getAndUpdateTime() {
    return tabletTime.getAndUpdateTime();
  }

  public void flushComplete(long flushId) {
    lastLocation = null;
    dataSourceDeletions.incrementAndGet();
    tabletMemory.finishedMinC();
    lastFlushID.set(flushId);
    computeNumEntries();
  }

  public Location resetLastLocation() {
    Location result = lastLocation;
    lastLocation = null;
    return result;
  }

  public synchronized void setLastCompactionID(Long compactionId) {
    if (compactionId != null) {
      this.lastCompactID.set(compactionId);
    }
  }

  public void minorCompactionWaitingToStart() {
    minorCompactionState = CompactionState.WAITING_TO_START;
  }

  public void minorCompactionStarted() {
    minorCompactionState = CompactionState.IN_PROGRESS;
  }

  public void minorCompactionComplete() {
    minorCompactionState = null;
  }

  public TabletStats getTabletStats() {
    return timer.getTabletStats();
  }

  private static String createTabletDirectoryName(ServerContext context, Text endRow) {
    if (endRow == null) {
      return ServerColumnFamily.DEFAULT_TABLET_DIR_NAME;
    } else {
      UniqueNameAllocator namer = context.getUniqueNameAllocator();
      return Constants.GENERATED_TABLET_DIRECTORY_PREFIX + namer.getNextName();
    }
  }

  public Set<Long> getBulkIngestedTxIds() {
    return bulkImported.keySet();
  }

  public void cleanupBulkLoadedFiles(Set<Long> tids) {
    bulkImported.keySet().removeAll(tids);
  }

  public String getDirName() {
    return dirName;
  }

  public Compactable asCompactable() {
    return compactable;
  }
}<|MERGE_RESOLUTION|>--- conflicted
+++ resolved
@@ -1508,12 +1508,11 @@
       }
     } else {
       Text tsp = new Text(sp);
-      var fileStrings = FileUtil.toPathStrings(getDatafileManager().getFiles());
       // This ratio is calculated before that tablet is closed and outside of a lock, so new files
       // could arrive before the tablet is closed and locked. That is okay as the ratio is an
       // estimate.
       var ratio = FileUtil.estimatePercentageLTE(context, tableConfiguration, chooseTabletDir(),
-          extent.prevEndRow(), extent.endRow(), fileStrings, tsp);
+          extent.prevEndRow(), extent.endRow(), getDatafileManager().getFiles(), tsp);
       splitPoint = new SplitRowSpec(ratio, tsp);
     }
 
@@ -1537,25 +1536,6 @@
       TreeMap<KeyExtent,TabletData> newTablets = new TreeMap<>();
 
       long t1 = System.currentTimeMillis();
-<<<<<<< HEAD
-      // choose a split point
-      SplitRowSpec splitPoint;
-      if (sp == null) {
-        splitPoint = findSplitRow(splitComputations);
-      } else {
-        Text tsp = new Text(sp);
-        var ratio = FileUtil.estimatePercentageLTE(context, tableConfiguration, chooseTabletDir(),
-            extent.prevEndRow(), extent.endRow(), getDatafileManager().getFiles(), tsp);
-        splitPoint = new SplitRowSpec(ratio, tsp);
-      }
-
-      if (splitPoint == null || splitPoint.row == null) {
-        log.info("had to abort split because splitRow was null");
-        closeState = CloseState.OPEN;
-        return null;
-      }
-=======
->>>>>>> 202ef695
 
       closeState = CloseState.CLOSING;
       completeClose(true, false);
