--- conflicted
+++ resolved
@@ -2469,26 +2469,17 @@
 
     // do debug logging outside tablet lock
     for (String logger : otherLogsCopy) {
-<<<<<<< HEAD
       log.debug("Logs for memory compacted: {} {}", getExtent(), logger);
-=======
-      log.debug("Logs for memory compacted: " + getExtent() + " " + logger);
->>>>>>> 9a5b7bdf
     }
 
     for (String logger : currentLogsCopy) {
       log.debug("Logs for current memory: {} {}", getExtent(), logger);
     }
 
-<<<<<<< HEAD
-    for (String logger : doomed) {
-      log.debug("Logs to be destroyed: {} {}", getExtent(), logger);
-=======
     Set<String> doomed = new HashSet<>();
     for (DfsLogger logger : doomedLogs) {
-      log.debug("Logs to be destroyed: " + getExtent() + " " + logger.getMeta());
+      log.debug("Logs to be destroyed: {} {}", getExtent(), logger.getMeta());
       doomed.add(logger.getMeta());
->>>>>>> 9a5b7bdf
     }
 
     return doomed;
