--- conflicted
+++ resolved
@@ -375,23 +375,9 @@
       throw new RuntimeException("Failed to start the compactor client service", e1);
     }
 
-<<<<<<< HEAD
-    try {
-      MetricsUtil.initializeMetrics(getContext().getConfiguration(), this.applicationName,
-          clientAddress, getContext().getInstanceName(), this.getResourceGroup());
-      scanMetrics = new TabletServerScanMetrics();
-      MetricsUtil.initializeProducers(this, scanMetrics);
-    } catch (ClassNotFoundException | InstantiationException | IllegalAccessException
-        | IllegalArgumentException | InvocationTargetException | NoSuchMethodException
-        | SecurityException e1) {
-      LOG.error("Error initializing metrics, metrics will not be emitted.", e1);
-    }
-=======
     MetricsInfo metricsInfo = getContext().getMetricsInfo();
-    metricsInfo.addServiceTags(getApplicationName(), clientAddress);
-
+    metricsInfo.addServiceTags(getApplicationName(), clientAddress, getResourceGroup());
     scanMetrics = new TabletServerScanMetrics();
->>>>>>> 65dd34fa
 
     metricsInfo.addMetricsProducers(this, scanMetrics);
     metricsInfo.init();
