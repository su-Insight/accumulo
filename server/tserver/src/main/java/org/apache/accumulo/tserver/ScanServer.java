--- conflicted
+++ resolved
@@ -244,12 +244,6 @@
         LOG.warn(
             "Tablet metadata caching less than one minute, may cause excessive scans on metadata table.");
       }
-<<<<<<< HEAD
-      tabletMetadataCache =
-          context.getCaches().createNewBuilder(CacheName.SCAN_SERVER_TABLET_METADATA, true)
-              .expireAfterWrite(cacheExpiration, TimeUnit.MILLISECONDS)
-              .scheduler(Scheduler.systemScheduler()).recordStats().build(tabletMetadataLoader);
-=======
 
       // Get the cache refresh percentage property
       // Value must be less than 100% as 100 or over would effectively disable it
@@ -261,8 +255,10 @@
 
       tmCacheExecutor = context.threadPools().getPoolBuilder("scanServerTmCache").numCoreThreads(8)
           .enableThreadPoolMetrics().build();
-      var builder = Caffeine.newBuilder().expireAfterWrite(cacheExpiration, TimeUnit.MILLISECONDS)
-          .scheduler(Scheduler.systemScheduler()).executor(tmCacheExecutor).recordStats();
+      var builder =
+          context.getCaches().createNewBuilder(CacheName.SCAN_SERVER_TABLET_METADATA, true)
+              .expireAfterWrite(cacheExpiration, TimeUnit.MILLISECONDS)
+              .scheduler(Scheduler.systemScheduler()).executor(tmCacheExecutor).recordStats();
       if (cacheRefreshPercentage > 0) {
         // Compute the refresh time as a percentage of the expiration time
         // Cache hits after this time, but before expiration, will trigger a background
@@ -276,7 +272,6 @@
         LOG.warn("Tablet metadata cache refresh disabled, may cause blocking on cache expiration.");
       }
       tabletMetadataCache = builder.build(tabletMetadataLoader);
->>>>>>> f5885481
     }
 
     delegate = newThriftScanClientHandler(new WriteTracker());
