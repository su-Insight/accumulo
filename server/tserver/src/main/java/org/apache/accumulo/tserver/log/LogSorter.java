--- conflicted
+++ resolved
@@ -291,7 +291,6 @@
     }
   }
 
-<<<<<<< HEAD
   /**
    * Sort any logs that need sorting in the current thread.
    *
@@ -312,15 +311,9 @@
    */
   public void startWatchingForRecoveryLogs(int threadPoolSize)
       throws KeeperException, InterruptedException {
-    ThreadPoolExecutor threadPool = ThreadPools.getServerThreadPools()
-        .createFixedThreadPool(threadPoolSize, this.getClass().getName(), true);
-=======
-  public void startWatchingForRecoveryLogs() throws KeeperException, InterruptedException {
-    int threadPoolSize = this.conf.getCount(Property.TSERV_WAL_SORT_MAX_CONCURRENT);
     ThreadPoolExecutor threadPool =
         ThreadPools.getServerThreadPools().getPoolBuilder(this.getClass().getName())
             .numCoreThreads(threadPoolSize).enableThreadPoolMetrics().build();
->>>>>>> 0ad96b1d
     new DistributedWorkQueue(context.getZooKeeperRoot() + Constants.ZRECOVERY, sortedLogConf,
         context).processExistingAndFuture(new LogProcessor(), threadPool);
   }
