/*
 * Licensed to the Apache Software Foundation (ASF) under one or more
 * contributor license agreements.  See the NOTICE file distributed with
 * this work for additional information regarding copyright ownership.
 * The ASF licenses this file to You under the Apache License, Version 2.0
 * (the "License"); you may not use this file except in compliance with
 * the License.  You may obtain a copy of the License at
 *
 *     http://www.apache.org/licenses/LICENSE-2.0
 *
 * Unless required by applicable law or agreed to in writing, software
 * distributed under the License is distributed on an "AS IS" BASIS,
 * WITHOUT WARRANTIES OR CONDITIONS OF ANY KIND, either express or implied.
 * See the License for the specific language governing permissions and
 * limitations under the License.
 */
package org.apache.accumulo.tserver.log;

import java.io.DataInputStream;
import java.io.DataOutputStream;
import java.io.EOFException;
import java.io.IOException;
import java.io.OutputStream;
import java.lang.reflect.Method;
import java.nio.channels.ClosedChannelException;
import java.nio.charset.StandardCharsets;
import java.util.ArrayList;
import java.util.Arrays;
import java.util.Collections;
import java.util.HashMap;
import java.util.List;
import java.util.Map;
import java.util.Set;
import java.util.UUID;
import java.util.concurrent.CountDownLatch;
import java.util.concurrent.LinkedBlockingQueue;
import java.util.concurrent.atomic.AtomicLong;

import com.google.common.base.Joiner;
import org.apache.accumulo.core.client.Durability;
import org.apache.accumulo.core.conf.AccumuloConfiguration;
import org.apache.accumulo.core.conf.Property;
import org.apache.accumulo.core.data.KeyExtent;
import org.apache.accumulo.core.data.Mutation;
import org.apache.accumulo.core.security.crypto.CryptoModule;
import org.apache.accumulo.core.security.crypto.CryptoModuleFactory;
import org.apache.accumulo.core.security.crypto.CryptoModuleParameters;
import org.apache.accumulo.core.security.crypto.DefaultCryptoModule;
import org.apache.accumulo.core.security.crypto.NoFlushOutputStream;
import org.apache.accumulo.core.util.Daemon;
import org.apache.accumulo.core.util.LoggingRunnable;
import org.apache.accumulo.core.util.Pair;
import org.apache.accumulo.server.ServerConstants;
import org.apache.accumulo.server.fs.VolumeManager;
import org.apache.accumulo.server.master.state.TServerInstance;
import org.apache.accumulo.tserver.TabletMutations;
import org.apache.accumulo.tserver.logger.LogFileKey;
import org.apache.accumulo.tserver.logger.LogFileValue;
import org.apache.hadoop.fs.FSDataInputStream;
import org.apache.hadoop.fs.FSDataOutputStream;
import org.apache.hadoop.fs.Path;
import org.apache.log4j.Logger;

import static org.apache.accumulo.tserver.logger.LogEvents.COMPACTION_FINISH;
import static org.apache.accumulo.tserver.logger.LogEvents.COMPACTION_START;
import static org.apache.accumulo.tserver.logger.LogEvents.DEFINE_TABLET;
import static org.apache.accumulo.tserver.logger.LogEvents.MANY_MUTATIONS;
import static org.apache.accumulo.tserver.logger.LogEvents.OPEN;

/**
 * Wrap a connection to a logger.
 *
 */
public class DfsLogger {
  public static final String LOG_FILE_HEADER_V2 = "--- Log File Header (v2) ---";
  public static final String LOG_FILE_HEADER_V3 = "--- Log File Header (v3) ---";

  private static final Logger log = Logger.getLogger(DfsLogger.class);

  public static class LogClosedException extends IOException {
    private static final long serialVersionUID = 1L;

    public LogClosedException() {
      super("LogClosed");
    }
  }

  /**
   * A well-timed tabletserver failure could result in an incomplete header written to a write-ahead log. This exception is thrown when the header cannot be
   * read from a WAL which should only happen when the tserver dies as described.
   */
  public static class LogHeaderIncompleteException extends IOException {
    private static final long serialVersionUID = 1l;

    public LogHeaderIncompleteException(String msg) {
      super(msg);
    }

    public LogHeaderIncompleteException(String msg, Throwable cause) {
      super(msg, cause);
    }

    public LogHeaderIncompleteException(Throwable cause) {
      super(cause);
    }
  }

  public static class DFSLoggerInputStreams {

    private FSDataInputStream originalInput;
    private DataInputStream decryptingInputStream;

    public DFSLoggerInputStreams(FSDataInputStream originalInput, DataInputStream decryptingInputStream) {
      this.originalInput = originalInput;
      this.decryptingInputStream = decryptingInputStream;
    }

    public FSDataInputStream getOriginalInput() {
      return originalInput;
    }

    public void setOriginalInput(FSDataInputStream originalInput) {
      this.originalInput = originalInput;
    }

    public DataInputStream getDecryptingInputStream() {
      return decryptingInputStream;
    }

    public void setDecryptingInputStream(DataInputStream decryptingInputStream) {
      this.decryptingInputStream = decryptingInputStream;
    }
  }

  public interface ServerResources {
    AccumuloConfiguration getConfiguration();

    VolumeManager getFileSystem();

    Set<TServerInstance> getCurrentTServers();
  }

  private final LinkedBlockingQueue<DfsLogger.LogWork> workQueue = new LinkedBlockingQueue<DfsLogger.LogWork>();

  private final Object closeLock = new Object();

  private static final DfsLogger.LogWork CLOSED_MARKER = new DfsLogger.LogWork(null, Durability.FLUSH);

  private static final LogFileValue EMPTY = new LogFileValue();

  private boolean closed = false;
  
  private class LogSyncingTask implements Runnable {

    @Override
    public void run() {
      ArrayList<DfsLogger.LogWork> work = new ArrayList<DfsLogger.LogWork>();
      boolean sawClosedMarker = false;
      while (!sawClosedMarker) {
        work.clear();

        try {
          work.add(workQueue.take());
        } catch (InterruptedException ex) {
          continue;
        }
        workQueue.drainTo(work);

        Method durabilityMethod = null;
        loop:
        for (LogWork logWork : work) {
          switch (logWork.durability) {
            case DEFAULT:
            case NONE:
            case LOG:
              // shouldn't make it to the work queue
              throw new IllegalArgumentException("unexpected durability " + logWork.durability);
            case SYNC:
              durabilityMethod = sync;
              break loop;
            case FLUSH:
              if (durabilityMethod == null) {
                durabilityMethod = flush;
              }
              break;
          }
        }

        try {
          if (durabilityMethod != null) {
            durabilityMethod.invoke(logFile);
            if (durabilityMethod == sync) {
              syncCounter.incrementAndGet();
            } else {
              flushCounter.incrementAndGet();
            }
          }
        } catch (Exception ex) {
          log.warn("Exception syncing " + ex);
          for (DfsLogger.LogWork logWork : work) {
            logWork.exception = ex;
          }
        }

        for (DfsLogger.LogWork logWork : work)
          if (logWork == CLOSED_MARKER)
            sawClosedMarker = true;
          else
            logWork.latch.countDown();
      }
    }
  }

  static class LogWork {
    final CountDownLatch latch;
    final Durability durability;
    volatile Exception exception;

    public LogWork(CountDownLatch latch, Durability durability) {
      this.latch = latch;
      this.durability = durability;
    }
  }

  public static class LoggerOperation {
    private final LogWork work;

    public LoggerOperation(LogWork work) {
      this.work = work;
    }

    public void await() throws IOException {
      try {
        work.latch.await();
      } catch (InterruptedException e) {
        throw new RuntimeException(e);
      }

      if (work.exception != null) {
        if (work.exception instanceof IOException)
          throw (IOException) work.exception;
        else if (work.exception instanceof RuntimeException)
          throw (RuntimeException) work.exception;
        else
          throw new RuntimeException(work.exception);
      }
    }
  }

  @Override
  public boolean equals(Object obj) {
    // filename is unique
    if (obj == null)
      return false;
    if (obj instanceof DfsLogger)
      return getFileName().equals(((DfsLogger) obj).getFileName());
    return false;
  }

  @Override
  public int hashCode() {
    // filename is unique
    return getFileName().hashCode();
  }

  private final ServerResources conf;
  private FSDataOutputStream logFile;
  private DataOutputStream encryptingLogFile = null;
  private Method sync;
  private Method flush;
  private String logPath;
  private Daemon syncThread;

  /* Track what's actually in +r/!0 for this logger ref */
  private String metaReference;
  private AtomicLong syncCounter;
  private AtomicLong flushCounter;

  public DfsLogger(ServerResources conf, AtomicLong syncCounter, AtomicLong flushCounter) throws IOException {
    this.conf = conf;
    this.syncCounter = syncCounter;
    this.flushCounter = flushCounter;
  }

  /**
<<<<<<< HEAD
   * Reference a pre-existing log file.
   * @param meta the cq for the "log" entry in +r/!0
=======
   * Refernce a pre-existing log file.
   *
   * @param meta
   *          the cq for the "log" entry in +r/!0
>>>>>>> d65e0e32
   */
  public DfsLogger(ServerResources conf, String filename, String meta) throws IOException {
    this.conf = conf;
    this.logPath = filename;
    metaReference = meta;
  }

  public static DFSLoggerInputStreams readHeaderAndReturnStream(VolumeManager fs, Path path, AccumuloConfiguration conf) throws IOException {
    FSDataInputStream input = fs.open(path);
    DataInputStream decryptingInput = null;

    byte[] magic = DfsLogger.LOG_FILE_HEADER_V3.getBytes();
    byte[] magicBuffer = new byte[magic.length];
    try {
      input.readFully(magicBuffer);
      if (Arrays.equals(magicBuffer, magic)) {
        // additional parameters it needs from the underlying stream.
        String cryptoModuleClassname = input.readUTF();
        CryptoModule cryptoModule = CryptoModuleFactory.getCryptoModule(cryptoModuleClassname);

        // Create the parameters and set the input stream into those parameters
        CryptoModuleParameters params = CryptoModuleFactory.createParamsObjectFromAccumuloConfiguration(conf);
        params.setEncryptedInputStream(input);

        // Create the plaintext input stream from the encrypted one
        params = cryptoModule.getDecryptingInputStream(params);

        if (params.getPlaintextInputStream() instanceof DataInputStream) {
          decryptingInput = (DataInputStream) params.getPlaintextInputStream();
        } else {
          decryptingInput = new DataInputStream(params.getPlaintextInputStream());
        }
      } else {
        input.seek(0);
        byte[] magicV2 = DfsLogger.LOG_FILE_HEADER_V2.getBytes();
        byte[] magicBufferV2 = new byte[magicV2.length];
        input.readFully(magicBufferV2);

        if (Arrays.equals(magicBufferV2, magicV2)) {
          // Log files from 1.5 dump their options in raw to the logger files. Since we don't know the class
          // that needs to read those files, we can make a couple of basic assumptions. Either it's going to be
          // the NullCryptoModule (no crypto) or the DefaultCryptoModule.

          // If it's null, we won't have any parameters whatsoever. First, let's attempt to read
          // parameters
          Map<String,String> opts = new HashMap<String,String>();
          int count = input.readInt();
          for (int i = 0; i < count; i++) {
            String key = input.readUTF();
            String value = input.readUTF();
            opts.put(key, value);
          }

          if (opts.size() == 0) {
            // NullCryptoModule, we're done
            decryptingInput = input;
          } else {

            // The DefaultCryptoModule will want to read the parameters from the underlying file, so we will put the file back to that spot.
            org.apache.accumulo.core.security.crypto.CryptoModule cryptoModule = org.apache.accumulo.core.security.crypto.CryptoModuleFactory
                .getCryptoModule(DefaultCryptoModule.class.getName());

            CryptoModuleParameters params = CryptoModuleFactory.createParamsObjectFromAccumuloConfiguration(conf);

            input.seek(0);
            input.readFully(magicBufferV2);
            params.setEncryptedInputStream(input);

            params = cryptoModule.getDecryptingInputStream(params);
            if (params.getPlaintextInputStream() instanceof DataInputStream) {
              decryptingInput = (DataInputStream) params.getPlaintextInputStream();
            } else {
              decryptingInput = new DataInputStream(params.getPlaintextInputStream());
            }
          }

        } else {

          input.seek(0);
          decryptingInput = input;
        }

      }
    } catch (EOFException e) {
      log.warn("Got EOFException trying to read WAL header information, assuming the rest of the file (" + path + ") has no data.");
      // A TabletServer might have died before the (complete) header was written
      throw new LogHeaderIncompleteException(e);
    }

    return new DFSLoggerInputStreams(input, decryptingInput);
  }

  public synchronized void open(String address) throws IOException {
    String filename = UUID.randomUUID().toString();
    String logger = Joiner.on("+").join(address.split(":"));

    log.debug("DfsLogger.open() begin");
    VolumeManager fs = conf.getFileSystem();

    logPath = fs.choose(ServerConstants.getWalDirs()) + "/" + logger + "/" + filename;
    metaReference = toString();
    try {
      short replication = (short) conf.getConfiguration().getCount(Property.TSERV_WAL_REPLICATION);
      if (replication == 0)
        replication = fs.getDefaultReplication(new Path(logPath));
      long blockSize = conf.getConfiguration().getMemoryInBytes(Property.TSERV_WAL_BLOCKSIZE);
      if (blockSize == 0)
        blockSize = (long) (conf.getConfiguration().getMemoryInBytes(Property.TSERV_WALOG_MAX_SIZE) * 1.1);
      if (conf.getConfiguration().getBoolean(Property.TSERV_WAL_SYNC))
        logFile = fs.createSyncable(new Path(logPath), 0, replication, blockSize);
      else
        logFile = fs.create(new Path(logPath), true, 0, replication, blockSize);

      try {
        sync = logFile.getClass().getMethod("hsync");
        flush = logFile.getClass().getMethod("hflush");
      } catch (Exception ex) {
        try {
          // fall back to sync: send data to datanodes
          flush = sync = logFile.getClass().getMethod("sync");
        } catch (Exception e) {
          throw new RuntimeException(e);
        }
      }

      // Initialize the crypto operations.
      org.apache.accumulo.core.security.crypto.CryptoModule cryptoModule = org.apache.accumulo.core.security.crypto.CryptoModuleFactory.getCryptoModule(conf
          .getConfiguration().get(Property.CRYPTO_MODULE_CLASS));

      // Initialize the log file with a header and the crypto params used to set up this log file.
      logFile.write(LOG_FILE_HEADER_V3.getBytes(StandardCharsets.UTF_8));

      CryptoModuleParameters params = CryptoModuleFactory.createParamsObjectFromAccumuloConfiguration(conf.getConfiguration());

      NoFlushOutputStream nfos = new NoFlushOutputStream(logFile);
      params.setPlaintextOutputStream(nfos);

      // In order to bootstrap the reading of this file later, we have to record the CryptoModule that was used to encipher it here,
      // so that that crypto module can re-read its own parameters.

      logFile.writeUTF(conf.getConfiguration().get(Property.CRYPTO_MODULE_CLASS));

      params = cryptoModule.getEncryptingOutputStream(params);
      OutputStream encipheringOutputStream = params.getEncryptedOutputStream();

      // If the module just kicks back our original stream, then just use it, don't wrap it in
      // another data OutputStream.
      if (encipheringOutputStream == nfos) {
        log.debug("No enciphering, using raw output stream");
        encryptingLogFile = nfos;
      } else {
        log.debug("Enciphering found, wrapping in DataOutputStream");
        encryptingLogFile = new DataOutputStream(encipheringOutputStream);
      }

      LogFileKey key = new LogFileKey();
      key.event = OPEN;
      key.tserverSession = filename;
      key.filename = filename;
      write(key, EMPTY);
      log.debug("Got new write-ahead log: " + this);
    } catch (Exception ex) {
      if (logFile != null)
        logFile.close();
      logFile = null;
      encryptingLogFile = null;
      throw new IOException(ex);
    }

    syncThread = new Daemon(new LoggingRunnable(log, new LogSyncingTask()));
    syncThread.setName("Accumulo WALog thread " + toString());
    syncThread.start();
  }

  @Override
  public String toString() {
    String fileName = getFileName();
    if (fileName.contains(":"))
      return getLogger() + "/" + getFileName();
    return fileName;
  }

  /**
   * get the cq needed to reference this logger's entry in +r/!0
   */
  public String getMeta() {
    if (null == metaReference) {
      throw new IllegalStateException("logger doesn't have meta reference. " + this);
    }
    return metaReference;
  }

  public String getFileName() {
    return logPath.toString();
  }

  public void close() throws IOException {

    synchronized (closeLock) {
      if (closed)
        return;
      // after closed is set to true, nothing else should be added to the queue
      // CLOSED_MARKER should be the last thing on the queue, therefore when the
      // background thread sees the marker and exits there should be nothing else
      // to process... so nothing should be left waiting for the background
      // thread to do work
      closed = true;
      workQueue.add(CLOSED_MARKER);
    }

    // wait for background thread to finish before closing log file
    if (syncThread != null) {
      try {
        syncThread.join();
      } catch (InterruptedException e) {
        throw new RuntimeException(e);
      }
    }

    // expect workq should be empty at this point
    if (workQueue.size() != 0) {
      log.error("WAL work queue not empty after sync thread exited");
      throw new IllegalStateException("WAL work queue not empty after sync thread exited");
    }

    if (encryptingLogFile != null)
      try {
        logFile.close();
      } catch (IOException ex) {
        log.error(ex);
        throw new LogClosedException();
      }
  }

  public synchronized void defineTablet(int seq, int tid, KeyExtent tablet) throws IOException {
    // write this log to the METADATA table
    final LogFileKey key = new LogFileKey();
    key.event = DEFINE_TABLET;
    key.seq = seq;
    key.tid = tid;
    key.tablet = tablet;
    try {
      write(key, EMPTY);
    } catch (IllegalArgumentException e) {
      log.error("Signature of sync method changed. Accumulo is likely incompatible with this version of Hadoop.");
      throw new RuntimeException(e);
    }
  }

  private synchronized void write(LogFileKey key, LogFileValue value) throws IOException {
    key.write(encryptingLogFile);
    value.write(encryptingLogFile);
    encryptingLogFile.flush();
  }

  public LoggerOperation log(int seq, int tid, Mutation mutation, Durability durability) throws IOException {
    return logManyTablets(Collections.singletonList(new TabletMutations(tid, seq, Collections.singletonList(mutation), durability)));
  }

  private LoggerOperation logFileData(List<Pair<LogFileKey,LogFileValue>> keys, Durability durability) throws IOException {
    DfsLogger.LogWork work = new DfsLogger.LogWork(new CountDownLatch(1), durability);
    synchronized (DfsLogger.this) {
      try {
        for (Pair<LogFileKey,LogFileValue> pair : keys) {
          write(pair.getFirst(), pair.getSecond());
        }
      } catch (ClosedChannelException ex) {
        throw new LogClosedException();
      } catch (Exception e) {
        log.error(e, e);
        work.exception = e;
      }
    }

    if (durability == Durability.LOG)
      return null;

    synchronized (closeLock) {
      // use a different lock for close check so that adding to work queue does not need
      // to wait on walog I/O operations

      if (closed)
        throw new LogClosedException();
      workQueue.add(work);
    }

    return new LoggerOperation(work);
  }

  public LoggerOperation logManyTablets(List<TabletMutations> mutations) throws IOException {
    Durability durability = Durability.NONE;
    List<Pair<LogFileKey,LogFileValue>> data = new ArrayList<Pair<LogFileKey,LogFileValue>>();
    for (TabletMutations tabletMutations : mutations) {
      LogFileKey key = new LogFileKey();
      key.event = MANY_MUTATIONS;
      key.seq = tabletMutations.getSeq();
      key.tid = tabletMutations.getTid();
      LogFileValue value = new LogFileValue();
      value.mutations = tabletMutations.getMutations();
      data.add(new Pair<LogFileKey,LogFileValue>(key, value));
      if (tabletMutations.getDurability().ordinal() > durability.ordinal()) {
        durability = tabletMutations.getDurability();
      }
    }
    return logFileData(data, chooseDurabilityForGroupCommit(mutations));
  }

  static Durability chooseDurabilityForGroupCommit(List<TabletMutations> mutations) {
    Durability result = Durability.NONE;
    for (TabletMutations tabletMutations : mutations) {
      if (tabletMutations.getDurability().ordinal() > result.ordinal()) {
        result = tabletMutations.getDurability();
      }
    }
    return result;
  }

  public LoggerOperation minorCompactionFinished(int seq, int tid, String fqfn) throws IOException {
    LogFileKey key = new LogFileKey();
    key.event = COMPACTION_FINISH;
    key.seq = seq;
    key.tid = tid;
    return logFileData(Collections.singletonList(new Pair<LogFileKey,LogFileValue>(key, EMPTY)), Durability.SYNC);
  }

  public LoggerOperation minorCompactionStarted(int seq, int tid, String fqfn) throws IOException {
    LogFileKey key = new LogFileKey();
    key.event = COMPACTION_START;
    key.seq = seq;
    key.tid = tid;
    key.filename = fqfn;
    return logFileData(Collections.singletonList(new Pair<LogFileKey,LogFileValue>(key, EMPTY)), Durability.SYNC);
  }

  public String getLogger() {
    String parts[] = logPath.split("/");
    return Joiner.on(":").join(parts[parts.length - 2].split("[+]"));
  }

}<|MERGE_RESOLUTION|>--- conflicted
+++ resolved
@@ -283,15 +283,8 @@
   }
 
   /**
-<<<<<<< HEAD
    * Reference a pre-existing log file.
    * @param meta the cq for the "log" entry in +r/!0
-=======
-   * Refernce a pre-existing log file.
-   *
-   * @param meta
-   *          the cq for the "log" entry in +r/!0
->>>>>>> d65e0e32
    */
   public DfsLogger(ServerResources conf, String filename, String meta) throws IOException {
     this.conf = conf;
