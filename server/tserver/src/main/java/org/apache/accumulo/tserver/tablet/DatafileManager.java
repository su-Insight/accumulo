--- conflicted
+++ resolved
@@ -329,41 +329,11 @@
 
     long t1, t2;
 
-    Set<String> unusedWalLogs = tablet.beginClearingUnusedLogs();
-<<<<<<< HEAD
-    try {
-      // the order of writing to metadata and walog is important in the face of machine/process
-      // failures need to write to metadata before writing to walog, when things are done in the
-      // reverse order data could be lost... the minor compaction start even should be written
-      // before the following metadata write is made
-      newFile = tablet.updateTabletDataFile(commitSession.getMaxCommittedTime(), newDatafile, dfv,
-          unusedWalLogs, flushId);
-    } finally {
-      tablet.finishClearingUnusedLogs();
-=======
-    @SuppressWarnings("deprecation")
-    boolean replicate = org.apache.accumulo.core.replication.ReplicationConfigurationUtil
-        .isEnabled(tablet.getExtent(), tablet.getTableConfiguration());
-    Set<String> logFileOnly = null;
-    if (replicate) {
-      // unusedWalLogs is of the form host/fileURI, need to strip off the host portion
-      logFileOnly = new HashSet<>();
-      for (String unusedWalLog : unusedWalLogs) {
-        int index = unusedWalLog.indexOf('/');
-        if (index == -1) {
-          log.warn("Could not find host component to strip from DFSLogger representation of WAL");
-        } else {
-          unusedWalLog = unusedWalLog.substring(index + 1);
-        }
-        logFileOnly.add(unusedWalLog);
-      }
->>>>>>> 6f7d3212
-    }
-
     // increment start count before metadata update AND updating in memory map of files
     metadataUpdateCount.updateAndGet(MetadataUpdateCount::incrementStart);
     // do not place any code here between above stmt and try{}finally
     try {
+      Set<String> unusedWalLogs = tablet.beginClearingUnusedLogs();
       try {
         // the order of writing to metadata and walog is important in the face of machine/process
         // failures need to write to metadata before writing to walog, when things are done in the
@@ -371,28 +341,6 @@
         // before the following metadata write is made
         newFile = tablet.updateTabletDataFile(commitSession.getMaxCommittedTime(), newDatafile, dfv,
             unusedWalLogs, flushId);
-
-        // Mark that we have data we want to replicate
-        // This WAL could still be in use by other Tablets *from the same table*, so we can only
-        // mark
-        // that there is data to replicate,
-        // but it is *not* closed. We know it is not closed by the fact that this MinC triggered. A
-        // MinC cannot happen unless the
-        // tablet is online and thus these WALs are referenced by that tablet. Therefore, the WAL
-        // replication status cannot be 'closed'.
-        if (replicate) {
-          if (log.isDebugEnabled()) {
-            log.debug("Recording that data has been ingested into {} using {}", tablet.getExtent(),
-                logFileOnly);
-          }
-          for (String logFile : logFileOnly) {
-            @SuppressWarnings("deprecation")
-            Status status =
-                org.apache.accumulo.server.replication.StatusUtil.openWithUnknownLength();
-            ReplicationTableUtil.updateFiles(tablet.getContext(), tablet.getExtent(), logFile,
-                status);
-          }
-        }
       } finally {
         tablet.finishClearingUnusedLogs();
       }
