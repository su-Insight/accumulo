/*
 * Licensed to the Apache Software Foundation (ASF) under one
 * or more contributor license agreements.  See the NOTICE file
 * distributed with this work for additional information
 * regarding copyright ownership.  The ASF licenses this file
 * to you under the Apache License, Version 2.0 (the
 * "License"); you may not use this file except in compliance
 * with the License.  You may obtain a copy of the License at
 *
 *   https://www.apache.org/licenses/LICENSE-2.0
 *
 * Unless required by applicable law or agreed to in writing,
 * software distributed under the License is distributed on an
 * "AS IS" BASIS, WITHOUT WARRANTIES OR CONDITIONS OF ANY
 * KIND, either express or implied.  See the License for the
 * specific language governing permissions and limitations
 * under the License.
 */
package org.apache.accumulo.tserver;

import static com.google.common.util.concurrent.Uninterruptibles.sleepUninterruptibly;
import static org.apache.accumulo.core.util.LazySingletons.RANDOM;
import static org.apache.accumulo.core.util.threads.ThreadPools.watchCriticalFixedDelay;
import static org.apache.accumulo.core.util.threads.ThreadPools.watchCriticalScheduledTask;
import static org.apache.accumulo.core.util.threads.ThreadPools.watchNonCriticalScheduledTask;

import java.io.IOException;
import java.lang.management.ManagementFactory;
import java.lang.reflect.InvocationTargetException;
import java.net.UnknownHostException;
import java.time.Duration;
import java.util.ArrayList;
import java.util.Arrays;
import java.util.Collection;
import java.util.Collections;
import java.util.EnumSet;
import java.util.HashMap;
import java.util.HashSet;
import java.util.Iterator;
import java.util.LinkedHashSet;
import java.util.List;
import java.util.Map;
import java.util.Map.Entry;
import java.util.Set;
import java.util.SortedMap;
import java.util.SortedSet;
import java.util.TreeMap;
import java.util.TreeSet;
import java.util.UUID;
import java.util.concurrent.BlockingDeque;
import java.util.concurrent.ConcurrentHashMap;
import java.util.concurrent.LinkedBlockingDeque;
import java.util.concurrent.ScheduledFuture;
import java.util.concurrent.TimeUnit;
import java.util.concurrent.atomic.AtomicInteger;
import java.util.concurrent.atomic.AtomicLong;
import java.util.concurrent.locks.ReentrantLock;
import java.util.function.Consumer;
import java.util.stream.Collectors;

import org.apache.accumulo.core.Constants;
import org.apache.accumulo.core.classloader.ClassLoaderUtil;
import org.apache.accumulo.core.cli.ConfigOpts;
import org.apache.accumulo.core.client.Durability;
import org.apache.accumulo.core.clientImpl.ClientTabletCache;
import org.apache.accumulo.core.clientImpl.DurabilityImpl;
import org.apache.accumulo.core.conf.AccumuloConfiguration;
import org.apache.accumulo.core.conf.Property;
import org.apache.accumulo.core.conf.SiteConfiguration;
import org.apache.accumulo.core.data.InstanceId;
import org.apache.accumulo.core.data.TableId;
import org.apache.accumulo.core.dataImpl.KeyExtent;
import org.apache.accumulo.core.fate.zookeeper.ZooCache;
import org.apache.accumulo.core.fate.zookeeper.ZooReaderWriter;
import org.apache.accumulo.core.fate.zookeeper.ZooUtil.NodeExistsPolicy;
import org.apache.accumulo.core.file.blockfile.cache.impl.BlockCacheConfiguration;
import org.apache.accumulo.core.lock.ServiceLock;
import org.apache.accumulo.core.lock.ServiceLock.LockLossReason;
import org.apache.accumulo.core.lock.ServiceLock.LockWatcher;
import org.apache.accumulo.core.lock.ServiceLockData;
import org.apache.accumulo.core.lock.ServiceLockData.ServiceDescriptor;
import org.apache.accumulo.core.lock.ServiceLockData.ServiceDescriptors;
import org.apache.accumulo.core.lock.ServiceLockData.ThriftService;
import org.apache.accumulo.core.manager.thrift.Compacting;
import org.apache.accumulo.core.manager.thrift.ManagerClientService;
import org.apache.accumulo.core.manager.thrift.TableInfo;
import org.apache.accumulo.core.manager.thrift.TabletServerStatus;
import org.apache.accumulo.core.metadata.AccumuloTable;
import org.apache.accumulo.core.metadata.TServerInstance;
import org.apache.accumulo.core.metadata.schema.Ample.TabletsMutator;
import org.apache.accumulo.core.metadata.schema.TabletMetadata;
import org.apache.accumulo.core.metrics.MetricsInfo;
import org.apache.accumulo.core.rpc.ThriftUtil;
import org.apache.accumulo.core.rpc.clients.ThriftClientTypes;
import org.apache.accumulo.core.spi.fs.VolumeChooserEnvironment;
import org.apache.accumulo.core.spi.ondemand.OnDemandTabletUnloader;
import org.apache.accumulo.core.spi.ondemand.OnDemandTabletUnloader.UnloaderParams;
import org.apache.accumulo.core.tabletserver.UnloaderParamsImpl;
import org.apache.accumulo.core.tabletserver.log.LogEntry;
import org.apache.accumulo.core.util.ComparablePair;
import org.apache.accumulo.core.util.Halt;
import org.apache.accumulo.core.util.MapCounter;
import org.apache.accumulo.core.util.Pair;
import org.apache.accumulo.core.util.Retry;
import org.apache.accumulo.core.util.Retry.RetryFactory;
import org.apache.accumulo.core.util.UtilWaitThread;
import org.apache.accumulo.core.util.threads.Threads;
import org.apache.accumulo.server.AbstractServer;
import org.apache.accumulo.server.ServerContext;
import org.apache.accumulo.server.ServiceEnvironmentImpl;
import org.apache.accumulo.server.TabletLevel;
import org.apache.accumulo.server.client.ClientServiceHandler;
import org.apache.accumulo.server.compaction.CompactionWatcher;
import org.apache.accumulo.server.compaction.PausedCompactionMetrics;
import org.apache.accumulo.server.conf.TableConfiguration;
import org.apache.accumulo.server.fs.VolumeChooserEnvironmentImpl;
import org.apache.accumulo.server.fs.VolumeManager;
import org.apache.accumulo.server.log.SortedLogState;
import org.apache.accumulo.server.log.WalStateManager;
import org.apache.accumulo.server.log.WalStateManager.WalMarkerException;
import org.apache.accumulo.server.manager.recovery.RecoveryPath;
import org.apache.accumulo.server.rpc.ServerAddress;
import org.apache.accumulo.server.rpc.TServerUtils;
import org.apache.accumulo.server.rpc.ThriftProcessorTypes;
import org.apache.accumulo.server.security.SecurityOperation;
import org.apache.accumulo.server.security.SecurityUtil;
import org.apache.accumulo.server.security.delegation.ZooAuthenticationKeyWatcher;
import org.apache.accumulo.server.util.time.RelativeTime;
import org.apache.accumulo.tserver.log.DfsLogger;
import org.apache.accumulo.tserver.log.LogSorter;
import org.apache.accumulo.tserver.log.MutationReceiver;
import org.apache.accumulo.tserver.log.TabletServerLogger;
import org.apache.accumulo.tserver.managermessage.ManagerMessage;
import org.apache.accumulo.tserver.metrics.TabletServerMetrics;
import org.apache.accumulo.tserver.metrics.TabletServerMinCMetrics;
import org.apache.accumulo.tserver.metrics.TabletServerScanMetrics;
import org.apache.accumulo.tserver.metrics.TabletServerUpdateMetrics;
import org.apache.accumulo.tserver.scan.ScanRunState;
import org.apache.accumulo.tserver.session.Session;
import org.apache.accumulo.tserver.session.SessionManager;
import org.apache.accumulo.tserver.tablet.CommitSession;
import org.apache.accumulo.tserver.tablet.Tablet;
import org.apache.commons.collections4.map.LRUMap;
import org.apache.hadoop.fs.Path;
import org.apache.thrift.TException;
import org.apache.thrift.TProcessor;
import org.apache.thrift.TServiceClient;
import org.apache.thrift.server.TServer;
import org.apache.zookeeper.KeeperException;
import org.slf4j.Logger;
import org.slf4j.LoggerFactory;

import com.google.common.annotations.VisibleForTesting;
import com.google.common.net.HostAndPort;

public class TabletServer extends AbstractServer implements TabletHostingServer {

  private static final Logger log = LoggerFactory.getLogger(TabletServer.class);
  private static final long TIME_BETWEEN_LOCATOR_CACHE_CLEARS = TimeUnit.HOURS.toMillis(1);

  final ZooCache managerLockCache;

  final TabletServerLogger logger;

  private TabletServerMetrics metrics;
  TabletServerUpdateMetrics updateMetrics;
  TabletServerScanMetrics scanMetrics;
  TabletServerMinCMetrics mincMetrics;
  PausedCompactionMetrics pausedMetrics;

  @Override
  public TabletServerScanMetrics getScanMetrics() {
    return scanMetrics;
  }

  public TabletServerMinCMetrics getMinCMetrics() {
    return mincMetrics;
  }

  @Override
  public PausedCompactionMetrics getPausedCompactionMetrics() {
    return pausedMetrics;
  }

  private final LogSorter logSorter;
  final TabletStatsKeeper statsKeeper;
  private final AtomicInteger logIdGenerator = new AtomicInteger();

  private final AtomicLong flushCounter = new AtomicLong(0);
  private final AtomicLong syncCounter = new AtomicLong(0);

  final OnlineTablets onlineTablets = new OnlineTablets();
  final SortedSet<KeyExtent> unopenedTablets = Collections.synchronizedSortedSet(new TreeSet<>());
  final SortedSet<KeyExtent> openingTablets = Collections.synchronizedSortedSet(new TreeSet<>());
  final Map<KeyExtent,Long> recentlyUnloadedCache = Collections.synchronizedMap(new LRUMap<>(1000));

  final TabletServerResourceManager resourceManager;
  private final SecurityOperation security;

  private final BlockingDeque<ManagerMessage> managerMessages = new LinkedBlockingDeque<>();

  volatile HostAndPort clientAddress;

  private volatile boolean serverStopRequested = false;
  private volatile boolean shutdownComplete = false;

  private ServiceLock tabletServerLock;

  private TServer server;

  private String lockID;
  private volatile long lockSessionId = -1;

  public static final AtomicLong seekCount = new AtomicLong(0);

  private final AtomicLong totalMinorCompactions = new AtomicLong(0);
  private final AtomicInteger onDemandUnloadedLowMemory = new AtomicInteger(0);

  private final ZooAuthenticationKeyWatcher authKeyWatcher;
  private final WalStateManager walMarker;
  private final ServerContext context;

  public static void main(String[] args) throws Exception {
    try (TabletServer tserver = new TabletServer(new ConfigOpts(), args)) {
      tserver.runServer();
    }
  }

  protected TabletServer(ConfigOpts opts, String[] args) {
    super("tserver", opts, args);
    context = super.getContext();
    this.managerLockCache = new ZooCache(context.getZooReader(), null);
    final AccumuloConfiguration aconf = getConfiguration();
    log.info("Version " + Constants.VERSION);
    log.info("Instance " + getInstanceID());
    this.sessionManager = new SessionManager(context);
    this.logSorter = new LogSorter(context, aconf);
    this.statsKeeper = new TabletStatsKeeper();
    final int numBusyTabletsToLog = aconf.getCount(Property.TSERV_LOG_BUSY_TABLETS_COUNT);
    final long logBusyTabletsDelay =
        aconf.getTimeInMillis(Property.TSERV_LOG_BUSY_TABLETS_INTERVAL);

    // check early whether the WAL directory supports sync. issue warning if
    // it doesn't
    checkWalCanSync(context);

    // This thread will calculate and log out the busiest tablets based on ingest count and
    // query count every #{logBusiestTabletsDelay}
    if (numBusyTabletsToLog > 0) {
      ScheduledFuture<?> future = context.getScheduledExecutor()
          .scheduleWithFixedDelay(Threads.createNamedRunnable("BusyTabletLogger", new Runnable() {
            private BusiestTracker ingestTracker =
                BusiestTracker.newBusiestIngestTracker(numBusyTabletsToLog);
            private BusiestTracker queryTracker =
                BusiestTracker.newBusiestQueryTracker(numBusyTabletsToLog);

            @Override
            public void run() {
              Collection<Tablet> tablets = onlineTablets.snapshot().values();
              logBusyTablets(ingestTracker.computeBusiest(tablets), "ingest count");
              logBusyTablets(queryTracker.computeBusiest(tablets), "query count");
            }

            private void logBusyTablets(List<ComparablePair<Long,KeyExtent>> busyTablets,
                String label) {

              int i = 1;
              for (Pair<Long,KeyExtent> pair : busyTablets) {
                log.debug("{} busiest tablet by {}: {} -- extent: {} ", i, label.toLowerCase(),
                    pair.getFirst(), pair.getSecond());
                i++;
              }
            }
          }), logBusyTabletsDelay, logBusyTabletsDelay, TimeUnit.MILLISECONDS);
      watchNonCriticalScheduledTask(future);
    }

    ScheduledFuture<?> future = context.getScheduledExecutor()
        .scheduleWithFixedDelay(Threads.createNamedRunnable("TabletRateUpdater", () -> {
          long now = System.currentTimeMillis();
          for (Tablet tablet : getOnlineTablets().values()) {
            try {
              tablet.updateRates(now);
            } catch (Exception ex) {
              log.error("Error updating rates for {}", tablet.getExtent(), ex);
            }
          }
        }), 5, 5, TimeUnit.SECONDS);
    watchNonCriticalScheduledTask(future);

    final long walMaxSize = aconf.getAsBytes(Property.TSERV_WAL_MAX_SIZE);
    final long walMaxAge = aconf.getTimeInMillis(Property.TSERV_WAL_MAX_AGE);
    final long minBlockSize =
        context.getHadoopConf().getLong("dfs.namenode.fs-limits.min-block-size", 0);
    if (minBlockSize != 0 && minBlockSize > walMaxSize) {
      throw new RuntimeException("Unable to start TabletServer. Logger is set to use blocksize "
          + walMaxSize + " but hdfs minimum block size is " + minBlockSize
          + ". Either increase the " + Property.TSERV_WAL_MAX_SIZE
          + " or decrease dfs.namenode.fs-limits.min-block-size in hdfs-site.xml.");
    }

    final long toleratedWalCreationFailures =
        aconf.getCount(Property.TSERV_WAL_TOLERATED_CREATION_FAILURES);
    final long walFailureRetryIncrement =
        aconf.getTimeInMillis(Property.TSERV_WAL_TOLERATED_WAIT_INCREMENT);
    final long walFailureRetryMax =
        aconf.getTimeInMillis(Property.TSERV_WAL_TOLERATED_MAXIMUM_WAIT_DURATION);
    final RetryFactory walCreationRetryFactory =
        Retry.builder().maxRetries(toleratedWalCreationFailures)
            .retryAfter(Duration.ofMillis(walFailureRetryIncrement))
            .incrementBy(Duration.ofMillis(walFailureRetryIncrement))
            .maxWait(Duration.ofMillis(walFailureRetryMax)).backOffFactor(1.5)
            .logInterval(Duration.ofMinutes(3)).createFactory();
    // Tolerate infinite failures for the write, however backing off the same as for creation
    // failures.
    final RetryFactory walWritingRetryFactory =
        Retry.builder().infiniteRetries().retryAfter(Duration.ofMillis(walFailureRetryIncrement))
            .incrementBy(Duration.ofMillis(walFailureRetryIncrement))
            .maxWait(Duration.ofMillis(walFailureRetryMax)).backOffFactor(1.5)
            .logInterval(Duration.ofMinutes(3)).createFactory();

    logger = new TabletServerLogger(this, walMaxSize, syncCounter, flushCounter,
        walCreationRetryFactory, walWritingRetryFactory, walMaxAge);
    this.resourceManager = new TabletServerResourceManager(context, this);
    this.security = context.getSecurityOperation();

    watchCriticalScheduledTask(context.getScheduledExecutor().scheduleWithFixedDelay(
        ClientTabletCache::clearInstances, jitter(), jitter(), TimeUnit.MILLISECONDS));
    walMarker = new WalStateManager(context);

    if (aconf.getBoolean(Property.INSTANCE_RPC_SASL_ENABLED)) {
      log.info("SASL is enabled, creating ZooKeeper watcher for AuthenticationKeys");
      // Watcher to notice new AuthenticationKeys which enable delegation tokens
      authKeyWatcher =
          new ZooAuthenticationKeyWatcher(context.getSecretManager(), context.getZooReaderWriter(),
              context.getZooKeeperRoot() + Constants.ZDELEGATION_TOKEN_KEYS);
    } else {
      authKeyWatcher = null;
    }
    config();
  }

  @Override
  protected String getResourceGroupPropertyValue(SiteConfiguration conf) {
    return conf.get(Property.TSERV_GROUP_NAME);
  }

  public InstanceId getInstanceID() {
    return getContext().getInstanceID();
  }

  public String getVersion() {
    return Constants.VERSION;
  }

  private static long jitter() {
    // add a random 10% wait
    return (long) ((1. + (RANDOM.get().nextDouble() / 10))
        * TabletServer.TIME_BETWEEN_LOCATOR_CACHE_CLEARS);
  }

  final SessionManager sessionManager;

  private final AtomicLong totalQueuedMutationSize = new AtomicLong(0);
  private final ReentrantLock recoveryLock = new ReentrantLock(true);
  private ClientServiceHandler clientHandler;
  private TabletClientHandler thriftClientHandler;
  private ThriftScanClientHandler scanClientHandler;

  String getLockID() {
    return lockID;
  }

  void requestStop() {
    log.info("Stop requested.");
    serverStopRequested = true;
  }

  public long updateTotalQueuedMutationSize(long additionalMutationSize) {
    return totalQueuedMutationSize.addAndGet(additionalMutationSize);
  }

  @Override
  public Session getSession(long sessionId) {
    return sessionManager.getSession(sessionId);
  }

  // add a message for the main thread to send back to the manager
  public void enqueueManagerMessage(ManagerMessage m) {
    managerMessages.addLast(m);
  }

  private static final AutoCloseable NOOP_CLOSEABLE = () -> {};

  AutoCloseable acquireRecoveryMemory(TabletMetadata tabletMetadata) {
    if (tabletMetadata.getExtent().isMeta() || tabletMetadata.getLogs().isEmpty()) {
      return NOOP_CLOSEABLE;
    } else {
      recoveryLock.lock();
      return recoveryLock::unlock;
    }
  }

  private HostAndPort startServer(AccumuloConfiguration conf, String address, TProcessor processor)
      throws UnknownHostException {
    Property maxMessageSizeProperty = (conf.get(Property.TSERV_MAX_MESSAGE_SIZE) != null
        ? Property.TSERV_MAX_MESSAGE_SIZE : Property.GENERAL_MAX_MESSAGE_SIZE);
    ServerAddress sp = TServerUtils.startServer(getContext(), address, Property.TSERV_CLIENTPORT,
        processor, this.getClass().getSimpleName(), "Thrift Client Server",
        Property.TSERV_PORTSEARCH, Property.TSERV_MINTHREADS, Property.TSERV_MINTHREADS_TIMEOUT,
        Property.TSERV_THREADCHECK, maxMessageSizeProperty);
    this.server = sp.server;
    return sp.address;
  }

  private HostAndPort getManagerAddress() {
    try {
      List<String> locations = getContext().getManagerLocations();
      if (locations.isEmpty()) {
        return null;
      }
      return HostAndPort.fromString(locations.get(0));
    } catch (Exception e) {
      log.warn("Failed to obtain manager host " + e);
    }

    return null;
  }

  // Connect to the manager for posting asynchronous results
  private ManagerClientService.Client managerConnection(HostAndPort address) {
    try {
      if (address == null) {
        return null;
      }
      // log.info("Listener API to manager has been opened");
      return ThriftUtil.getClient(ThriftClientTypes.MANAGER, address, getContext());
    } catch (Exception e) {
      log.warn("Issue with managerConnection (" + address + ") " + e, e);
    }
    return null;
  }

  protected ClientServiceHandler newClientHandler() {
    return new ClientServiceHandler(context);
  }

  // exists to be overridden in tests
  protected TabletClientHandler newTabletClientHandler(WriteTracker writeTracker) {
    return new TabletClientHandler(this, writeTracker);
  }

  protected ThriftScanClientHandler newThriftScanClientHandler(WriteTracker writeTracker) {
    return new ThriftScanClientHandler(this, writeTracker);
  }

  private void returnManagerConnection(ManagerClientService.Client client) {
    ThriftUtil.returnClient(client, context);
  }

  private HostAndPort startTabletClientService() throws UnknownHostException {
    // start listening for client connection last
    WriteTracker writeTracker = new WriteTracker();
    clientHandler = newClientHandler();
    thriftClientHandler = newTabletClientHandler(writeTracker);
    scanClientHandler = newThriftScanClientHandler(writeTracker);

    TProcessor processor =
        ThriftProcessorTypes.getTabletServerTProcessor(clientHandler, thriftClientHandler,
            scanClientHandler, thriftClientHandler, thriftClientHandler, getContext());
    HostAndPort address = startServer(getConfiguration(), clientAddress.getHost(), processor);
    log.info("address = {}", address);
    return address;
  }

  @Override
  public ServiceLock getLock() {
    return tabletServerLock;
  }

  @Override
  public ZooCache getManagerLockCache() {
    return managerLockCache;
  }

  private void announceExistence() {
    ZooReaderWriter zoo = getContext().getZooReaderWriter();
    try {
      var zLockPath = ServiceLock.path(
          getContext().getZooKeeperRoot() + Constants.ZTSERVERS + "/" + getClientAddressString());

      try {
        zoo.putPersistentData(zLockPath.toString(), new byte[] {}, NodeExistsPolicy.SKIP);
      } catch (KeeperException e) {
        if (e.code() == KeeperException.Code.NOAUTH) {
          log.error("Failed to write to ZooKeeper. Ensure that"
              + " accumulo.properties, specifically instance.secret, is consistent.");
        }
        throw e;
      }

      UUID tabletServerUUID = UUID.randomUUID();
      tabletServerLock = new ServiceLock(zoo.getZooKeeper(), zLockPath, tabletServerUUID);

      LockWatcher lw = new LockWatcher() {

        @Override
        public void lostLock(final LockLossReason reason) {
          Halt.halt(serverStopRequested ? 0 : 1, () -> {
            if (!serverStopRequested) {
              log.error("Lost tablet server lock (reason = {}), exiting.", reason);
            }
            context.getLowMemoryDetector().logGCInfo(getConfiguration());
          });
        }

        @Override
        public void unableToMonitorLockNode(final Exception e) {
          Halt.halt(1, () -> log.error("Lost ability to monitor tablet server lock, exiting.", e));

        }
      };

      for (int i = 0; i < 120 / 5; i++) {
        zoo.putPersistentData(zLockPath.toString(), new byte[0], NodeExistsPolicy.SKIP);

        ServiceDescriptors descriptors = new ServiceDescriptors();
        for (ThriftService svc : new ThriftService[] {ThriftService.CLIENT,
            ThriftService.TABLET_INGEST, ThriftService.TABLET_MANAGEMENT, ThriftService.TABLET_SCAN,
            ThriftService.TSERV}) {
          descriptors.addService(new ServiceDescriptor(tabletServerUUID, svc,
              getClientAddressString(), this.getResourceGroup()));
        }

        if (tabletServerLock.tryLock(lw, new ServiceLockData(descriptors))) {
          lockID = tabletServerLock.getLockID()
              .serialize(getContext().getZooKeeperRoot() + Constants.ZTSERVERS + "/");
          lockSessionId = tabletServerLock.getSessionId();
          log.debug("Obtained tablet server lock {} {}", tabletServerLock.getLockPath(),
              getTabletSession());
          return;
        }
        log.info("Waiting for tablet server lock");
        sleepUninterruptibly(5, TimeUnit.SECONDS);
      }
      String msg = "Too many retries, exiting.";
      log.info(msg);
      throw new RuntimeException(msg);
    } catch (Exception e) {
      log.info("Could not obtain tablet server lock, exiting.", e);
      throw new RuntimeException(e);
    }
  }

  // main loop listens for client requests
  @Override
  public void run() {
    SecurityUtil.serverLogin(getConfiguration());

    if (authKeyWatcher != null) {
      log.info("Seeding ZooKeeper watcher for authentication keys");
      try {
        authKeyWatcher.updateAuthKeys();
      } catch (KeeperException | InterruptedException e) {
        // TODO Does there need to be a better check? What are the error conditions that we'd fall
        // out here? AUTH_FAILURE?
        // If we get the error, do we just put it on a timer and retry the exists(String, Watcher)
        // call?
        log.error("Failed to perform initial check for authentication tokens in"
            + " ZooKeeper. Delegation token authentication will be unavailable.", e);
      }
    }
    try {
      clientAddress = startTabletClientService();
    } catch (UnknownHostException e1) {
      throw new RuntimeException("Failed to start the tablet client service", e1);
    }

    MetricsInfo metricsInfo = getContext().getMetricsInfo();
    metricsInfo.addServiceTags(getApplicationName(), clientAddress, getResourceGroup());
    metrics = new TabletServerMetrics(this);
    updateMetrics = new TabletServerUpdateMetrics();
    scanMetrics = new TabletServerScanMetrics();
    mincMetrics = new TabletServerMinCMetrics();
    pausedMetrics = new PausedCompactionMetrics();

<<<<<<< HEAD
    metricsInfo.addMetricsProducers(metrics, updateMetrics, scanMetrics, mincMetrics,
        pausedMetrics);
=======
    metricsInfo.addMetricsProducers(this, metrics, updateMetrics, scanMetrics, mincMetrics,
        ceMetrics, pausedMetrics);
>>>>>>> e682a2f2
    metricsInfo.init();

    announceExistence();

    try {
      walMarker.initWalMarker(getTabletSession());
    } catch (Exception e) {
      log.error("Unable to create WAL marker node in zookeeper", e);
      throw new RuntimeException(e);
    }

    int threadPoolSize =
        getContext().getConfiguration().getCount(Property.TSERV_WAL_SORT_MAX_CONCURRENT);
    if (threadPoolSize > 0) {
      try {
        // Attempt to process all existing log sorting work and start a background
        // thread to look for log sorting work in the future
        logSorter.startWatchingForRecoveryLogs(threadPoolSize);
      } catch (Exception ex) {
        log.error("Error starting LogSorter");
        throw new RuntimeException(ex);
      }
    } else {
      log.info(
          "Log sorting for tablet recovery is disabled, TSERV_WAL_SORT_MAX_CONCURRENT is less than 1.");
    }

    final AccumuloConfiguration aconf = getConfiguration();

    final long onDemandUnloaderInterval =
        aconf.getTimeInMillis(Property.TSERV_ONDEMAND_UNLOADER_INTERVAL);
    watchCriticalFixedDelay(aconf, onDemandUnloaderInterval, () -> {
      evaluateOnDemandTabletsForUnload();
    });

    HostAndPort managerHost;
    while (!serverStopRequested) {

      idleProcessCheck(() -> getOnlineTablets().isEmpty());

      // send all of the pending messages
      try {
        ManagerMessage mm = null;
        ManagerClientService.Client iface = null;

        try {
          // wait until a message is ready to send, or a server stop
          // was requested
          while (mm == null && !serverStopRequested) {
            mm = managerMessages.poll(1, TimeUnit.SECONDS);
            idleProcessCheck(() -> getOnlineTablets().isEmpty());
          }

          // have a message to send to the manager, so grab a
          // connection
          managerHost = getManagerAddress();
          iface = managerConnection(managerHost);
          TServiceClient client = iface;

          // if while loop does not execute at all and mm != null,
          // then finally block should place mm back on queue
          while (!serverStopRequested && mm != null && client != null
              && client.getOutputProtocol() != null
              && client.getOutputProtocol().getTransport() != null
              && client.getOutputProtocol().getTransport().isOpen()) {
            try {
              mm.send(getContext().rpcCreds(), getClientAddressString(), iface);
              mm = null;
            } catch (TException ex) {
              log.warn("Error sending message: queuing message again");
              managerMessages.putFirst(mm);
              mm = null;
              throw ex;
            }

            // if any messages are immediately available grab em and
            // send them
            mm = managerMessages.poll();
            idleProcessCheck(() -> getOnlineTablets().isEmpty());
          }

        } finally {

          if (mm != null) {
            managerMessages.putFirst(mm);
          }
          returnManagerConnection(iface);

          sleepUninterruptibly(1, TimeUnit.SECONDS);
        }
      } catch (InterruptedException e) {
        log.info("Interrupt Exception received, shutting down");
        serverStopRequested = true;
      } catch (Exception e) {
        // may have lost connection with manager
        // loop back to the beginning and wait for a new one
        // this way we survive manager failures
        log.error(getClientAddressString() + ": TServerInfo: Exception. Manager down?", e);
      }
    }

    // wait for shutdown
    // if the main thread exits oldServer the manager listener, the JVM will
    // kill the other threads and finalize objects. We want the shutdown that is
    // running in the manager listener thread to complete oldServer this happens.
    // consider making other threads daemon threads so that objects don't
    // get prematurely finalized
    synchronized (this) {
      while (!shutdownComplete) {
        try {
          this.wait(1000);
        } catch (InterruptedException e) {
          log.error(e.toString());
        }
      }
    }

    log.debug("Stopping Thrift Servers");
    if (server != null) {
      server.stop();
    }

    try {
      log.debug("Closing filesystems");
      getVolumeManager().close();
    } catch (IOException e) {
      log.warn("Failed to close filesystem : {}", e.getMessage(), e);
    }

    context.getLowMemoryDetector().logGCInfo(getConfiguration());

    log.info("TServerInfo: stop requested. exiting ... ");

    try {
      tabletServerLock.unlock();
    } catch (Exception e) {
      log.warn("Failed to release tablet server lock", e);
    }
  }

  public String getClientAddressString() {
    if (clientAddress == null) {
      return null;
    }
    return clientAddress.getHost() + ":" + clientAddress.getPort();
  }

  public TServerInstance getTabletSession() {
    String address = getClientAddressString();
    if (address == null) {
      return null;
    }
    if (lockSessionId == -1) {
      return null;
    }

    try {
      return new TServerInstance(address, lockSessionId);
    } catch (Exception ex) {
      log.warn("Unable to read session from tablet server lock" + ex);
      return null;
    }
  }

  private static void checkWalCanSync(ServerContext context) {
    VolumeChooserEnvironment chooserEnv =
        new VolumeChooserEnvironmentImpl(VolumeChooserEnvironment.Scope.LOGGER, context);
    Set<String> prefixes;
    var options = context.getBaseUris();
    try {
      prefixes = context.getVolumeManager().choosable(chooserEnv, options);
    } catch (RuntimeException e) {
      log.warn("Unable to determine if WAL directories ({}) support sync or flush. "
          + "Data loss may occur.", Arrays.asList(options), e);
      return;
    }

    boolean warned = false;
    for (String prefix : prefixes) {
      String logPath = prefix + Path.SEPARATOR + Constants.WAL_DIR;
      if (!context.getVolumeManager().canSyncAndFlush(new Path(logPath))) {
        // sleep a few seconds in case this is at cluster start...give monitor
        // time to start so the warning will be more visible
        if (!warned) {
          UtilWaitThread.sleep(5000);
          warned = true;
        }
        log.warn("WAL directory ({}) implementation does not support sync or flush."
            + " Data loss may occur.", logPath);
      }
    }
  }

  private void config() {
    log.info("Tablet server starting on {}", getHostname());
    CompactionWatcher.startWatching(context);

    clientAddress = HostAndPort.fromParts(getHostname(), 0);
  }

  public TabletServerStatus getStats(Map<TableId,MapCounter<ScanRunState>> scanCounts) {
    long start = System.currentTimeMillis();
    TabletServerStatus result = new TabletServerStatus();

    final Map<String,TableInfo> tables = new HashMap<>();

    getOnlineTablets().forEach((ke, tablet) -> {
      String tableId = ke.tableId().canonical();
      TableInfo table = tables.get(tableId);
      if (table == null) {
        table = new TableInfo();
        table.minors = new Compacting();
        tables.put(tableId, table);
      }
      long recs = tablet.getNumEntries();
      table.tablets++;
      table.onlineTablets++;
      table.recs += recs;
      table.queryRate += tablet.queryRate();
      table.queryByteRate += tablet.queryByteRate();
      table.ingestRate += tablet.ingestRate();
      table.ingestByteRate += tablet.ingestByteRate();
      table.scanRate += tablet.scanRate();
      long recsInMemory = tablet.getNumEntriesInMemory();
      table.recsInMemory += recsInMemory;
      if (tablet.isMinorCompactionRunning()) {
        table.minors.running++;
      }
      if (tablet.isMinorCompactionQueued()) {
        table.minors.queued++;
      }
    });

    scanCounts.forEach((tableId, mapCounter) -> {
      TableInfo table = tables.get(tableId.canonical());
      if (table == null) {
        table = new TableInfo();
        tables.put(tableId.canonical(), table);
      }

      if (table.scans == null) {
        table.scans = new Compacting();
      }

      table.scans.queued += mapCounter.getInt(ScanRunState.QUEUED);
      table.scans.running += mapCounter.getInt(ScanRunState.RUNNING);
    });

    ArrayList<KeyExtent> offlineTabletsCopy = new ArrayList<>();
    synchronized (this.unopenedTablets) {
      synchronized (this.openingTablets) {
        offlineTabletsCopy.addAll(this.unopenedTablets);
        offlineTabletsCopy.addAll(this.openingTablets);
      }
    }

    for (KeyExtent extent : offlineTabletsCopy) {
      String tableId = extent.tableId().canonical();
      TableInfo table = tables.get(tableId);
      if (table == null) {
        table = new TableInfo();
        tables.put(tableId, table);
      }
      table.tablets++;
    }

    result.lastContact = RelativeTime.currentTimeMillis();
    result.tableMap = tables;
    result.osLoad = ManagementFactory.getOperatingSystemMXBean().getSystemLoadAverage();
    result.name = getClientAddressString();
    result.holdTime = resourceManager.holdTime();
    result.lookups = seekCount.get();
    result.indexCacheHits = resourceManager.getIndexCache().getStats().hitCount();
    result.indexCacheRequest = resourceManager.getIndexCache().getStats().requestCount();
    result.dataCacheHits = resourceManager.getDataCache().getStats().hitCount();
    result.dataCacheRequest = resourceManager.getDataCache().getStats().requestCount();
    result.logSorts = logSorter.getLogSorts();
    result.flushs = flushCounter.get();
    result.syncs = syncCounter.get();
    result.version = getVersion();
    result.responseTime = System.currentTimeMillis() - start;
    return result;
  }

  private Durability getMincEventDurability(KeyExtent extent) {
    TableConfiguration conf;
    if (extent.isMeta()) {
      conf = getContext().getTableConfiguration(AccumuloTable.ROOT.tableId());
    } else {
      conf = getContext().getTableConfiguration(AccumuloTable.METADATA.tableId());
    }
    return DurabilityImpl.fromString(conf.get(Property.TABLE_DURABILITY));
  }

  public void minorCompactionFinished(CommitSession tablet, long walogSeq) throws IOException {
    Durability durability = getMincEventDurability(tablet.getExtent());
    totalMinorCompactions.incrementAndGet();
    logger.minorCompactionFinished(tablet, walogSeq, durability);
    markUnusedWALs();
  }

  public void minorCompactionStarted(CommitSession tablet, long lastUpdateSequence,
      String newDataFileLocation) throws IOException {
    Durability durability = getMincEventDurability(tablet.getExtent());
    logger.minorCompactionStarted(tablet, lastUpdateSequence, newDataFileLocation, durability);
  }

  public void recover(VolumeManager fs, KeyExtent extent, Collection<LogEntry> logEntries,
      Set<String> tabletFiles, MutationReceiver mutationReceiver) throws IOException {
    List<Path> recoveryDirs = new ArrayList<>();
    for (LogEntry entry : logEntries) {
      Path recovery = null;
      Path finished = RecoveryPath.getRecoveryPath(new Path(entry.getPath()));
      finished = SortedLogState.getFinishedMarkerPath(finished);
      TabletServer.log.debug("Looking for " + finished);
      if (fs.exists(finished)) {
        recovery = finished.getParent();
      }
      if (recovery == null) {
        throw new IOException(
            "Unable to find recovery files for extent " + extent + " logEntry: " + entry);
      }
      recoveryDirs.add(recovery);
    }
    logger.recover(getContext(), extent, recoveryDirs, tabletFiles, mutationReceiver);
  }

  public int createLogId() {
    int logId = logIdGenerator.incrementAndGet();
    if (logId < 0) {
      throw new IllegalStateException("Log Id rolled");
    }
    return logId;
  }

  @Override
  public TableConfiguration getTableConfiguration(KeyExtent extent) {
    return getContext().getTableConfiguration(extent.tableId());
  }

  public SortedMap<KeyExtent,Tablet> getOnlineTablets() {
    return onlineTablets.snapshot();
  }

  @Override
  public Tablet getOnlineTablet(KeyExtent extent) {
    Tablet t = onlineTablets.snapshot().get(extent);
    if (t != null) {
      t.setLastAccessTime();
    }
    return t;
  }

  @Override
  public SessionManager getSessionManager() {
    return sessionManager;
  }

  @Override
  public TabletServerResourceManager getResourceManager() {
    return resourceManager;
  }

  public VolumeManager getVolumeManager() {
    return getContext().getVolumeManager();
  }

  public int getOpeningCount() {
    return openingTablets.size();
  }

  public int getUnopenedCount() {
    return unopenedTablets.size();
  }

  public long getTotalMinorCompactions() {
    return totalMinorCompactions.get();
  }

  public double getHoldTimeMillis() {
    return resourceManager.holdTime();
  }

  // avoid unnecessary redundant markings to meta
  final ConcurrentHashMap<DfsLogger,EnumSet<TabletLevel>> metadataTableLogs =
      new ConcurrentHashMap<>();

  // This is a set of WALs that are closed but may still be referenced by tablets. A LinkedHashSet
  // is used because its very import to know the order in which WALs were closed when deciding if a
  // WAL is eligible for removal. Maintaining the order that logs were used in is currently a simple
  // task because there is only one active log at a time.
  final LinkedHashSet<DfsLogger> closedLogs = new LinkedHashSet<>();

  /**
   * For a closed WAL to be eligible for removal it must be unreferenced AND all closed WALs older
   * than it must be unreferenced. This method finds WALs that meet those conditions. See Github
   * issue #537.
   */
  @VisibleForTesting
  static Set<DfsLogger> findOldestUnreferencedWals(List<DfsLogger> closedLogs,
      Consumer<Set<DfsLogger>> referencedRemover) {
    LinkedHashSet<DfsLogger> unreferenced = new LinkedHashSet<>(closedLogs);

    referencedRemover.accept(unreferenced);

    Iterator<DfsLogger> closedIter = closedLogs.iterator();
    Iterator<DfsLogger> unrefIter = unreferenced.iterator();

    Set<DfsLogger> eligible = new HashSet<>();

    while (closedIter.hasNext() && unrefIter.hasNext()) {
      DfsLogger closed = closedIter.next();
      DfsLogger unref = unrefIter.next();

      if (closed.equals(unref)) {
        eligible.add(unref);
      } else {
        break;
      }
    }

    return eligible;
  }

  private void markUnusedWALs() {

    List<DfsLogger> closedCopy;

    synchronized (closedLogs) {
      closedCopy = List.copyOf(closedLogs);
    }

    Consumer<Set<DfsLogger>> refRemover = candidates -> {
      for (Tablet tablet : getOnlineTablets().values()) {
        tablet.removeInUseLogs(candidates);
        if (candidates.isEmpty()) {
          break;
        }
      }
    };

    Set<DfsLogger> eligible = findOldestUnreferencedWals(closedCopy, refRemover);

    try {
      TServerInstance session = this.getTabletSession();
      for (DfsLogger candidate : eligible) {
        log.info("Marking " + candidate.getPath() + " as unreferenced");
        walMarker.walUnreferenced(session, candidate.getPath());
      }
      synchronized (closedLogs) {
        closedLogs.removeAll(eligible);
      }
    } catch (WalMarkerException ex) {
      log.info(ex.toString(), ex);
    }
  }

  public void addNewLogMarker(DfsLogger copy) throws WalMarkerException {
    log.info("Writing log marker for " + copy.getPath());
    walMarker.addNewWalMarker(getTabletSession(), copy.getPath());
  }

  public void walogClosed(DfsLogger currentLog) throws WalMarkerException {
    metadataTableLogs.remove(currentLog);

    if (currentLog.getWrites() > 0) {
      int clSize;
      synchronized (closedLogs) {
        closedLogs.add(currentLog);
        clSize = closedLogs.size();
      }
      log.info("Marking " + currentLog.getPath() + " as closed. Total closed logs " + clSize);
      walMarker.closeWal(getTabletSession(), currentLog.getPath());

      // whenever a new log is added to the set of closed logs, go through all of the tablets and
      // see if any need to minor compact
      List<DfsLogger> closedCopy;
      synchronized (closedLogs) {
        closedCopy = List.copyOf(closedLogs);
      }

      int maxLogs = getConfiguration().getCount(Property.TSERV_WAL_MAX_REFERENCED);
      if (closedCopy.size() >= maxLogs) {
        for (Entry<KeyExtent,Tablet> entry : getOnlineTablets().entrySet()) {
          Tablet tablet = entry.getValue();
          tablet.checkIfMinorCompactionNeededForLogs(closedCopy, maxLogs);
        }
      }
    } else {
      log.info(
          "Marking " + currentLog.getPath() + " as unreferenced (skipping closed writes == 0)");
      walMarker.walUnreferenced(getTabletSession(), currentLog.getPath());
    }
  }

  @Override
  public BlockCacheConfiguration getBlockCacheConfiguration(AccumuloConfiguration acuConf) {
    return BlockCacheConfiguration.forTabletServer(acuConf);
  }

  public int getOnDemandOnlineUnloadedForLowMemory() {
    return onDemandUnloadedLowMemory.get();
  }

  private boolean isTabletInUse(KeyExtent extent) {
    // Don't call getOnlineTablet as that will update the last access time
    final Tablet t = onlineTablets.snapshot().get(extent);
    if (t == null) {
      return false;
    }
    return t.isInUse();
  }

  public void evaluateOnDemandTabletsForUnload() {

    final SortedMap<KeyExtent,Tablet> online = getOnlineTablets();

    // Sort the extents so that we can process them by table.
    final SortedMap<KeyExtent,Long> sortedOnDemandExtents = new TreeMap<>();
    // We only want to operate on OnDemand Tablets
    online.entrySet().forEach((e) -> {
      if (e.getValue().isOnDemand()) {
        sortedOnDemandExtents.put(e.getKey(), e.getValue().getLastAccessTime());
      }
    });

    if (sortedOnDemandExtents.isEmpty()) {
      return;
    }

    log.debug("Evaluating online on-demand tablets: {}", sortedOnDemandExtents);

    // If the TabletServer is running low on memory, don't call the SPI
    // plugin to evaluate which on-demand tablets to unload, just get the
    // on-demand tablet with the oldest access time and unload it.
    if (getContext().getLowMemoryDetector().isRunningLowOnMemory()) {
      final SortedMap<Long,KeyExtent> timeSortedOnDemandExtents = new TreeMap<>();
      long currTime = System.nanoTime();
      sortedOnDemandExtents.forEach((k, v) -> timeSortedOnDemandExtents.put(v - currTime, k));
      Long oldestAccessTime = timeSortedOnDemandExtents.lastKey();
      KeyExtent oldestKeyExtent = timeSortedOnDemandExtents.get(oldestAccessTime);
      log.warn("Unloading on-demand tablet: {} for table: {} due to low memory", oldestKeyExtent,
          oldestKeyExtent.tableId());
      getContext().getAmple().mutateTablet(oldestKeyExtent).deleteHostingRequested().mutate();
      onDemandUnloadedLowMemory.addAndGet(1);
      return;
    }

    // The access times are updated when getOnlineTablet is called by other methods,
    // but may not necessarily capture whether or not the Tablet is currently being used.
    // For example, getOnlineTablet is called from startScan but not from continueScan.
    // Instead of instrumenting all of the locations where the tablet is touched we
    // can use the Tablet metrics.
    final Set<KeyExtent> onDemandTabletsInUse = new HashSet<>();
    for (KeyExtent extent : sortedOnDemandExtents.keySet()) {
      if (isTabletInUse(extent)) {
        onDemandTabletsInUse.add(extent);
      }
    }
    if (!onDemandTabletsInUse.isEmpty()) {
      log.debug("Removing onDemandAccessTimes for tablets as tablets are in use: {}",
          onDemandTabletsInUse);
      onDemandTabletsInUse.forEach(sortedOnDemandExtents::remove);
      if (sortedOnDemandExtents.isEmpty()) {
        return;
      }
    }

    Set<TableId> tableIds = sortedOnDemandExtents.keySet().stream().map((k) -> {
      return k.tableId();
    }).distinct().collect(Collectors.toSet());
    log.debug("Tables that have online on-demand tablets: {}", tableIds);
    final Map<TableId,OnDemandTabletUnloader> unloaders = new HashMap<>();
    tableIds.forEach(tid -> {
      TableConfiguration tconf = getContext().getTableConfiguration(tid);
      String tableContext = ClassLoaderUtil.tableContext(tconf);
      String unloaderClassName = tconf.get(Property.TABLE_ONDEMAND_UNLOADER);
      try {
        Class<? extends OnDemandTabletUnloader> clazz = ClassLoaderUtil.loadClass(tableContext,
            unloaderClassName, OnDemandTabletUnloader.class);
        unloaders.put(tid, clazz.getConstructor().newInstance());
      } catch (ClassNotFoundException | InstantiationException | IllegalAccessException
          | IllegalArgumentException | InvocationTargetException | NoSuchMethodException
          | SecurityException e) {
        log.error(
            "Error constructing OnDemandTabletUnloader implementation, not unloading on-demand tablets",
            e);
        return;
      }
    });
    tableIds.forEach(tid -> {
      Map<KeyExtent,
          Long> subset = sortedOnDemandExtents.entrySet().stream()
              .filter((e) -> e.getKey().tableId().equals(tid))
              .collect(Collectors.toMap(e -> e.getKey(), e -> e.getValue()));
      Set<KeyExtent> onDemandTabletsToUnload = new HashSet<>();
      log.debug("Evaluating on-demand tablets for unload for table {}, extents {}", tid,
          subset.keySet());
      UnloaderParams params = new UnloaderParamsImpl(tid, new ServiceEnvironmentImpl(context),
          subset, onDemandTabletsToUnload);
      unloaders.get(tid).evaluate(params);
      try (TabletsMutator tm = getContext().getAmple().mutateTablets()) {
        onDemandTabletsToUnload.forEach(ke -> {
          log.debug("Unloading on-demand tablet: {} for table: {}", ke, tid);
          tm.mutateTablet(ke).deleteHostingRequested().mutate();
        });
      }
    });
  }

}<|MERGE_RESOLUTION|>--- conflicted
+++ resolved
@@ -584,13 +584,8 @@
     mincMetrics = new TabletServerMinCMetrics();
     pausedMetrics = new PausedCompactionMetrics();
 
-<<<<<<< HEAD
-    metricsInfo.addMetricsProducers(metrics, updateMetrics, scanMetrics, mincMetrics,
+    metricsInfo.addMetricsProducers(this, metrics, updateMetrics, scanMetrics, mincMetrics,
         pausedMetrics);
-=======
-    metricsInfo.addMetricsProducers(this, metrics, updateMetrics, scanMetrics, mincMetrics,
-        ceMetrics, pausedMetrics);
->>>>>>> e682a2f2
     metricsInfo.init();
 
     announceExistence();
