/*
 * Licensed to the Apache Software Foundation (ASF) under one or more
 * contributor license agreements.  See the NOTICE file distributed with
 * this work for additional information regarding copyright ownership.
 * The ASF licenses this file to You under the Apache License, Version 2.0
 * (the "License"); you may not use this file except in compliance with
 * the License.  You may obtain a copy of the License at
 *
 *     http://www.apache.org/licenses/LICENSE-2.0
 *
 * Unless required by applicable law or agreed to in writing, software
 * distributed under the License is distributed on an "AS IS" BASIS,
 * WITHOUT WARRANTIES OR CONDITIONS OF ANY KIND, either express or implied.
 * See the License for the specific language governing permissions and
 * limitations under the License.
 */
package org.apache.accumulo.tserver;

import static com.google.common.util.concurrent.Uninterruptibles.sleepUninterruptibly;
import static java.nio.charset.StandardCharsets.UTF_8;
import static org.apache.accumulo.server.problems.ProblemType.TABLET_LOAD;

import java.io.IOException;
import java.lang.management.ManagementFactory;
import java.net.UnknownHostException;
import java.nio.ByteBuffer;
import java.security.PrivilegedExceptionAction;
import java.util.ArrayList;
import java.util.Arrays;
import java.util.Collection;
import java.util.Collections;
import java.util.Comparator;
import java.util.EnumSet;
import java.util.HashMap;
import java.util.HashSet;
import java.util.Iterator;
import java.util.List;
import java.util.Map;
import java.util.Map.Entry;
import java.util.Random;
import java.util.Set;
import java.util.SortedMap;
import java.util.SortedSet;
import java.util.TimerTask;
import java.util.TreeMap;
import java.util.TreeSet;
import java.util.concurrent.BlockingDeque;
import java.util.concurrent.CancellationException;
import java.util.concurrent.ConcurrentHashMap;
import java.util.concurrent.ExecutionException;
import java.util.concurrent.LinkedBlockingDeque;
import java.util.concurrent.ThreadPoolExecutor;
import java.util.concurrent.TimeUnit;
import java.util.concurrent.TimeoutException;
import java.util.concurrent.atomic.AtomicInteger;
import java.util.concurrent.atomic.AtomicLong;
import java.util.concurrent.locks.ReentrantLock;

import org.apache.accumulo.core.Constants;
import org.apache.accumulo.core.client.AccumuloException;
import org.apache.accumulo.core.client.AccumuloSecurityException;
import org.apache.accumulo.core.client.Durability;
import org.apache.accumulo.core.client.Instance;
import org.apache.accumulo.core.client.SampleNotPresentException;
import org.apache.accumulo.core.client.impl.CompressedIterators;
import org.apache.accumulo.core.client.impl.CompressedIterators.IterConfig;
import org.apache.accumulo.core.client.impl.DurabilityImpl;
import org.apache.accumulo.core.client.impl.ScannerImpl;
import org.apache.accumulo.core.client.impl.Tables;
import org.apache.accumulo.core.client.impl.TabletLocator;
import org.apache.accumulo.core.client.impl.TabletType;
import org.apache.accumulo.core.client.impl.Translator;
import org.apache.accumulo.core.client.impl.Translator.TKeyExtentTranslator;
import org.apache.accumulo.core.client.impl.Translator.TRangeTranslator;
import org.apache.accumulo.core.client.impl.Translators;
import org.apache.accumulo.core.client.impl.thrift.SecurityErrorCode;
import org.apache.accumulo.core.client.impl.thrift.ThriftSecurityException;
import org.apache.accumulo.core.conf.AccumuloConfiguration;
import org.apache.accumulo.core.conf.Property;
import org.apache.accumulo.core.conf.SiteConfiguration;
import org.apache.accumulo.core.data.Column;
import org.apache.accumulo.core.data.ConstraintViolationSummary;
import org.apache.accumulo.core.data.Key;
import org.apache.accumulo.core.data.Mutation;
import org.apache.accumulo.core.data.Range;
import org.apache.accumulo.core.data.Value;
import org.apache.accumulo.core.data.impl.KeyExtent;
import org.apache.accumulo.core.data.thrift.InitialMultiScan;
import org.apache.accumulo.core.data.thrift.InitialScan;
import org.apache.accumulo.core.data.thrift.IterInfo;
import org.apache.accumulo.core.data.thrift.MapFileInfo;
import org.apache.accumulo.core.data.thrift.MultiScanResult;
import org.apache.accumulo.core.data.thrift.ScanResult;
import org.apache.accumulo.core.data.thrift.TCMResult;
import org.apache.accumulo.core.data.thrift.TCMStatus;
import org.apache.accumulo.core.data.thrift.TColumn;
import org.apache.accumulo.core.data.thrift.TCondition;
import org.apache.accumulo.core.data.thrift.TConditionalMutation;
import org.apache.accumulo.core.data.thrift.TConditionalSession;
import org.apache.accumulo.core.data.thrift.TKeyExtent;
import org.apache.accumulo.core.data.thrift.TKeyValue;
import org.apache.accumulo.core.data.thrift.TMutation;
import org.apache.accumulo.core.data.thrift.TRange;
import org.apache.accumulo.core.data.thrift.UpdateErrors;
import org.apache.accumulo.core.iterators.IterationInterruptedException;
import org.apache.accumulo.core.master.thrift.BulkImportState;
import org.apache.accumulo.core.master.thrift.Compacting;
import org.apache.accumulo.core.master.thrift.MasterClientService;
import org.apache.accumulo.core.master.thrift.TableInfo;
import org.apache.accumulo.core.master.thrift.TabletLoadState;
import org.apache.accumulo.core.master.thrift.TabletServerStatus;
import org.apache.accumulo.core.metadata.MetadataTable;
import org.apache.accumulo.core.metadata.RootTable;
import org.apache.accumulo.core.metadata.schema.MetadataSchema.TabletsSection;
import org.apache.accumulo.core.replication.ReplicationConstants;
import org.apache.accumulo.core.replication.thrift.ReplicationServicer;
import org.apache.accumulo.core.rpc.ThriftUtil;
import org.apache.accumulo.core.sample.impl.SamplerConfigurationImpl;
import org.apache.accumulo.core.security.Authorizations;
import org.apache.accumulo.core.security.thrift.TCredentials;
import org.apache.accumulo.core.tabletserver.log.LogEntry;
import org.apache.accumulo.core.tabletserver.thrift.ActiveCompaction;
import org.apache.accumulo.core.tabletserver.thrift.ActiveScan;
import org.apache.accumulo.core.tabletserver.thrift.ConstraintViolationException;
import org.apache.accumulo.core.tabletserver.thrift.NoSuchScanIDException;
import org.apache.accumulo.core.tabletserver.thrift.NotServingTabletException;
import org.apache.accumulo.core.tabletserver.thrift.TDurability;
import org.apache.accumulo.core.tabletserver.thrift.TSampleNotPresentException;
import org.apache.accumulo.core.tabletserver.thrift.TSamplerConfiguration;
import org.apache.accumulo.core.tabletserver.thrift.TabletClientService;
import org.apache.accumulo.core.tabletserver.thrift.TabletClientService.Iface;
import org.apache.accumulo.core.tabletserver.thrift.TabletClientService.Processor;
import org.apache.accumulo.core.tabletserver.thrift.TabletStats;
import org.apache.accumulo.core.trace.DistributedTrace;
import org.apache.accumulo.core.trace.Span;
import org.apache.accumulo.core.trace.Trace;
import org.apache.accumulo.core.trace.thrift.TInfo;
import org.apache.accumulo.core.util.ByteBufferUtil;
import org.apache.accumulo.core.util.CachedConfiguration;
import org.apache.accumulo.core.util.ColumnFQ;
import org.apache.accumulo.core.util.Daemon;
import org.apache.accumulo.core.util.MapCounter;
import org.apache.accumulo.core.util.Pair;
import org.apache.accumulo.core.util.ServerServices;
import org.apache.accumulo.core.util.ServerServices.Service;
import org.apache.accumulo.core.util.SimpleThreadPool;
import org.apache.accumulo.core.zookeeper.ZooUtil;
import org.apache.accumulo.fate.util.LoggingRunnable;
import org.apache.accumulo.fate.zookeeper.IZooReaderWriter;
import org.apache.accumulo.fate.zookeeper.RetryFactory;
import org.apache.accumulo.fate.zookeeper.ZooLock.LockLossReason;
import org.apache.accumulo.fate.zookeeper.ZooLock.LockWatcher;
import org.apache.accumulo.fate.zookeeper.ZooUtil.NodeExistsPolicy;
import org.apache.accumulo.server.Accumulo;
import org.apache.accumulo.server.AccumuloServerContext;
import org.apache.accumulo.server.GarbageCollectionLogger;
import org.apache.accumulo.server.ServerOpts;
import org.apache.accumulo.server.TabletLevel;
import org.apache.accumulo.server.client.ClientServiceHandler;
import org.apache.accumulo.server.client.HdfsZooInstance;
import org.apache.accumulo.server.conf.ServerConfigurationFactory;
import org.apache.accumulo.server.conf.TableConfiguration;
import org.apache.accumulo.server.data.ServerMutation;
import org.apache.accumulo.server.fs.FileRef;
import org.apache.accumulo.server.fs.VolumeManager;
import org.apache.accumulo.server.fs.VolumeManager.FileType;
import org.apache.accumulo.server.fs.VolumeManagerImpl;
import org.apache.accumulo.server.log.SortedLogState;
import org.apache.accumulo.server.log.WalStateManager;
import org.apache.accumulo.server.log.WalStateManager.WalMarkerException;
import org.apache.accumulo.server.master.recovery.RecoveryPath;
import org.apache.accumulo.server.master.state.Assignment;
import org.apache.accumulo.server.master.state.DistributedStoreException;
import org.apache.accumulo.server.master.state.TServerInstance;
import org.apache.accumulo.server.master.state.TabletLocationState;
import org.apache.accumulo.server.master.state.TabletLocationState.BadLocationStateException;
import org.apache.accumulo.server.master.state.TabletStateStore;
import org.apache.accumulo.server.master.state.ZooTabletStateStore;
import org.apache.accumulo.server.master.tableOps.UserCompactionConfig;
import org.apache.accumulo.server.metrics.Metrics;
import org.apache.accumulo.server.problems.ProblemReport;
import org.apache.accumulo.server.problems.ProblemReports;
import org.apache.accumulo.server.replication.ZooKeeperInitialization;
import org.apache.accumulo.server.rpc.RpcWrapper;
import org.apache.accumulo.server.rpc.ServerAddress;
import org.apache.accumulo.server.rpc.TCredentialsUpdatingWrapper;
import org.apache.accumulo.server.rpc.TServerUtils;
import org.apache.accumulo.server.rpc.ThriftServerType;
import org.apache.accumulo.server.security.AuditedSecurityOperation;
import org.apache.accumulo.server.security.SecurityOperation;
import org.apache.accumulo.server.security.SecurityUtil;
import org.apache.accumulo.server.security.delegation.AuthenticationTokenSecretManager;
import org.apache.accumulo.server.security.delegation.ZooAuthenticationKeyWatcher;
import org.apache.accumulo.server.util.FileSystemMonitor;
import org.apache.accumulo.server.util.Halt;
import org.apache.accumulo.server.util.MasterMetadataUtil;
import org.apache.accumulo.server.util.MetadataTableUtil;
import org.apache.accumulo.server.util.ServerBulkImportStatus;
import org.apache.accumulo.server.util.time.RelativeTime;
import org.apache.accumulo.server.util.time.SimpleTimer;
import org.apache.accumulo.server.zookeeper.DistributedWorkQueue;
import org.apache.accumulo.server.zookeeper.TransactionWatcher;
import org.apache.accumulo.server.zookeeper.ZooCache;
import org.apache.accumulo.server.zookeeper.ZooLock;
import org.apache.accumulo.server.zookeeper.ZooReaderWriter;
import org.apache.accumulo.start.classloader.vfs.AccumuloVFSClassLoader;
import org.apache.accumulo.start.classloader.vfs.ContextManager;
import org.apache.accumulo.tserver.RowLocks.RowLock;
import org.apache.accumulo.tserver.TabletServerResourceManager.TabletResourceManager;
import org.apache.accumulo.tserver.TabletStatsKeeper.Operation;
import org.apache.accumulo.tserver.compaction.MajorCompactionReason;
import org.apache.accumulo.tserver.data.ServerConditionalMutation;
import org.apache.accumulo.tserver.log.DfsLogger;
import org.apache.accumulo.tserver.log.LogSorter;
import org.apache.accumulo.tserver.log.MutationReceiver;
import org.apache.accumulo.tserver.log.TabletServerLogger;
import org.apache.accumulo.tserver.mastermessage.MasterMessage;
import org.apache.accumulo.tserver.mastermessage.SplitReportMessage;
import org.apache.accumulo.tserver.mastermessage.TabletStatusMessage;
import org.apache.accumulo.tserver.metrics.TabletServerMetricsFactory;
import org.apache.accumulo.tserver.metrics.TabletServerScanMetrics;
import org.apache.accumulo.tserver.metrics.TabletServerUpdateMetrics;
import org.apache.accumulo.tserver.replication.ReplicationServicerHandler;
import org.apache.accumulo.tserver.replication.ReplicationWorker;
import org.apache.accumulo.tserver.scan.LookupTask;
import org.apache.accumulo.tserver.scan.NextBatchTask;
import org.apache.accumulo.tserver.scan.ScanRunState;
import org.apache.accumulo.tserver.session.ConditionalSession;
import org.apache.accumulo.tserver.session.MultiScanSession;
import org.apache.accumulo.tserver.session.ScanSession;
import org.apache.accumulo.tserver.session.Session;
import org.apache.accumulo.tserver.session.SessionManager;
import org.apache.accumulo.tserver.session.UpdateSession;
import org.apache.accumulo.tserver.tablet.BulkImportCacheCleaner;
import org.apache.accumulo.tserver.tablet.CommitSession;
import org.apache.accumulo.tserver.tablet.CompactionInfo;
import org.apache.accumulo.tserver.tablet.CompactionWatcher;
import org.apache.accumulo.tserver.tablet.Compactor;
import org.apache.accumulo.tserver.tablet.KVEntry;
import org.apache.accumulo.tserver.tablet.ScanBatch;
import org.apache.accumulo.tserver.tablet.Scanner;
import org.apache.accumulo.tserver.tablet.Tablet;
import org.apache.accumulo.tserver.tablet.TabletClosedException;
import org.apache.accumulo.tserver.tablet.TabletData;
import org.apache.commons.collections.map.LRUMap;
import org.apache.hadoop.fs.FSError;
import org.apache.hadoop.fs.FileSystem;
import org.apache.hadoop.fs.Path;
import org.apache.hadoop.io.Text;
import org.apache.hadoop.security.UserGroupInformation;
import org.apache.thrift.TException;
import org.apache.thrift.TProcessor;
import org.apache.thrift.TServiceClient;
import org.apache.thrift.server.TServer;
import org.apache.zookeeper.KeeperException;
import org.apache.zookeeper.KeeperException.NoNodeException;
import org.slf4j.Logger;
import org.slf4j.LoggerFactory;

import com.google.common.net.HostAndPort;

public class TabletServer extends AccumuloServerContext implements Runnable {
  private static final Logger log = LoggerFactory.getLogger(TabletServer.class);
  private static final long MAX_TIME_TO_WAIT_FOR_SCAN_RESULT_MILLIS = 1000;
  private static final long RECENTLY_SPLIT_MILLIES = 60 * 1000;
  private static final long TIME_BETWEEN_GC_CHECKS = 5000;
  private static final long TIME_BETWEEN_LOCATOR_CACHE_CLEARS = 60 * 60 * 1000;
  private static final Set<Column> EMPTY_COLUMNS = Collections.emptySet();

  private final GarbageCollectionLogger gcLogger = new GarbageCollectionLogger();
  private final TransactionWatcher watcher = new TransactionWatcher();
  private final ZooCache masterLockCache = new ZooCache();

  private final TabletServerLogger logger;

  private final TabletServerMetricsFactory metricsFactory;
  private final Metrics updateMetrics;
  private final Metrics scanMetrics;
  private final Metrics mincMetrics;

  public Metrics getMinCMetrics() {
    return mincMetrics;
  }

  private final LogSorter logSorter;
  private ReplicationWorker replWorker = null;
  private final TabletStatsKeeper statsKeeper;
  private final AtomicInteger logIdGenerator = new AtomicInteger();

  private final AtomicLong flushCounter = new AtomicLong(0);
  private final AtomicLong syncCounter = new AtomicLong(0);

  private final VolumeManager fs;

  private final SortedMap<KeyExtent,Tablet> onlineTablets = Collections.synchronizedSortedMap(new TreeMap<KeyExtent,Tablet>());
  private final SortedSet<KeyExtent> unopenedTablets = Collections.synchronizedSortedSet(new TreeSet<KeyExtent>());
  private final SortedSet<KeyExtent> openingTablets = Collections.synchronizedSortedSet(new TreeSet<KeyExtent>());
  @SuppressWarnings("unchecked")
  private final Map<KeyExtent,Long> recentlyUnloadedCache = Collections.synchronizedMap(new LRUMap(1000));

  private final TabletServerResourceManager resourceManager;
  private final SecurityOperation security;

  private final BlockingDeque<MasterMessage> masterMessages = new LinkedBlockingDeque<MasterMessage>();

  private Thread majorCompactorThread;

  private HostAndPort replicationAddress;
  private HostAndPort clientAddress;

  private volatile boolean serverStopRequested = false;
  private volatile boolean majorCompactorDisabled = false;
  private volatile boolean shutdownComplete = false;

  private ZooLock tabletServerLock;

  private TServer server;
  private TServer replServer;

  private DistributedWorkQueue bulkFailedCopyQ;

  private String lockID;

  public static final AtomicLong seekCount = new AtomicLong(0);

  private final AtomicLong totalMinorCompactions = new AtomicLong(0);
  private final ServerConfigurationFactory confFactory;

  private final ZooAuthenticationKeyWatcher authKeyWatcher;
  private final WalStateManager walMarker;

  public TabletServer(ServerConfigurationFactory confFactory, VolumeManager fs) {
    super(confFactory);
    this.confFactory = confFactory;
    this.fs = fs;
    AccumuloConfiguration aconf = getConfiguration();
    Instance instance = getInstance();
    this.sessionManager = new SessionManager(aconf);
    this.logSorter = new LogSorter(instance, fs, aconf);
    this.replWorker = new ReplicationWorker(this, fs);
    this.statsKeeper = new TabletStatsKeeper();
    SimpleTimer.getInstance(aconf).schedule(new Runnable() {
      @Override
      public void run() {
        synchronized (onlineTablets) {
          long now = System.currentTimeMillis();
          for (Tablet tablet : onlineTablets.values())
            try {
              tablet.updateRates(now);
            } catch (Exception ex) {
              log.error("Error updating rates for {}", tablet.getExtent(), ex);
            }
        }
      }
    }, 5000, 5000);

    final long walogMaxSize = aconf.getMemoryInBytes(Property.TSERV_WALOG_MAX_SIZE);
    final long minBlockSize = CachedConfiguration.getInstance().getLong("dfs.namenode.fs-limits.min-block-size", 0);
    if (minBlockSize != 0 && minBlockSize > walogMaxSize)
      throw new RuntimeException("Unable to start TabletServer. Logger is set to use blocksize " + walogMaxSize + " but hdfs minimum block size is "
          + minBlockSize + ". Either increase the " + Property.TSERV_WALOG_MAX_SIZE + " or decrease dfs.namenode.fs-limits.min-block-size in hdfs-site.xml.");

    final long toleratedWalCreationFailures = aconf.getCount(Property.TSERV_WALOG_TOLERATED_CREATION_FAILURES);
    final long walCreationFailureRetryIncrement = aconf.getTimeInMillis(Property.TSERV_WALOG_TOLERATED_WAIT_INCREMENT);
    final long walCreationFailureRetryMax = aconf.getTimeInMillis(Property.TSERV_WALOG_TOLERATED_MAXIMUM_WAIT_DURATION);
    // Tolerate `toleratedWalCreationFailures` failures, waiting `walCreationFailureRetryIncrement` milliseconds after the first failure,
    // incrementing the next wait period by the same value, for a maximum of `walCreationFailureRetryMax` retries.
    final RetryFactory walCreationRetryFactory = new RetryFactory(toleratedWalCreationFailures, walCreationFailureRetryIncrement,
        walCreationFailureRetryIncrement, walCreationFailureRetryMax);

    logger = new TabletServerLogger(this, walogMaxSize, syncCounter, flushCounter, walCreationRetryFactory);
    this.resourceManager = new TabletServerResourceManager(this, fs);
    this.security = AuditedSecurityOperation.getInstance(this);

    metricsFactory = new TabletServerMetricsFactory(aconf);
    updateMetrics = metricsFactory.createUpdateMetrics();
    scanMetrics = metricsFactory.createScanMetrics();
    mincMetrics = metricsFactory.createMincMetrics();
    SimpleTimer.getInstance(aconf).schedule(new Runnable() {
      @Override
      public void run() {
        TabletLocator.clearLocators();
      }
    }, jitter(TIME_BETWEEN_LOCATOR_CACHE_CLEARS), jitter(TIME_BETWEEN_LOCATOR_CACHE_CLEARS));
    walMarker = new WalStateManager(instance, ZooReaderWriter.getInstance());

    // Create the secret manager
    setSecretManager(new AuthenticationTokenSecretManager(instance, aconf.getTimeInMillis(Property.GENERAL_DELEGATION_TOKEN_LIFETIME)));
    if (aconf.getBoolean(Property.INSTANCE_RPC_SASL_ENABLED)) {
      log.info("SASL is enabled, creating ZooKeeper watcher for AuthenticationKeys");
      // Watcher to notice new AuthenticationKeys which enable delegation tokens
      authKeyWatcher = new ZooAuthenticationKeyWatcher(getSecretManager(), ZooReaderWriter.getInstance(), ZooUtil.getRoot(instance)
          + Constants.ZDELEGATION_TOKEN_KEYS);
    } else {
      authKeyWatcher = null;
    }
  }

  private static long jitter(long ms) {
    Random r = new Random();
    // add a random 10% wait
    return (long) ((1. + (r.nextDouble() / 10)) * ms);
  }

  private final SessionManager sessionManager;

  private final WriteTracker writeTracker = new WriteTracker();

  private final RowLocks rowLocks = new RowLocks();

  private final AtomicLong totalQueuedMutationSize = new AtomicLong(0);
  private final ReentrantLock recoveryLock = new ReentrantLock(true);
  private ThriftClientHandler clientHandler;
  private final ServerBulkImportStatus bulkImportStatus = new ServerBulkImportStatus();

  private class ThriftClientHandler extends ClientServiceHandler implements TabletClientService.Iface {

    ThriftClientHandler() {
      super(TabletServer.this, watcher, fs);
      log.debug(ThriftClientHandler.class.getName() + " created");
    }

    @Override
    public List<TKeyExtent> bulkImport(TInfo tinfo, TCredentials credentials, long tid, Map<TKeyExtent,Map<String,MapFileInfo>> files, boolean setTime)
        throws ThriftSecurityException {

      if (!security.canPerformSystemActions(credentials))
        throw new ThriftSecurityException(credentials.getPrincipal(), SecurityErrorCode.PERMISSION_DENIED);

      List<TKeyExtent> failures = new ArrayList<TKeyExtent>();

      for (Entry<TKeyExtent,Map<String,MapFileInfo>> entry : files.entrySet()) {
        TKeyExtent tke = entry.getKey();
        Map<String,MapFileInfo> fileMap = entry.getValue();
        Map<FileRef,MapFileInfo> fileRefMap = new HashMap<FileRef,MapFileInfo>();
        for (Entry<String,MapFileInfo> mapping : fileMap.entrySet()) {
          Path path = new Path(mapping.getKey());
          FileSystem ns = fs.getVolumeByPath(path).getFileSystem();
          path = ns.makeQualified(path);
          fileRefMap.put(new FileRef(path.toString(), path), mapping.getValue());
        }

        Tablet importTablet = onlineTablets.get(new KeyExtent(tke));

        if (importTablet == null) {
          failures.add(tke);
        } else {
          try {
            importTablet.importMapFiles(tid, fileRefMap, setTime);
          } catch (IOException ioe) {
            log.info("files {} not imported to {}: {}", fileMap.keySet(), new KeyExtent(tke), ioe.getMessage());
            failures.add(tke);
          }
        }
      }
      return failures;
    }

    @Override
    public InitialScan startScan(TInfo tinfo, TCredentials credentials, TKeyExtent textent, TRange range, List<TColumn> columns, int batchSize,
        List<IterInfo> ssiList, Map<String,Map<String,String>> ssio, List<ByteBuffer> authorizations, boolean waitForWrites, boolean isolated,
        long readaheadThreshold, TSamplerConfiguration tSamplerConfig, long batchTimeOut, String context) throws NotServingTabletException,
        ThriftSecurityException, org.apache.accumulo.core.tabletserver.thrift.TooManyFilesException, TSampleNotPresentException {

      String tableId = new String(textent.getTable(), UTF_8);
      if (!security.canScan(credentials, tableId, Tables.getNamespaceId(getInstance(), tableId), range, columns, ssiList, ssio, authorizations))
        throw new ThriftSecurityException(credentials.getPrincipal(), SecurityErrorCode.PERMISSION_DENIED);

      if (!security.userHasAuthorizations(credentials, authorizations))
        throw new ThriftSecurityException(credentials.getPrincipal(), SecurityErrorCode.BAD_AUTHORIZATIONS);

      final KeyExtent extent = new KeyExtent(textent);

      // wait for any writes that are in flight.. this done to ensure
      // consistency across client restarts... assume a client writes
      // to accumulo and dies while waiting for a confirmation from
      // accumulo... the client process restarts and tries to read
      // data from accumulo making the assumption that it will get
      // any writes previously made... however if the server side thread
      // processing the write from the dead client is still in progress,
      // the restarted client may not see the write unless we wait here.
      // this behavior is very important when the client is reading the
      // metadata
      if (waitForWrites)
        writeTracker.waitForWrites(TabletType.type(extent));

      Tablet tablet = onlineTablets.get(extent);
      if (tablet == null)
        throw new NotServingTabletException(textent);

      Set<Column> columnSet = new HashSet<Column>();
      for (TColumn tcolumn : columns) {
        columnSet.add(new Column(tcolumn));
      }

      final ScanSession scanSession = new ScanSession(credentials, extent, columnSet, ssiList, ssio, new Authorizations(authorizations), readaheadThreshold,
          batchTimeOut, context);
      scanSession.scanner = tablet.createScanner(new Range(range), batchSize, scanSession.columnSet, scanSession.auths, ssiList, ssio, isolated,
          scanSession.interruptFlag, SamplerConfigurationImpl.fromThrift(tSamplerConfig), scanSession.batchTimeOut, scanSession.context);

      long sid = sessionManager.createSession(scanSession, true);

      ScanResult scanResult;
      try {
        scanResult = continueScan(tinfo, sid, scanSession);
      } catch (NoSuchScanIDException e) {
        log.error("The impossible happened", e);
        throw new RuntimeException();
      } finally {
        sessionManager.unreserveSession(sid);
      }

      return new InitialScan(sid, scanResult);
    }

    @Override
    public ScanResult continueScan(TInfo tinfo, long scanID) throws NoSuchScanIDException, NotServingTabletException,
        org.apache.accumulo.core.tabletserver.thrift.TooManyFilesException, TSampleNotPresentException {
      ScanSession scanSession = (ScanSession) sessionManager.reserveSession(scanID);
      if (scanSession == null) {
        throw new NoSuchScanIDException();
      }

      try {
        return continueScan(tinfo, scanID, scanSession);
      } finally {
        sessionManager.unreserveSession(scanSession);
      }
    }

    private ScanResult continueScan(TInfo tinfo, long scanID, ScanSession scanSession) throws NoSuchScanIDException, NotServingTabletException,
        org.apache.accumulo.core.tabletserver.thrift.TooManyFilesException, TSampleNotPresentException {

      if (scanSession.nextBatchTask == null) {
        scanSession.nextBatchTask = new NextBatchTask(TabletServer.this, scanID, scanSession.interruptFlag);
        resourceManager.executeReadAhead(scanSession.extent, scanSession.nextBatchTask);
      }

      ScanBatch bresult;
      try {
        bresult = scanSession.nextBatchTask.get(MAX_TIME_TO_WAIT_FOR_SCAN_RESULT_MILLIS, TimeUnit.MILLISECONDS);
        scanSession.nextBatchTask = null;
      } catch (ExecutionException e) {
        sessionManager.removeSession(scanID);
        if (e.getCause() instanceof NotServingTabletException)
          throw (NotServingTabletException) e.getCause();
        else if (e.getCause() instanceof TooManyFilesException)
          throw new org.apache.accumulo.core.tabletserver.thrift.TooManyFilesException(scanSession.extent.toThrift());
        else if (e.getCause() instanceof SampleNotPresentException)
          throw new TSampleNotPresentException(scanSession.extent.toThrift());
        else if (e.getCause() instanceof IOException) {
          sleepUninterruptibly(MAX_TIME_TO_WAIT_FOR_SCAN_RESULT_MILLIS, TimeUnit.MILLISECONDS);
          List<KVEntry> empty = Collections.emptyList();
          bresult = new ScanBatch(empty, true);
          scanSession.nextBatchTask = null;
        } else {
          throw new RuntimeException(e);
        }
      } catch (CancellationException ce) {
        sessionManager.removeSession(scanID);
        Tablet tablet = onlineTablets.get(scanSession.extent);
        if (tablet == null || tablet.isClosed())
          throw new NotServingTabletException(scanSession.extent.toThrift());
        else
          throw new NoSuchScanIDException();
      } catch (TimeoutException e) {
        List<TKeyValue> param = Collections.emptyList();
        long timeout = TabletServer.this.getConfiguration().getTimeInMillis(Property.TSERV_CLIENT_TIMEOUT);
        sessionManager.removeIfNotAccessed(scanID, timeout);
        return new ScanResult(param, true);
      } catch (Throwable t) {
        sessionManager.removeSession(scanID);
        log.warn("Failed to get next batch", t);
        throw new RuntimeException(t);
      }

      ScanResult scanResult = new ScanResult(Key.compress(bresult.getResults()), bresult.isMore());

      scanSession.entriesReturned += scanResult.results.size();

      scanSession.batchCount++;

      if (scanResult.more && scanSession.batchCount > scanSession.readaheadThreshold) {
        // start reading next batch while current batch is transmitted
        // to client
        scanSession.nextBatchTask = new NextBatchTask(TabletServer.this, scanID, scanSession.interruptFlag);
        resourceManager.executeReadAhead(scanSession.extent, scanSession.nextBatchTask);
      }

      if (!scanResult.more)
        closeScan(tinfo, scanID);

      return scanResult;
    }

    @Override
    public void closeScan(TInfo tinfo, long scanID) {
      final ScanSession ss = (ScanSession) sessionManager.removeSession(scanID);
      if (ss != null) {
        long t2 = System.currentTimeMillis();

        log.debug(String.format("ScanSess tid %s %s %,d entries in %.2f secs, nbTimes = [%s] ", TServerUtils.clientAddress.get(), ss.extent.getTableId()
            .toString(), ss.entriesReturned, (t2 - ss.startTime) / 1000.0, ss.nbTimes.toString()));
        if (scanMetrics.isEnabled()) {
          scanMetrics.add(TabletServerScanMetrics.SCAN, t2 - ss.startTime);
          scanMetrics.add(TabletServerScanMetrics.RESULT_SIZE, ss.entriesReturned);
        }
      }
    }

    @Override
    public InitialMultiScan startMultiScan(TInfo tinfo, TCredentials credentials, Map<TKeyExtent,List<TRange>> tbatch, List<TColumn> tcolumns,
        List<IterInfo> ssiList, Map<String,Map<String,String>> ssio, List<ByteBuffer> authorizations, boolean waitForWrites,
        TSamplerConfiguration tSamplerConfig, long batchTimeOut, String context) throws ThriftSecurityException, TSampleNotPresentException {
      // find all of the tables that need to be scanned
      final HashSet<String> tables = new HashSet<String>();
      for (TKeyExtent keyExtent : tbatch.keySet()) {
        tables.add(new String(keyExtent.getTable(), UTF_8));
      }

      if (tables.size() != 1)
        throw new IllegalArgumentException("Cannot batch scan over multiple tables");

      // check if user has permission to the tables
      for (String tableId : tables)
        if (!security.canScan(credentials, tableId, Tables.getNamespaceId(getInstance(), tableId), tbatch, tcolumns, ssiList, ssio, authorizations))
          throw new ThriftSecurityException(credentials.getPrincipal(), SecurityErrorCode.PERMISSION_DENIED);

      try {
        if (!security.userHasAuthorizations(credentials, authorizations))
          throw new ThriftSecurityException(credentials.getPrincipal(), SecurityErrorCode.BAD_AUTHORIZATIONS);
      } catch (ThriftSecurityException tse) {
        log.error("{} is not authorized", credentials.getPrincipal(), tse);
        throw tse;
      }
      Map<KeyExtent,List<Range>> batch = Translator.translate(tbatch, new TKeyExtentTranslator(), new Translator.ListTranslator<TRange,Range>(
          new TRangeTranslator()));

      // This is used to determine which thread pool to use
      KeyExtent threadPoolExtent = batch.keySet().iterator().next();

      if (waitForWrites)
        writeTracker.waitForWrites(TabletType.type(batch.keySet()));

      final MultiScanSession mss = new MultiScanSession(credentials, threadPoolExtent, batch, ssiList, ssio, new Authorizations(authorizations),
          SamplerConfigurationImpl.fromThrift(tSamplerConfig), batchTimeOut, context);

      mss.numTablets = batch.size();
      for (List<Range> ranges : batch.values()) {
        mss.numRanges += ranges.size();
      }

      for (TColumn tcolumn : tcolumns)
        mss.columnSet.add(new Column(tcolumn));

      long sid = sessionManager.createSession(mss, true);

      MultiScanResult result;
      try {
        result = continueMultiScan(tinfo, sid, mss);
      } catch (NoSuchScanIDException e) {
        log.error("the impossible happened", e);
        throw new RuntimeException("the impossible happened", e);
      } finally {
        sessionManager.unreserveSession(sid);
      }

      return new InitialMultiScan(sid, result);
    }

    @Override
    public MultiScanResult continueMultiScan(TInfo tinfo, long scanID) throws NoSuchScanIDException, TSampleNotPresentException {

      MultiScanSession session = (MultiScanSession) sessionManager.reserveSession(scanID);

      if (session == null) {
        throw new NoSuchScanIDException();
      }

      try {
        return continueMultiScan(tinfo, scanID, session);
      } finally {
        sessionManager.unreserveSession(session);
      }
    }

    private MultiScanResult continueMultiScan(TInfo tinfo, long scanID, MultiScanSession session) throws NoSuchScanIDException, TSampleNotPresentException {

      if (session.lookupTask == null) {
        session.lookupTask = new LookupTask(TabletServer.this, scanID);
        resourceManager.executeReadAhead(session.threadPoolExtent, session.lookupTask);
      }

      try {
        MultiScanResult scanResult = session.lookupTask.get(MAX_TIME_TO_WAIT_FOR_SCAN_RESULT_MILLIS, TimeUnit.MILLISECONDS);
        session.lookupTask = null;
        return scanResult;
      } catch (ExecutionException e) {
        sessionManager.removeSession(scanID);
        if (e.getCause() instanceof SampleNotPresentException) {
          throw new TSampleNotPresentException();
        } else {
          log.warn("Failed to get multiscan result", e);
          throw new RuntimeException(e);
        }
      } catch (TimeoutException e1) {
        long timeout = TabletServer.this.getConfiguration().getTimeInMillis(Property.TSERV_CLIENT_TIMEOUT);
        sessionManager.removeIfNotAccessed(scanID, timeout);
        List<TKeyValue> results = Collections.emptyList();
        Map<TKeyExtent,List<TRange>> failures = Collections.emptyMap();
        List<TKeyExtent> fullScans = Collections.emptyList();
        return new MultiScanResult(results, failures, fullScans, null, null, false, true);
      } catch (Throwable t) {
        sessionManager.removeSession(scanID);
        log.warn("Failed to get multiscan result", t);
        throw new RuntimeException(t);
      }
    }

    @Override
    public void closeMultiScan(TInfo tinfo, long scanID) throws NoSuchScanIDException {
      MultiScanSession session = (MultiScanSession) sessionManager.removeSession(scanID);
      if (session == null) {
        throw new NoSuchScanIDException();
      }

      long t2 = System.currentTimeMillis();
      log.debug(String.format("MultiScanSess %s %,d entries in %.2f secs (lookup_time:%.2f secs tablets:%,d ranges:%,d) ", TServerUtils.clientAddress.get(),
          session.numEntries, (t2 - session.startTime) / 1000.0, session.totalLookupTime / 1000.0, session.numTablets, session.numRanges));
    }

    @Override
    public long startUpdate(TInfo tinfo, TCredentials credentials, TDurability tdurabilty) throws ThriftSecurityException {
      // Make sure user is real
      Durability durability = DurabilityImpl.fromThrift(tdurabilty);
      security.authenticateUser(credentials, credentials);
      if (updateMetrics.isEnabled())
        updateMetrics.add(TabletServerUpdateMetrics.PERMISSION_ERRORS, 0);

      UpdateSession us = new UpdateSession(new TservConstraintEnv(security, credentials), credentials, durability);
      long sid = sessionManager.createSession(us, false);
      return sid;
    }

    private void setUpdateTablet(UpdateSession us, KeyExtent keyExtent) {
      long t1 = System.currentTimeMillis();
      if (us.currentTablet != null && us.currentTablet.getExtent().equals(keyExtent))
        return;
      if (us.currentTablet == null && (us.failures.containsKey(keyExtent) || us.authFailures.containsKey(keyExtent))) {
        // if there were previous failures, then do not accept additional writes
        return;
      }

      try {
        // if user has no permission to write to this table, add it to
        // the failures list
        boolean sameTable = us.currentTablet != null && (us.currentTablet.getExtent().getTableId().equals(keyExtent.getTableId()));
        String tableId = keyExtent.getTableId().toString();
        if (sameTable || security.canWrite(us.getCredentials(), tableId, Tables.getNamespaceId(getInstance(), tableId))) {
          long t2 = System.currentTimeMillis();
          us.authTimes.addStat(t2 - t1);
          us.currentTablet = onlineTablets.get(keyExtent);
          if (us.currentTablet != null) {
            us.queuedMutations.put(us.currentTablet, new ArrayList<Mutation>());
          } else {
            // not serving tablet, so report all mutations as
            // failures
            us.failures.put(keyExtent, 0l);
            if (updateMetrics.isEnabled())
              updateMetrics.add(TabletServerUpdateMetrics.UNKNOWN_TABLET_ERRORS, 0);
          }
        } else {
          log.warn("Denying access to table " + keyExtent.getTableId() + " for user " + us.getUser());
          long t2 = System.currentTimeMillis();
          us.authTimes.addStat(t2 - t1);
          us.currentTablet = null;
          us.authFailures.put(keyExtent, SecurityErrorCode.PERMISSION_DENIED);
          if (updateMetrics.isEnabled())
            updateMetrics.add(TabletServerUpdateMetrics.PERMISSION_ERRORS, 0);
          return;
        }
      } catch (ThriftSecurityException e) {
        log.error("Denying permission to check user " + us.getUser() + " with user " + e.getUser(), e);
        long t2 = System.currentTimeMillis();
        us.authTimes.addStat(t2 - t1);
        us.currentTablet = null;
        us.authFailures.put(keyExtent, e.getCode());
        if (updateMetrics.isEnabled())
          updateMetrics.add(TabletServerUpdateMetrics.PERMISSION_ERRORS, 0);
        return;
      }
    }

    @Override
    public void applyUpdates(TInfo tinfo, long updateID, TKeyExtent tkeyExtent, List<TMutation> tmutations) {
      UpdateSession us = (UpdateSession) sessionManager.reserveSession(updateID);
      if (us == null) {
        return;
      }

      boolean reserved = true;
      try {
        KeyExtent keyExtent = new KeyExtent(tkeyExtent);
        setUpdateTablet(us, keyExtent);

        if (us.currentTablet != null) {
          long additionalMutationSize = 0;
          List<Mutation> mutations = us.queuedMutations.get(us.currentTablet);
          for (TMutation tmutation : tmutations) {
            Mutation mutation = new ServerMutation(tmutation);
            mutations.add(mutation);
            additionalMutationSize += mutation.numBytes();
          }
          us.queuedMutationSize += additionalMutationSize;
          long totalQueued = updateTotalQueuedMutationSize(additionalMutationSize);
          long total = TabletServer.this.getConfiguration().getMemoryInBytes(Property.TSERV_TOTAL_MUTATION_QUEUE_MAX);
          if (totalQueued > total) {
            try {
              flush(us);
            } catch (HoldTimeoutException hte) {
              // Assumption is that the client has timed out and is gone. If thats not the case, then removing the session should cause the client to fail
              // in such a way that it retries.
              log.debug("HoldTimeoutException during applyUpdates, removing session");
              sessionManager.removeSession(updateID, true);
              reserved = false;
            }
          }
        }
      } finally {
        if (reserved) {
          sessionManager.unreserveSession(us);
        }
      }
    }

    private void flush(UpdateSession us) {

      int mutationCount = 0;
      Map<CommitSession,Mutations> sendables = new HashMap<CommitSession,Mutations>();
      Throwable error = null;

      long pt1 = System.currentTimeMillis();

      boolean containsMetadataTablet = false;
      for (Tablet tablet : us.queuedMutations.keySet())
        if (tablet.getExtent().isMeta())
          containsMetadataTablet = true;

      if (!containsMetadataTablet && us.queuedMutations.size() > 0)
        TabletServer.this.resourceManager.waitUntilCommitsAreEnabled();

      Span prep = Trace.start("prep");
      try {
        for (Entry<Tablet,? extends List<Mutation>> entry : us.queuedMutations.entrySet()) {

          Tablet tablet = entry.getKey();
          Durability tabletDurability = tablet.getDurability();
          List<Mutation> mutations = entry.getValue();
          if (mutations.size() > 0) {
            try {
              if (updateMetrics.isEnabled())
                updateMetrics.add(TabletServerUpdateMetrics.MUTATION_ARRAY_SIZE, mutations.size());

              CommitSession commitSession = tablet.prepareMutationsForCommit(us.cenv, mutations);
              if (commitSession == null) {
                if (us.currentTablet == tablet) {
                  us.currentTablet = null;
                }
                us.failures.put(tablet.getExtent(), us.successfulCommits.get(tablet));
              } else {
                sendables.put(commitSession, new Mutations(DurabilityImpl.resolveDurabilty(us.durability, tabletDurability), mutations));
                mutationCount += mutations.size();
              }

            } catch (TConstraintViolationException e) {
              us.violations.add(e.getViolations());
              if (updateMetrics.isEnabled())
                updateMetrics.add(TabletServerUpdateMetrics.CONSTRAINT_VIOLATIONS, 0);

              if (e.getNonViolators().size() > 0) {
                // only log and commit mutations if there were some
                // that did not violate constraints... this is what
                // prepareMutationsForCommit() expects
                sendables.put(e.getCommitSession(), new Mutations(DurabilityImpl.resolveDurabilty(us.durability, tabletDurability), e.getNonViolators()));
              }

              mutationCount += mutations.size();

            } catch (Throwable t) {
              error = t;
              log.error("Unexpected error preparing for commit", error);
              break;
            }
          }
        }
      } finally {
        prep.stop();
      }

      long pt2 = System.currentTimeMillis();
      us.prepareTimes.addStat(pt2 - pt1);
      updateAvgPrepTime(pt2 - pt1, us.queuedMutations.size());

      if (error != null) {
        for (Entry<CommitSession,Mutations> e : sendables.entrySet()) {
          e.getKey().abortCommit(e.getValue().getMutations());
        }
        throw new RuntimeException(error);
      }
      try {
        Span wal = Trace.start("wal");
        try {
          while (true) {
            try {
              long t1 = System.currentTimeMillis();

              logger.logManyTablets(sendables);

              long t2 = System.currentTimeMillis();
              us.walogTimes.addStat(t2 - t1);
              updateWalogWriteTime((t2 - t1));
              break;
            } catch (IOException ex) {
              log.warn("logging mutations failed, retrying");
            } catch (FSError ex) { // happens when DFS is localFS
              log.warn("logging mutations failed, retrying");
            } catch (Throwable t) {
              log.error("Unknown exception logging mutations, counts for mutations in flight not decremented!", t);
              throw new RuntimeException(t);
            }
          }
        } finally {
          wal.stop();
        }

        Span commit = Trace.start("commit");
        try {
          long t1 = System.currentTimeMillis();
          for (Entry<CommitSession,Mutations> entry : sendables.entrySet()) {
            CommitSession commitSession = entry.getKey();
            List<Mutation> mutations = entry.getValue().getMutations();

            commitSession.commit(mutations);

            KeyExtent extent = commitSession.getExtent();

            if (us.currentTablet != null && extent == us.currentTablet.getExtent()) {
              // because constraint violations may filter out some
              // mutations, for proper accounting with the client code,
              // need to increment the count based on the original
              // number of mutations from the client NOT the filtered number
              us.successfulCommits.increment(us.currentTablet, us.queuedMutations.get(us.currentTablet).size());
            }
          }
          long t2 = System.currentTimeMillis();

          us.flushTime += (t2 - pt1);
          us.commitTimes.addStat(t2 - t1);

          updateAvgCommitTime(t2 - t1, sendables.size());
        } finally {
          commit.stop();
        }
      } finally {
        us.queuedMutations.clear();
        if (us.currentTablet != null) {
          us.queuedMutations.put(us.currentTablet, new ArrayList<Mutation>());
        }
        updateTotalQueuedMutationSize(-us.queuedMutationSize);
        us.queuedMutationSize = 0;
      }
      us.totalUpdates += mutationCount;
    }

    private void updateWalogWriteTime(long time) {
      if (updateMetrics.isEnabled())
        updateMetrics.add(TabletServerUpdateMetrics.WALOG_WRITE_TIME, time);
    }

    private void updateAvgCommitTime(long time, int size) {
      if (updateMetrics.isEnabled())
        updateMetrics.add(TabletServerUpdateMetrics.COMMIT_TIME, (long) ((time) / (double) size));
    }

    private void updateAvgPrepTime(long time, int size) {
      if (updateMetrics.isEnabled())
        updateMetrics.add(TabletServerUpdateMetrics.COMMIT_PREP, (long) ((time) / (double) size));
    }

    @Override
    public UpdateErrors closeUpdate(TInfo tinfo, long updateID) throws NoSuchScanIDException {
      final UpdateSession us = (UpdateSession) sessionManager.removeSession(updateID);
      if (us == null) {
        throw new NoSuchScanIDException();
      }

      // clients may or may not see data from an update session while
      // it is in progress, however when the update session is closed
      // want to ensure that reads wait for the write to finish
      long opid = writeTracker.startWrite(us.queuedMutations.keySet());

      try {
        flush(us);
      } catch (HoldTimeoutException e) {
        // Assumption is that the client has timed out and is gone. If thats not the case throw an exception that will cause it to retry.
        log.debug("HoldTimeoutException during closeUpdate, reporting no such session");
        throw new NoSuchScanIDException();
      } finally {
        writeTracker.finishWrite(opid);
      }

      log.debug(String.format("UpSess %s %,d in %.3fs, at=[%s] ft=%.3fs(pt=%.3fs lt=%.3fs ct=%.3fs)", TServerUtils.clientAddress.get(), us.totalUpdates,
          (System.currentTimeMillis() - us.startTime) / 1000.0, us.authTimes.toString(), us.flushTime / 1000.0, us.prepareTimes.getSum() / 1000.0,
          us.walogTimes.getSum() / 1000.0, us.commitTimes.getSum() / 1000.0));
      if (us.failures.size() > 0) {
        Entry<KeyExtent,Long> first = us.failures.entrySet().iterator().next();
        log.debug(String.format("Failures: %d, first extent %s successful commits: %d", us.failures.size(), first.getKey().toString(), first.getValue()));
      }
      List<ConstraintViolationSummary> violations = us.violations.asList();
      if (violations.size() > 0) {
        ConstraintViolationSummary first = us.violations.asList().iterator().next();
        log.debug(String.format("Violations: %d, first %s occurs %d", violations.size(), first.violationDescription, first.numberOfViolatingMutations));
      }
      if (us.authFailures.size() > 0) {
        KeyExtent first = us.authFailures.keySet().iterator().next();
        log.debug(String.format("Authentication Failures: %d, first %s", us.authFailures.size(), first.toString()));
      }

      return new UpdateErrors(Translator.translate(us.failures, Translators.KET), Translator.translate(violations, Translators.CVST), Translator.translate(
          us.authFailures, Translators.KET));
    }

    @Override
    public void update(TInfo tinfo, TCredentials credentials, TKeyExtent tkeyExtent, TMutation tmutation, TDurability tdurability)
        throws NotServingTabletException, ConstraintViolationException, ThriftSecurityException {

      final String tableId = new String(tkeyExtent.getTable(), UTF_8);
      if (!security.canWrite(credentials, tableId, Tables.getNamespaceId(getInstance(), tableId)))
        throw new ThriftSecurityException(credentials.getPrincipal(), SecurityErrorCode.PERMISSION_DENIED);
      final KeyExtent keyExtent = new KeyExtent(tkeyExtent);
      final Tablet tablet = onlineTablets.get(new KeyExtent(keyExtent));
      if (tablet == null) {
        throw new NotServingTabletException(tkeyExtent);
      }
      Durability tabletDurability = tablet.getDurability();

      if (!keyExtent.isMeta()) {
        try {
          TabletServer.this.resourceManager.waitUntilCommitsAreEnabled();
        } catch (HoldTimeoutException hte) {
          // Major hack. Assumption is that the client has timed out and is gone. If thats not the case, then throwing the following will let client know there
          // was a failure and it should retry.
          throw new NotServingTabletException(tkeyExtent);
        }
      }

      final long opid = writeTracker.startWrite(TabletType.type(keyExtent));

      try {
        final Mutation mutation = new ServerMutation(tmutation);
        final List<Mutation> mutations = Collections.singletonList(mutation);

        final Span prep = Trace.start("prep");
        CommitSession cs;
        try {
          cs = tablet.prepareMutationsForCommit(new TservConstraintEnv(security, credentials), mutations);
        } finally {
          prep.stop();
        }
        if (cs == null) {
          throw new NotServingTabletException(tkeyExtent);
        }

        while (true) {
          try {
            final Span wal = Trace.start("wal");
            try {
              logger.log(cs, cs.getWALogSeq(), mutation, DurabilityImpl.resolveDurabilty(DurabilityImpl.fromThrift(tdurability), tabletDurability));
            } finally {
              wal.stop();
            }
            break;
          } catch (IOException ex) {
            log.warn("Error writing mutations to log", ex);
          }
        }

        final Span commit = Trace.start("commit");
        try {
          cs.commit(mutations);
        } finally {
          commit.stop();
        }
      } catch (TConstraintViolationException e) {
        throw new ConstraintViolationException(Translator.translate(e.getViolations().asList(), Translators.CVST));
      } finally {
        writeTracker.finishWrite(opid);
      }
    }

    private void checkConditions(Map<KeyExtent,List<ServerConditionalMutation>> updates, ArrayList<TCMResult> results, ConditionalSession cs,
        List<String> symbols) throws IOException {
      Iterator<Entry<KeyExtent,List<ServerConditionalMutation>>> iter = updates.entrySet().iterator();

      final CompressedIterators compressedIters = new CompressedIterators(symbols);

      while (iter.hasNext()) {
        final Entry<KeyExtent,List<ServerConditionalMutation>> entry = iter.next();
        final Tablet tablet = onlineTablets.get(entry.getKey());

        if (tablet == null || tablet.isClosed()) {
          for (ServerConditionalMutation scm : entry.getValue())
            results.add(new TCMResult(scm.getID(), TCMStatus.IGNORED));
          iter.remove();
        } else {
          final List<ServerConditionalMutation> okMutations = new ArrayList<ServerConditionalMutation>(entry.getValue().size());

          for (ServerConditionalMutation scm : entry.getValue()) {
            if (checkCondition(results, cs, compressedIters, tablet, scm))
              okMutations.add(scm);
          }

          entry.setValue(okMutations);
        }

      }
    }

    private boolean checkCondition(ArrayList<TCMResult> results, ConditionalSession cs, CompressedIterators compressedIters, Tablet tablet,
        ServerConditionalMutation scm) throws IOException {
      boolean add = true;

      for (TCondition tc : scm.getConditions()) {

        Range range;
        if (tc.hasTimestamp)
          range = Range.exact(new Text(scm.getRow()), new Text(tc.getCf()), new Text(tc.getCq()), new Text(tc.getCv()), tc.getTs());
        else
          range = Range.exact(new Text(scm.getRow()), new Text(tc.getCf()), new Text(tc.getCq()), new Text(tc.getCv()));

        IterConfig ic = compressedIters.decompress(tc.iterators);

        Scanner scanner = tablet.createScanner(range, 1, EMPTY_COLUMNS, cs.auths, ic.ssiList, ic.ssio, false, cs.interruptFlag, null, 0, cs.classLoaderContext);

        try {
          ScanBatch batch = scanner.read();

          Value val = null;

          for (KVEntry entry2 : batch.getResults()) {
            val = entry2.getValue();
            break;
          }

          if ((val == null ^ tc.getVal() == null) || (val != null && !Arrays.equals(tc.getVal(), val.get()))) {
            results.add(new TCMResult(scm.getID(), TCMStatus.REJECTED));
            add = false;
            break;
          }

        } catch (TabletClosedException e) {
          results.add(new TCMResult(scm.getID(), TCMStatus.IGNORED));
          add = false;
          break;
        } catch (IterationInterruptedException iie) {
          results.add(new TCMResult(scm.getID(), TCMStatus.IGNORED));
          add = false;
          break;
        } catch (TooManyFilesException tmfe) {
          results.add(new TCMResult(scm.getID(), TCMStatus.IGNORED));
          add = false;
          break;
        }
      }
      return add;
    }

    private void writeConditionalMutations(Map<KeyExtent,List<ServerConditionalMutation>> updates, ArrayList<TCMResult> results, ConditionalSession sess) {
      Set<Entry<KeyExtent,List<ServerConditionalMutation>>> es = updates.entrySet();

      Map<CommitSession,Mutations> sendables = new HashMap<CommitSession,Mutations>();

      boolean sessionCanceled = sess.interruptFlag.get();

      Span prepSpan = Trace.start("prep");
      try {
        long t1 = System.currentTimeMillis();
        for (Entry<KeyExtent,List<ServerConditionalMutation>> entry : es) {
          final Tablet tablet = onlineTablets.get(entry.getKey());
          if (tablet == null || tablet.isClosed() || sessionCanceled) {
            for (ServerConditionalMutation scm : entry.getValue())
              results.add(new TCMResult(scm.getID(), TCMStatus.IGNORED));
          } else {
            final Durability tabletDurability = tablet.getDurability();
            try {

              @SuppressWarnings("unchecked")
              List<Mutation> mutations = (List<Mutation>) (List<? extends Mutation>) entry.getValue();
              if (mutations.size() > 0) {

                CommitSession cs = tablet.prepareMutationsForCommit(new TservConstraintEnv(security, sess.credentials), mutations);

                if (cs == null) {
                  for (ServerConditionalMutation scm : entry.getValue())
                    results.add(new TCMResult(scm.getID(), TCMStatus.IGNORED));
                } else {
                  for (ServerConditionalMutation scm : entry.getValue())
                    results.add(new TCMResult(scm.getID(), TCMStatus.ACCEPTED));
                  sendables.put(cs, new Mutations(DurabilityImpl.resolveDurabilty(sess.durability, tabletDurability), mutations));
                }
              }
            } catch (TConstraintViolationException e) {
              if (e.getNonViolators().size() > 0) {
                sendables.put(e.getCommitSession(), new Mutations(DurabilityImpl.resolveDurabilty(sess.durability, tabletDurability), e.getNonViolators()));
                for (Mutation m : e.getNonViolators())
                  results.add(new TCMResult(((ServerConditionalMutation) m).getID(), TCMStatus.ACCEPTED));
              }

              for (Mutation m : e.getViolators())
                results.add(new TCMResult(((ServerConditionalMutation) m).getID(), TCMStatus.VIOLATED));
            }
          }
        }

        long t2 = System.currentTimeMillis();
        updateAvgPrepTime(t2 - t1, es.size());
      } finally {
        prepSpan.stop();
      }

      Span walSpan = Trace.start("wal");
      try {
        while (true && sendables.size() > 0) {
          try {
            long t1 = System.currentTimeMillis();
            logger.logManyTablets(sendables);
            long t2 = System.currentTimeMillis();
            updateWalogWriteTime(t2 - t1);
            break;
          } catch (IOException ex) {
            log.warn("logging mutations failed, retrying");
          } catch (FSError ex) { // happens when DFS is localFS
            log.warn("logging mutations failed, retrying");
          } catch (Throwable t) {
            log.error("Unknown exception logging mutations, counts for mutations in flight not decremented!", t);
            throw new RuntimeException(t);
          }
        }
      } finally {
        walSpan.stop();
      }

      Span commitSpan = Trace.start("commit");
      try {
        long t1 = System.currentTimeMillis();
        for (Entry<CommitSession,Mutations> entry : sendables.entrySet()) {
          CommitSession commitSession = entry.getKey();
          List<Mutation> mutations = entry.getValue().getMutations();

          commitSession.commit(mutations);
        }
        long t2 = System.currentTimeMillis();
        updateAvgCommitTime(t2 - t1, sendables.size());
      } finally {
        commitSpan.stop();
      }

    }

    private Map<KeyExtent,List<ServerConditionalMutation>> conditionalUpdate(ConditionalSession cs, Map<KeyExtent,List<ServerConditionalMutation>> updates,
        ArrayList<TCMResult> results, List<String> symbols) throws IOException {
      // sort each list of mutations, this is done to avoid deadlock and doing seeks in order is more efficient and detect duplicate rows.
      ConditionalMutationSet.sortConditionalMutations(updates);

      Map<KeyExtent,List<ServerConditionalMutation>> deferred = new HashMap<KeyExtent,List<ServerConditionalMutation>>();

      // can not process two mutations for the same row, because one will not see what the other writes
      ConditionalMutationSet.deferDuplicatesRows(updates, deferred);

      // get as many locks as possible w/o blocking... defer any rows that are locked
      List<RowLock> locks = rowLocks.acquireRowlocks(updates, deferred);
      try {
        Span checkSpan = Trace.start("Check conditions");
        try {
          checkConditions(updates, results, cs, symbols);
        } finally {
          checkSpan.stop();
        }

        Span updateSpan = Trace.start("apply conditional mutations");
        try {
          writeConditionalMutations(updates, results, cs);
        } finally {
          updateSpan.stop();
        }
      } finally {
        rowLocks.releaseRowLocks(locks);
      }
      return deferred;
    }

    @Override
    public TConditionalSession startConditionalUpdate(TInfo tinfo, TCredentials credentials, List<ByteBuffer> authorizations, String tableId,
        TDurability tdurabilty, String classLoaderContext) throws ThriftSecurityException, TException {

      Authorizations userauths = null;
      if (!security.canConditionallyUpdate(credentials, tableId, Tables.getNamespaceId(getInstance(), tableId), authorizations))
        throw new ThriftSecurityException(credentials.getPrincipal(), SecurityErrorCode.PERMISSION_DENIED);

      userauths = security.getUserAuthorizations(credentials);
      for (ByteBuffer auth : authorizations)
        if (!userauths.contains(ByteBufferUtil.toBytes(auth)))
          throw new ThriftSecurityException(credentials.getPrincipal(), SecurityErrorCode.BAD_AUTHORIZATIONS);

      ConditionalSession cs = new ConditionalSession(credentials, new Authorizations(authorizations), tableId, DurabilityImpl.fromThrift(tdurabilty),
          classLoaderContext);

      long sid = sessionManager.createSession(cs, false);
      return new TConditionalSession(sid, lockID, sessionManager.getMaxIdleTime());
    }

    @Override
    public List<TCMResult> conditionalUpdate(TInfo tinfo, long sessID, Map<TKeyExtent,List<TConditionalMutation>> mutations, List<String> symbols)
        throws NoSuchScanIDException, TException {

      ConditionalSession cs = (ConditionalSession) sessionManager.reserveSession(sessID);

      if (cs == null || cs.interruptFlag.get())
        throw new NoSuchScanIDException();

      if (!cs.tableId.equals(MetadataTable.ID) && !cs.tableId.equals(RootTable.ID)) {
        try {
          TabletServer.this.resourceManager.waitUntilCommitsAreEnabled();
        } catch (HoldTimeoutException hte) {
          // Assumption is that the client has timed out and is gone. If thats not the case throw an exception that will cause it to retry.
          log.debug("HoldTimeoutException during conditionalUpdate, reporting no such session");
          throw new NoSuchScanIDException();
        }
      }

      Text tid = new Text(cs.tableId);
      long opid = writeTracker.startWrite(TabletType.type(new KeyExtent(tid, null, null)));

      try {
        Map<KeyExtent,List<ServerConditionalMutation>> updates = Translator.translate(mutations, Translators.TKET,
            new Translator.ListTranslator<TConditionalMutation,ServerConditionalMutation>(ServerConditionalMutation.TCMT));

        for (KeyExtent ke : updates.keySet())
          if (!ke.getTableId().equals(tid))
            throw new IllegalArgumentException("Unexpected table id " + tid + " != " + ke.getTableId());

        ArrayList<TCMResult> results = new ArrayList<TCMResult>();

        Map<KeyExtent,List<ServerConditionalMutation>> deferred = conditionalUpdate(cs, updates, results, symbols);

        while (deferred.size() > 0) {
          deferred = conditionalUpdate(cs, deferred, results, symbols);
        }

        return results;
      } catch (IOException ioe) {
        throw new TException(ioe);
      } finally {
        writeTracker.finishWrite(opid);
        sessionManager.unreserveSession(sessID);
      }
    }

    @Override
    public void invalidateConditionalUpdate(TInfo tinfo, long sessID) throws TException {
      // this method should wait for any running conditional update to complete
      // after this method returns a conditional update should not be able to start

      ConditionalSession cs = (ConditionalSession) sessionManager.getSession(sessID);
      if (cs != null)
        cs.interruptFlag.set(true);

      cs = (ConditionalSession) sessionManager.reserveSession(sessID, true);
      if (cs != null)
        sessionManager.removeSession(sessID, true);
    }

    @Override
    public void closeConditionalUpdate(TInfo tinfo, long sessID) throws TException {
      sessionManager.removeSession(sessID, false);
    }

    @Override
    public void splitTablet(TInfo tinfo, TCredentials credentials, TKeyExtent tkeyExtent, ByteBuffer splitPoint) throws NotServingTabletException,
        ThriftSecurityException {

      String tableId = new String(ByteBufferUtil.toBytes(tkeyExtent.table));
      String namespaceId;
      try {
        namespaceId = Tables.getNamespaceId(getInstance(), tableId);
      } catch (IllegalArgumentException ex) {
        // table does not exist, try to educate the client
        throw new NotServingTabletException(tkeyExtent);
      }

      if (!security.canSplitTablet(credentials, tableId, namespaceId))
        throw new ThriftSecurityException(credentials.getPrincipal(), SecurityErrorCode.PERMISSION_DENIED);

      KeyExtent keyExtent = new KeyExtent(tkeyExtent);

      Tablet tablet = onlineTablets.get(keyExtent);
      if (tablet == null) {
        throw new NotServingTabletException(tkeyExtent);
      }

      if (keyExtent.getEndRow() == null || !keyExtent.getEndRow().equals(ByteBufferUtil.toText(splitPoint))) {
        try {
          if (TabletServer.this.splitTablet(tablet, ByteBufferUtil.toBytes(splitPoint)) == null) {
            throw new NotServingTabletException(tkeyExtent);
          }
        } catch (IOException e) {
          log.warn("Failed to split " + keyExtent, e);
          throw new RuntimeException(e);
        }
      }
    }

    @Override
    public TabletServerStatus getTabletServerStatus(TInfo tinfo, TCredentials credentials) throws ThriftSecurityException, TException {
      return getStats(sessionManager.getActiveScansPerTable());
    }

    @Override
    public List<TabletStats> getTabletStats(TInfo tinfo, TCredentials credentials, String tableId) throws ThriftSecurityException, TException {
      TreeMap<KeyExtent,Tablet> onlineTabletsCopy;
      synchronized (onlineTablets) {
        onlineTabletsCopy = new TreeMap<KeyExtent,Tablet>(onlineTablets);
      }
      List<TabletStats> result = new ArrayList<TabletStats>();
      Text text = new Text(tableId);
      KeyExtent start = new KeyExtent(text, new Text(), null);
      for (Entry<KeyExtent,Tablet> entry : onlineTabletsCopy.tailMap(start).entrySet()) {
        KeyExtent ke = entry.getKey();
        if (ke.getTableId().compareTo(text) == 0) {
          Tablet tablet = entry.getValue();
          TabletStats stats = tablet.getTabletStats();
          stats.extent = ke.toThrift();
          stats.ingestRate = tablet.ingestRate();
          stats.queryRate = tablet.queryRate();
          stats.splitCreationTime = tablet.getSplitCreationTime();
          stats.numEntries = tablet.getNumEntries();
          result.add(stats);
        }
      }
      return result;
    }

    private void checkPermission(TCredentials credentials, String lock, final String request) throws ThriftSecurityException {
      try {
        log.trace("Got " + request + " message from user: " + credentials.getPrincipal());
        if (!security.canPerformSystemActions(credentials)) {
          log.warn("Got " + request + " message from user: " + credentials.getPrincipal());
          throw new ThriftSecurityException(credentials.getPrincipal(), SecurityErrorCode.PERMISSION_DENIED);
        }
      } catch (ThriftSecurityException e) {
        log.warn("Got " + request + " message from unauthenticatable user: " + e.getUser());
        if (getCredentials().getToken().getClass().getName().equals(credentials.getTokenClassName())) {
          log.error("Got message from a service with a mismatched configuration. Please ensure a compatible configuration.", e);
        }
        throw e;
      }

      if (tabletServerLock == null || !tabletServerLock.wasLockAcquired()) {
        log.debug("Got " + request + " message before my lock was acquired, ignoring...");
        throw new RuntimeException("Lock not acquired");
      }

      if (tabletServerLock != null && tabletServerLock.wasLockAcquired() && !tabletServerLock.isLocked()) {
        Halt.halt(1, new Runnable() {
          @Override
          public void run() {
            log.info("Tablet server no longer holds lock during checkPermission() : " + request + ", exiting");
            gcLogger.logGCInfo(TabletServer.this.getConfiguration());
          }
        });
      }

      if (lock != null) {
        ZooUtil.LockID lid = new ZooUtil.LockID(ZooUtil.getRoot(getInstance()) + Constants.ZMASTER_LOCK, lock);

        try {
          if (!ZooLock.isLockHeld(masterLockCache, lid)) {
            // maybe the cache is out of date and a new master holds the
            // lock?
            masterLockCache.clear();
            if (!ZooLock.isLockHeld(masterLockCache, lid)) {
              log.warn("Got " + request + " message from a master that does not hold the current lock " + lock);
              throw new RuntimeException("bad master lock");
            }
          }
        } catch (Exception e) {
          throw new RuntimeException("bad master lock", e);
        }
      }
    }

    @Override
    public void loadTablet(TInfo tinfo, TCredentials credentials, String lock, final TKeyExtent textent) {

      try {
        checkPermission(credentials, lock, "loadTablet");
      } catch (ThriftSecurityException e) {
        log.error("Caller doesn't have permission to load a tablet", e);
        throw new RuntimeException(e);
      }

      final KeyExtent extent = new KeyExtent(textent);

      synchronized (unopenedTablets) {
        synchronized (openingTablets) {
          synchronized (onlineTablets) {

            // checking if this exact tablet is in any of the sets
            // below is not a strong enough check
            // when splits and fix splits occurring

            Set<KeyExtent> unopenedOverlapping = KeyExtent.findOverlapping(extent, unopenedTablets);
            Set<KeyExtent> openingOverlapping = KeyExtent.findOverlapping(extent, openingTablets);
            Set<KeyExtent> onlineOverlapping = KeyExtent.findOverlapping(extent, onlineTablets);

            Set<KeyExtent> all = new HashSet<KeyExtent>();
            all.addAll(unopenedOverlapping);
            all.addAll(openingOverlapping);
            all.addAll(onlineOverlapping);

            if (!all.isEmpty()) {

              // ignore any tablets that have recently split, for error logging
              for (KeyExtent e2 : onlineOverlapping) {
                Tablet tablet = onlineTablets.get(e2);
                if (System.currentTimeMillis() - tablet.getSplitCreationTime() < RECENTLY_SPLIT_MILLIES) {
                  all.remove(e2);
                }
              }

              // ignore self, for error logging
              all.remove(extent);

              if (all.size() > 0) {
                log.error("Tablet " + extent + " overlaps previously assigned " + unopenedOverlapping + " " + openingOverlapping + " " + onlineOverlapping
                    + " " + all);
              }
              return;
            }

            unopenedTablets.add(extent);
          }
        }
      }

      // add the assignment job to the appropriate queue
      log.info("Loading tablet " + extent);

      final AssignmentHandler ah = new AssignmentHandler(extent);
      // final Runnable ah = new LoggingRunnable(log, );
      // Root tablet assignment must take place immediately

      if (extent.isRootTablet()) {
        new Daemon("Root Tablet Assignment") {
          @Override
          public void run() {
            ah.run();
            if (onlineTablets.containsKey(extent)) {
              log.info("Root tablet loaded: " + extent);
            } else {
              log.info("Root tablet failed to load");
            }

          }
        }.start();
      } else {
        if (extent.isMeta()) {
          resourceManager.addMetaDataAssignment(extent, log, ah);
        } else {
          resourceManager.addAssignment(extent, log, ah);
        }
      }
    }

    @Override
    public void unloadTablet(TInfo tinfo, TCredentials credentials, String lock, TKeyExtent textent, boolean save) {
      try {
        checkPermission(credentials, lock, "unloadTablet");
      } catch (ThriftSecurityException e) {
        log.error("Caller doesn't have permission to unload a tablet", e);
        throw new RuntimeException(e);
      }

      KeyExtent extent = new KeyExtent(textent);

      resourceManager.addMigration(extent, new LoggingRunnable(log, new UnloadTabletHandler(extent, save)));
    }

    @Override
    public void flush(TInfo tinfo, TCredentials credentials, String lock, String tableId, ByteBuffer startRow, ByteBuffer endRow) {
      try {
        checkPermission(credentials, lock, "flush");
      } catch (ThriftSecurityException e) {
        log.error("Caller doesn't have permission to flush a table", e);
        throw new RuntimeException(e);
      }

      ArrayList<Tablet> tabletsToFlush = new ArrayList<Tablet>();

      KeyExtent ke = new KeyExtent(new Text(tableId), ByteBufferUtil.toText(endRow), ByteBufferUtil.toText(startRow));

      synchronized (onlineTablets) {
        for (Tablet tablet : onlineTablets.values())
          if (ke.overlaps(tablet.getExtent()))
            tabletsToFlush.add(tablet);
      }

      Long flushID = null;

      for (Tablet tablet : tabletsToFlush) {
        if (flushID == null) {
          // read the flush id once from zookeeper instead of reading
          // it for each tablet
          try {
            flushID = tablet.getFlushID();
          } catch (NoNodeException e) {
            // table was probably deleted
            log.info("Asked to flush table that has no flush id {} {}", ke, e.getMessage());
            return;
          }
        }
        tablet.flush(flushID);
      }
    }

    @Override
    public void flushTablet(TInfo tinfo, TCredentials credentials, String lock, TKeyExtent textent) throws TException {
      try {
        checkPermission(credentials, lock, "flushTablet");
      } catch (ThriftSecurityException e) {
        log.error("Caller doesn't have permission to flush a tablet", e);
        throw new RuntimeException(e);
      }

      Tablet tablet = onlineTablets.get(new KeyExtent(textent));
      if (tablet != null) {
        log.info("Flushing " + tablet.getExtent());
        try {
          tablet.flush(tablet.getFlushID());
        } catch (NoNodeException nne) {
          log.info("Asked to flush tablet that has no flush id {} {}", new KeyExtent(textent), nne.getMessage());
        }
      }
    }

    @Override
    public void halt(TInfo tinfo, TCredentials credentials, String lock) throws ThriftSecurityException {

      checkPermission(credentials, lock, "halt");

      Halt.halt(0, new Runnable() {
        @Override
        public void run() {
          log.info("Master requested tablet server halt");
          gcLogger.logGCInfo(TabletServer.this.getConfiguration());
          serverStopRequested = true;
          try {
            tabletServerLock.unlock();
          } catch (Exception e) {
            log.error("Caught exception unlocking TabletServer lock", e);
          }
        }
      });
    }

    @Override
    public void fastHalt(TInfo info, TCredentials credentials, String lock) {
      try {
        halt(info, credentials, lock);
      } catch (Exception e) {
        log.warn("Error halting", e);
      }
    }

    @Override
    public TabletStats getHistoricalStats(TInfo tinfo, TCredentials credentials) throws ThriftSecurityException, TException {
      return statsKeeper.getTabletStats();
    }

    @Override
    public List<ActiveScan> getActiveScans(TInfo tinfo, TCredentials credentials) throws ThriftSecurityException, TException {
      try {
        checkPermission(credentials, null, "getScans");
      } catch (ThriftSecurityException e) {
        log.error("Caller doesn't have permission to get active scans", e);
        throw e;
      }

      return sessionManager.getActiveScans();
    }

    @Override
    public void chop(TInfo tinfo, TCredentials credentials, String lock, TKeyExtent textent) throws TException {
      try {
        checkPermission(credentials, lock, "chop");
      } catch (ThriftSecurityException e) {
        log.error("Caller doesn't have permission to chop extent", e);
        throw new RuntimeException(e);
      }

      KeyExtent ke = new KeyExtent(textent);

      Tablet tablet = onlineTablets.get(ke);
      if (tablet != null) {
        tablet.chopFiles();
      }
    }

    @Override
    public void compact(TInfo tinfo, TCredentials credentials, String lock, String tableId, ByteBuffer startRow, ByteBuffer endRow) throws TException {
      try {
        checkPermission(credentials, lock, "compact");
      } catch (ThriftSecurityException e) {
        log.error("Caller doesn't have permission to compact a table", e);
        throw new RuntimeException(e);
      }

      KeyExtent ke = new KeyExtent(new Text(tableId), ByteBufferUtil.toText(endRow), ByteBufferUtil.toText(startRow));

      ArrayList<Tablet> tabletsToCompact = new ArrayList<Tablet>();
      synchronized (onlineTablets) {
        for (Tablet tablet : onlineTablets.values())
          if (ke.overlaps(tablet.getExtent()))
            tabletsToCompact.add(tablet);
      }

      Pair<Long,UserCompactionConfig> compactionInfo = null;

      for (Tablet tablet : tabletsToCompact) {
        // all for the same table id, so only need to read
        // compaction id once
        if (compactionInfo == null)
          try {
            compactionInfo = tablet.getCompactionID();
          } catch (NoNodeException e) {
            log.info("Asked to compact table with no compaction id {} {}", ke, e.getMessage());
            return;
          }
        tablet.compactAll(compactionInfo.getFirst(), compactionInfo.getSecond());
      }

    }

    @Override
    public List<ActiveCompaction> getActiveCompactions(TInfo tinfo, TCredentials credentials) throws ThriftSecurityException, TException {
      try {
        checkPermission(credentials, null, "getActiveCompactions");
      } catch (ThriftSecurityException e) {
        log.error("Caller doesn't have permission to get active compactions", e);
        throw e;
      }

      List<CompactionInfo> compactions = Compactor.getRunningCompactions();
      List<ActiveCompaction> ret = new ArrayList<ActiveCompaction>(compactions.size());

      for (CompactionInfo compactionInfo : compactions) {
        ret.add(compactionInfo.toThrift());
      }

      return ret;
    }

    @Override
    public List<String> getActiveLogs(TInfo tinfo, TCredentials credentials) throws TException {
      String log = logger.getLogFile();
      // Might be null if there no active logger
      if (null == log) {
        return Collections.emptyList();
      }
      return Collections.singletonList(log);
    }

    @Override
    public void removeLogs(TInfo tinfo, TCredentials credentials, List<String> filenames) throws TException {
      log.warn("Garbage collector is attempting to remove logs through the tablet server");
      log.warn("This is probably because your file Garbage Collector is an older version than your tablet servers.\n" + "Restart your file Garbage Collector.");
    }
  }

  private class SplitRunner implements Runnable {
    private final Tablet tablet;

    public SplitRunner(Tablet tablet) {
      this.tablet = tablet;
    }

    @Override
    public void run() {
      if (majorCompactorDisabled) {
        // this will make split task that were queued when shutdown was
        // initiated exit
        return;
      }

      splitTablet(tablet);
    }
  }

  public boolean isMajorCompactionDisabled() {
    return majorCompactorDisabled;
  }

  public long updateTotalQueuedMutationSize(long additionalMutationSize) {
    return totalQueuedMutationSize.addAndGet(additionalMutationSize);
  }

  public Tablet getOnlineTablet(KeyExtent extent) {
    return onlineTablets.get(extent);
  }

  public Session getSession(long sessionId) {
    return sessionManager.getSession(sessionId);
  }

  public void executeSplit(Tablet tablet) {
    resourceManager.executeSplit(tablet.getExtent(), new LoggingRunnable(log, new SplitRunner(tablet)));
  }

  private class MajorCompactor implements Runnable {

    public MajorCompactor(AccumuloConfiguration config) {
      CompactionWatcher.startWatching(config);
    }

    @Override
    public void run() {
      while (!majorCompactorDisabled) {
        try {
          sleepUninterruptibly(getConfiguration().getTimeInMillis(Property.TSERV_MAJC_DELAY), TimeUnit.MILLISECONDS);

          TreeMap<KeyExtent,Tablet> copyOnlineTablets = new TreeMap<KeyExtent,Tablet>();

          synchronized (onlineTablets) {
            copyOnlineTablets.putAll(onlineTablets); // avoid
            // concurrent
            // modification
          }

          int numMajorCompactionsInProgress = 0;

          Iterator<Entry<KeyExtent,Tablet>> iter = copyOnlineTablets.entrySet().iterator();

          // bail early now if we're shutting down
          while (iter.hasNext() && !majorCompactorDisabled) {

            Entry<KeyExtent,Tablet> entry = iter.next();

            Tablet tablet = entry.getValue();

            // if we need to split AND compact, we need a good way
            // to decide what to do
            if (tablet.needsSplit()) {
              executeSplit(tablet);
              continue;
            }

            int maxLogEntriesPerTablet = getTableConfiguration(tablet.getExtent()).getCount(Property.TABLE_MINC_LOGS_MAX);

            if (tablet.getLogCount() >= maxLogEntriesPerTablet) {
              log.debug("Initiating minor compaction for " + tablet.getExtent() + " because it has " + tablet.getLogCount() + " write ahead logs");
              tablet.initiateMinorCompaction(MinorCompactionReason.SYSTEM);
            }

            synchronized (tablet) {
              if (tablet.initiateMajorCompaction(MajorCompactionReason.NORMAL) || tablet.isMajorCompactionQueued() || tablet.isMajorCompactionRunning()) {
                numMajorCompactionsInProgress++;
                continue;
              }
            }
          }

          int idleCompactionsToStart = Math.max(1, getConfiguration().getCount(Property.TSERV_MAJC_MAXCONCURRENT) / 2);

          if (numMajorCompactionsInProgress < idleCompactionsToStart) {
            // system is not major compacting, can schedule some
            // idle compactions
            iter = copyOnlineTablets.entrySet().iterator();

            while (iter.hasNext() && !majorCompactorDisabled && numMajorCompactionsInProgress < idleCompactionsToStart) {
              Entry<KeyExtent,Tablet> entry = iter.next();
              Tablet tablet = entry.getValue();

              if (tablet.initiateMajorCompaction(MajorCompactionReason.IDLE)) {
                numMajorCompactionsInProgress++;
              }
            }
          }
        } catch (Throwable t) {
          log.error("Unexpected exception in " + Thread.currentThread().getName(), t);
          sleepUninterruptibly(1, TimeUnit.SECONDS);
        }
      }
    }
  }

  private void splitTablet(Tablet tablet) {
    try {

      TreeMap<KeyExtent,TabletData> tabletInfo = splitTablet(tablet, null);
      if (tabletInfo == null) {
        // either split or compact not both
        // were not able to split... so see if a major compaction is
        // needed
        tablet.initiateMajorCompaction(MajorCompactionReason.NORMAL);
      }
    } catch (IOException e) {
      statsKeeper.updateTime(Operation.SPLIT, 0, 0, true);
      log.error("split failed: {} for tablet {}", e.getMessage(), tablet.getExtent(), e);
    } catch (Exception e) {
      statsKeeper.updateTime(Operation.SPLIT, 0, 0, true);
      log.error("Unknown error on split: {}", e, e);
    }
  }

  private TreeMap<KeyExtent,TabletData> splitTablet(Tablet tablet, byte[] splitPoint) throws IOException {
    long t1 = System.currentTimeMillis();

    TreeMap<KeyExtent,TabletData> tabletInfo = tablet.split(splitPoint);
    if (tabletInfo == null) {
      return null;
    }

    log.info("Starting split: " + tablet.getExtent());
    statsKeeper.incrementStatusSplit();
    long start = System.currentTimeMillis();

    Tablet[] newTablets = new Tablet[2];

    Entry<KeyExtent,TabletData> first = tabletInfo.firstEntry();
    TabletResourceManager newTrm0 = resourceManager.createTabletResourceManager(first.getKey(), getTableConfiguration(first.getKey()));
    newTablets[0] = new Tablet(TabletServer.this, first.getKey(), newTrm0, first.getValue());

    Entry<KeyExtent,TabletData> last = tabletInfo.lastEntry();
    TabletResourceManager newTrm1 = resourceManager.createTabletResourceManager(last.getKey(), getTableConfiguration(last.getKey()));
    newTablets[1] = new Tablet(TabletServer.this, last.getKey(), newTrm1, last.getValue());

    // roll tablet stats over into tablet server's statsKeeper object as
    // historical data
    statsKeeper.saveMajorMinorTimes(tablet.getTabletStats());

    // lose the reference to the old tablet and open two new ones
    synchronized (onlineTablets) {
      onlineTablets.remove(tablet.getExtent());
      onlineTablets.put(newTablets[0].getExtent(), newTablets[0]);
      onlineTablets.put(newTablets[1].getExtent(), newTablets[1]);
    }
    // tell the master
    enqueueMasterMessage(new SplitReportMessage(tablet.getExtent(), newTablets[0].getExtent(), new Text("/" + newTablets[0].getLocation().getName()),
        newTablets[1].getExtent(), new Text("/" + newTablets[1].getLocation().getName())));

    statsKeeper.updateTime(Operation.SPLIT, start, 0, false);
    long t2 = System.currentTimeMillis();
    log.info("Tablet split: " + tablet.getExtent() + " size0 " + newTablets[0].estimateTabletSize() + " size1 " + newTablets[1].estimateTabletSize() + " time "
        + (t2 - t1) + "ms");

    return tabletInfo;
  }

  // add a message for the main thread to send back to the master
  public void enqueueMasterMessage(MasterMessage m) {
    masterMessages.addLast(m);
  }

  private class UnloadTabletHandler implements Runnable {
    private final KeyExtent extent;
    private final boolean saveState;

    public UnloadTabletHandler(KeyExtent extent, boolean saveState) {
      this.extent = extent;
      this.saveState = saveState;
    }

    @Override
    public void run() {

      Tablet t = null;

      synchronized (unopenedTablets) {
        if (unopenedTablets.contains(extent)) {
          unopenedTablets.remove(extent);
          // enqueueMasterMessage(new TabletUnloadedMessage(extent));
          return;
        }
      }
      synchronized (openingTablets) {
        while (openingTablets.contains(extent)) {
          try {
            openingTablets.wait();
          } catch (InterruptedException e) {}
        }
      }
      synchronized (onlineTablets) {
        if (onlineTablets.containsKey(extent)) {
          t = onlineTablets.get(extent);
        }
      }

      if (t == null) {
        // Tablet has probably been recently unloaded: repeated master
        // unload request is crossing the successful unloaded message
        if (!recentlyUnloadedCache.containsKey(extent)) {
          log.info("told to unload tablet that was not being served " + extent);
          enqueueMasterMessage(new TabletStatusMessage(TabletLoadState.UNLOAD_FAILURE_NOT_SERVING, extent));
        }
        return;
      }

      try {
        t.close(saveState);
      } catch (Throwable e) {

        if ((t.isClosing() || t.isClosed()) && e instanceof IllegalStateException) {
          log.debug("Failed to unload tablet {} ... it was alread closing or closed : {}", extent, e.getMessage());
        } else {
          log.error("Failed to close tablet {}... Aborting migration", extent, e);
          enqueueMasterMessage(new TabletStatusMessage(TabletLoadState.UNLOAD_ERROR, extent));
        }
        return;
      }

      // stop serving tablet - client will get not serving tablet
      // exceptions
      recentlyUnloadedCache.put(extent, System.currentTimeMillis());
      onlineTablets.remove(extent);

      try {
        TServerInstance instance = new TServerInstance(clientAddress, getLock().getSessionId());
        TabletLocationState tls = null;
        try {
          tls = new TabletLocationState(extent, null, instance, null, null, false);
        } catch (BadLocationStateException e) {
          log.error("Unexpected error ", e);
        }
        log.debug("Unassigning " + tls);
        TabletStateStore.unassign(TabletServer.this, tls, null);
      } catch (DistributedStoreException ex) {
        log.warn("Unable to update storage", ex);
      } catch (KeeperException e) {
        log.warn("Unable determine our zookeeper session information", e);
      } catch (InterruptedException e) {
        log.warn("Interrupted while getting our zookeeper session information", e);
      }

      // tell the master how it went
      enqueueMasterMessage(new TabletStatusMessage(TabletLoadState.UNLOADED, extent));

      // roll tablet stats over into tablet server's statsKeeper object as
      // historical data
      statsKeeper.saveMajorMinorTimes(t.getTabletStats());
      log.info("unloaded " + extent);

    }
  }

  protected class AssignmentHandler implements Runnable {
    private final KeyExtent extent;
    private final int retryAttempt;

    public AssignmentHandler(KeyExtent extent) {
      this(extent, 0);
    }

    public AssignmentHandler(KeyExtent extent, int retryAttempt) {
      this.extent = extent;
      this.retryAttempt = retryAttempt;
    }

    @Override
    public void run() {
      log.info(clientAddress + ": got assignment from master: " + extent);

      synchronized (unopenedTablets) {
        synchronized (openingTablets) {
          synchronized (onlineTablets) {
            // nothing should be moving between sets, do a sanity
            // check
            Set<KeyExtent> unopenedOverlapping = KeyExtent.findOverlapping(extent, unopenedTablets);
            Set<KeyExtent> openingOverlapping = KeyExtent.findOverlapping(extent, openingTablets);
            Set<KeyExtent> onlineOverlapping = KeyExtent.findOverlapping(extent, onlineTablets);

            if (openingOverlapping.contains(extent) || onlineOverlapping.contains(extent))
              return;

            if (!unopenedOverlapping.contains(extent)) {
              log.info("assignment " + extent + " no longer in the unopened set");
              return;
            }

            if (unopenedOverlapping.size() != 1 || openingOverlapping.size() > 0 || onlineOverlapping.size() > 0) {
              throw new IllegalStateException("overlaps assigned " + extent + " " + !unopenedTablets.contains(extent) + " " + unopenedOverlapping + " "
                  + openingOverlapping + " " + onlineOverlapping);
            }
          }

          unopenedTablets.remove(extent);
          openingTablets.add(extent);
        }
      }

      log.debug("Loading extent: " + extent);

      // check Metadata table before accepting assignment
      Text locationToOpen = null;
      SortedMap<Key,Value> tabletsKeyValues = new TreeMap<Key,Value>();
      try {
        Pair<Text,KeyExtent> pair = verifyTabletInformation(TabletServer.this, extent, TabletServer.this.getTabletSession(), tabletsKeyValues,
            getClientAddressString(), getLock());
        if (pair != null) {
          locationToOpen = pair.getFirst();
          if (pair.getSecond() != null) {
            synchronized (openingTablets) {
              openingTablets.remove(extent);
              openingTablets.notifyAll();
              // it expected that the new extent will overlap the old one... if it does not, it should not be added to unopenedTablets
              if (!KeyExtent.findOverlapping(extent, new TreeSet<KeyExtent>(Arrays.asList(pair.getSecond()))).contains(pair.getSecond())) {
                throw new IllegalStateException("Fixed split does not overlap " + extent + " " + pair.getSecond());
              }
              unopenedTablets.add(pair.getSecond());
            }
            // split was rolled back... try again
            new AssignmentHandler(pair.getSecond()).run();
            return;
          }
        }
      } catch (Exception e) {
        synchronized (openingTablets) {
          openingTablets.remove(extent);
          openingTablets.notifyAll();
        }
        log.warn("Failed to verify tablet " + extent, e);
        enqueueMasterMessage(new TabletStatusMessage(TabletLoadState.LOAD_FAILURE, extent));
        throw new RuntimeException(e);
      }

      if (locationToOpen == null) {
        log.debug("Reporting tablet " + extent + " assignment failure: unable to verify Tablet Information");
        synchronized (openingTablets) {
          openingTablets.remove(extent);
          openingTablets.notifyAll();
        }
        enqueueMasterMessage(new TabletStatusMessage(TabletLoadState.LOAD_FAILURE, extent));
        return;
      }

      Tablet tablet = null;
      boolean successful = false;

      try {
        acquireRecoveryMemory(extent);

        TabletResourceManager trm = resourceManager.createTabletResourceManager(extent, getTableConfiguration(extent));
        TabletData data;
        if (extent.isRootTablet()) {
          data = new TabletData(fs, ZooReaderWriter.getInstance(), getTableConfiguration(extent));
        } else {
          data = new TabletData(extent, fs, tabletsKeyValues.entrySet().iterator());
        }

        tablet = new Tablet(TabletServer.this, extent, trm, data);
        // If a minor compaction starts after a tablet opens, this indicates a log recovery occurred. This recovered data must be minor compacted.
        // There are three reasons to wait for this minor compaction to finish before placing the tablet in online tablets.
        //
        // 1) The log recovery code does not handle data written to the tablet on multiple tablet servers.
        // 2) The log recovery code does not block if memory is full. Therefore recovering lots of tablets that use a lot of memory could run out of memory.
        // 3) The minor compaction finish event did not make it to the logs (the file will be in metadata, preventing replay of compacted data)... but do not
        // want a majc to wipe the file out from metadata and then have another process failure... this could cause duplicate data to replay.
        if (tablet.getNumEntriesInMemory() > 0 && !tablet.minorCompactNow(MinorCompactionReason.RECOVERY)) {
          throw new RuntimeException("Minor compaction after recovery fails for " + extent);
        }
        Assignment assignment = new Assignment(extent, getTabletSession());
        TabletStateStore.setLocation(TabletServer.this, assignment);

        synchronized (openingTablets) {
          synchronized (onlineTablets) {
            openingTablets.remove(extent);
            onlineTablets.put(extent, tablet);
            openingTablets.notifyAll();
            recentlyUnloadedCache.remove(tablet.getExtent());
          }
        }
        tablet = null; // release this reference
        successful = true;
      } catch (Throwable e) {
        log.warn("exception trying to assign tablet {} {}", extent, locationToOpen, e);

        if (e.getMessage() != null) {
          log.warn("{}", e.getMessage());
        }

        String table = extent.getTableId().toString();
        ProblemReports.getInstance(TabletServer.this).report(new ProblemReport(table, TABLET_LOAD, extent.getUUID().toString(), getClientAddressString(), e));
      } finally {
        releaseRecoveryMemory(extent);
      }

      if (!successful) {
        synchronized (unopenedTablets) {
          synchronized (openingTablets) {
            openingTablets.remove(extent);
            unopenedTablets.add(extent);
            openingTablets.notifyAll();
          }
        }
        log.warn("failed to open tablet " + extent + " reporting failure to master");
        enqueueMasterMessage(new TabletStatusMessage(TabletLoadState.LOAD_FAILURE, extent));
        long reschedule = Math.min((1l << Math.min(32, retryAttempt)) * 1000, 10 * 60 * 1000l);
        log.warn(String.format("rescheduling tablet load in %.2f seconds", reschedule / 1000.));
        SimpleTimer.getInstance(getConfiguration()).schedule(new TimerTask() {
          @Override
          public void run() {
            log.info("adding tablet " + extent + " back to the assignment pool (retry " + retryAttempt + ")");
            AssignmentHandler handler = new AssignmentHandler(extent, retryAttempt + 1);
            if (extent.isMeta()) {
              if (extent.isRootTablet()) {
                new Daemon(new LoggingRunnable(log, handler), "Root tablet assignment retry").start();
              } else {
                resourceManager.addMetaDataAssignment(extent, log, handler);
              }
            } else {
              resourceManager.addAssignment(extent, log, handler);
            }
          }
        }, reschedule);
      } else {
        enqueueMasterMessage(new TabletStatusMessage(TabletLoadState.LOADED, extent));
      }
    }
  }

  private void acquireRecoveryMemory(KeyExtent extent) throws InterruptedException {
    if (!extent.isMeta()) {
      recoveryLock.lock();
    }
  }

  private void releaseRecoveryMemory(KeyExtent extent) {
    if (!extent.isMeta()) {
      recoveryLock.unlock();
    }
  }

  private HostAndPort startServer(AccumuloConfiguration conf, String address, Property portHint, TProcessor processor, String threadName)
      throws UnknownHostException {
    Property maxMessageSizeProperty = (conf.get(Property.TSERV_MAX_MESSAGE_SIZE) != null ? Property.TSERV_MAX_MESSAGE_SIZE : Property.GENERAL_MAX_MESSAGE_SIZE);
    ServerAddress sp = TServerUtils.startServer(this, address, portHint, processor, this.getClass().getSimpleName(), threadName, Property.TSERV_PORTSEARCH,
        Property.TSERV_MINTHREADS, Property.TSERV_THREADCHECK, maxMessageSizeProperty);
    this.server = sp.server;
    return sp.address;
  }

  private HostAndPort getMasterAddress() {
    try {
      List<String> locations = getInstance().getMasterLocations();
      if (locations.size() == 0)
        return null;
      return HostAndPort.fromString(locations.get(0));
    } catch (Exception e) {
      log.warn("Failed to obtain master host " + e);
    }

    return null;
  }

  // Connect to the master for posting asynchronous results
  private MasterClientService.Client masterConnection(HostAndPort address) {
    try {
      if (address == null) {
        return null;
      }
      MasterClientService.Client client = ThriftUtil.getClient(new MasterClientService.Client.Factory(), address, this);
      // log.info("Listener API to master has been opened");
      return client;
    } catch (Exception e) {
      log.warn("Issue with masterConnection (" + address + ") " + e, e);
    }
    return null;
  }

  private void returnMasterConnection(MasterClientService.Client client) {
    ThriftUtil.returnClient(client);
  }

  private HostAndPort startTabletClientService() throws UnknownHostException {
    // start listening for client connection last
<<<<<<< HEAD
    clientHandler = new ThriftClientHandler();
    Iface rpcProxy = RpcWrapper.service(clientHandler, new Processor<Iface>(clientHandler).getProcessMapView());
=======
    ThriftClientHandler handler = new ThriftClientHandler();
    Iface rpcProxy = RpcWrapper.service(handler, new Processor<Iface>(handler));
>>>>>>> 0e3af1e8
    final Processor<Iface> processor;
    if (ThriftServerType.SASL == getThriftServerType()) {
      Iface tcredProxy = TCredentialsUpdatingWrapper.service(rpcProxy, ThriftClientHandler.class, getConfiguration());
      processor = new Processor<Iface>(tcredProxy);
    } else {
      processor = new Processor<Iface>(rpcProxy);
    }
    HostAndPort address = startServer(getServerConfigurationFactory().getConfiguration(), clientAddress.getHostText(), Property.TSERV_CLIENTPORT, processor,
        "Thrift Client Server");
    log.info("address = " + address);
    return address;
  }

  private HostAndPort startReplicationService() throws UnknownHostException {
    final ReplicationServicerHandler handler = new ReplicationServicerHandler(this);
    ReplicationServicer.Iface rpcProxy = RpcWrapper.service(handler, new ReplicationServicer.Processor<ReplicationServicer.Iface>(handler));
    ReplicationServicer.Iface repl = TCredentialsUpdatingWrapper.service(rpcProxy, handler.getClass(), getConfiguration());
    ReplicationServicer.Processor<ReplicationServicer.Iface> processor = new ReplicationServicer.Processor<ReplicationServicer.Iface>(repl);
    AccumuloConfiguration conf = getServerConfigurationFactory().getConfiguration();
    Property maxMessageSizeProperty = (conf.get(Property.TSERV_MAX_MESSAGE_SIZE) != null ? Property.TSERV_MAX_MESSAGE_SIZE : Property.GENERAL_MAX_MESSAGE_SIZE);
    ServerAddress sp = TServerUtils.startServer(this, clientAddress.getHostText(), Property.REPLICATION_RECEIPT_SERVICE_PORT, processor,
        "ReplicationServicerHandler", "Replication Servicer", null, Property.REPLICATION_MIN_THREADS, Property.REPLICATION_THREADCHECK, maxMessageSizeProperty);
    this.replServer = sp.server;
    log.info("Started replication service on " + sp.address);

    try {
      // The replication service is unique to the thrift service for a tserver, not just a host.
      // Advertise the host and port for replication service given the host and port for the tserver.
      ZooReaderWriter.getInstance().putPersistentData(ZooUtil.getRoot(getInstance()) + ReplicationConstants.ZOO_TSERVERS + "/" + clientAddress.toString(),
          sp.address.toString().getBytes(UTF_8), NodeExistsPolicy.OVERWRITE);
    } catch (Exception e) {
      log.error("Could not advertise replication service port", e);
      throw new RuntimeException(e);
    }

    return sp.address;
  }

  public ZooLock getLock() {
    return tabletServerLock;
  }

  private void announceExistence() {
    IZooReaderWriter zoo = ZooReaderWriter.getInstance();
    try {
      String zPath = ZooUtil.getRoot(getInstance()) + Constants.ZTSERVERS + "/" + getClientAddressString();

      try {
        zoo.putPersistentData(zPath, new byte[] {}, NodeExistsPolicy.SKIP);
      } catch (KeeperException e) {
        if (KeeperException.Code.NOAUTH == e.code()) {
          log.error("Failed to write to ZooKeeper. Ensure that accumulo-site.xml, specifically instance.secret, is consistent.");
        }
        throw e;
      }

      tabletServerLock = new ZooLock(zPath);

      LockWatcher lw = new LockWatcher() {

        @Override
        public void lostLock(final LockLossReason reason) {
          Halt.halt(0, new Runnable() {
            @Override
            public void run() {
              if (!serverStopRequested)
                log.error("Lost tablet server lock (reason = " + reason + "), exiting.");
              gcLogger.logGCInfo(getConfiguration());
            }
          });
        }

        @Override
        public void unableToMonitorLockNode(final Throwable e) {
          Halt.halt(0, new Runnable() {
            @Override
            public void run() {
              log.error("Lost ability to monitor tablet server lock, exiting.", e);
            }
          });

        }
      };

      byte[] lockContent = new ServerServices(getClientAddressString(), Service.TSERV_CLIENT).toString().getBytes(UTF_8);
      for (int i = 0; i < 120 / 5; i++) {
        zoo.putPersistentData(zPath, new byte[0], NodeExistsPolicy.SKIP);

        if (tabletServerLock.tryLock(lw, lockContent)) {
          log.debug("Obtained tablet server lock " + tabletServerLock.getLockPath());
          lockID = tabletServerLock.getLockID().serialize(ZooUtil.getRoot(getInstance()) + Constants.ZTSERVERS + "/");
          return;
        }
        log.info("Waiting for tablet server lock");
        sleepUninterruptibly(5, TimeUnit.SECONDS);
      }
      String msg = "Too many retries, exiting.";
      log.info(msg);
      throw new RuntimeException(msg);
    } catch (Exception e) {
      log.info("Could not obtain tablet server lock, exiting.", e);
      throw new RuntimeException(e);
    }
  }

  // main loop listens for client requests
  @Override
  public void run() {
    SecurityUtil.serverLogin(SiteConfiguration.getInstance());

    // To make things easier on users/devs, and to avoid creating an upgrade path to 1.7
    // We can just make the zookeeper paths before we try to use.
    try {
      ZooKeeperInitialization.ensureZooKeeperInitialized(ZooReaderWriter.getInstance(), ZooUtil.getRoot(getInstance()));
    } catch (KeeperException | InterruptedException e) {
      log.error("Could not ensure that ZooKeeper is properly initialized", e);
      throw new RuntimeException(e);
    }

    Metrics tserverMetrics = metricsFactory.createTabletServerMetrics(this);

    // Register MBeans
    try {
      tserverMetrics.register();
      mincMetrics.register();
      scanMetrics.register();
      updateMetrics.register();
    } catch (Exception e) {
      log.error("Error registering with JMX", e);
    }

    if (null != authKeyWatcher) {
      log.info("Seeding ZooKeeper watcher for authentication keys");
      try {
        authKeyWatcher.updateAuthKeys();
      } catch (KeeperException | InterruptedException e) {
        // TODO Does there need to be a better check? What are the error conditions that we'd fall out here? AUTH_FAILURE?
        // If we get the error, do we just put it on a timer and retry the exists(String, Watcher) call?
        log.error("Failed to perform initial check for authentication tokens in ZooKeeper. Delegation token authentication will be unavailable.", e);
      }
    }

    try {
      clientAddress = startTabletClientService();
    } catch (UnknownHostException e1) {
      throw new RuntimeException("Failed to start the tablet client service", e1);
    }
    announceExistence();
    try {
      walMarker.initWalMarker(getTabletSession());
    } catch (Exception e) {
      log.error("Unable to create WAL marker node in zookeeper", e);
      throw new RuntimeException(e);
    }

    ThreadPoolExecutor distWorkQThreadPool = new SimpleThreadPool(getConfiguration().getCount(Property.TSERV_WORKQ_THREADS), "distributed work queue");

    bulkFailedCopyQ = new DistributedWorkQueue(ZooUtil.getRoot(getInstance()) + Constants.ZBULK_FAILED_COPYQ, getConfiguration());
    try {
      bulkFailedCopyQ.startProcessing(new BulkFailedCopyProcessor(), distWorkQThreadPool);
    } catch (Exception e1) {
      throw new RuntimeException("Failed to start distributed work queue for copying ", e1);
    }

    try {
      logSorter.startWatchingForRecoveryLogs(distWorkQThreadPool);
    } catch (Exception ex) {
      log.error("Error setting watches for recoveries");
      throw new RuntimeException(ex);
    }

    // Start the thrift service listening for incoming replication requests
    try {
      replicationAddress = startReplicationService();
    } catch (UnknownHostException e) {
      throw new RuntimeException("Failed to start replication service", e);
    }

    // Start the pool to handle outgoing replications
    final ThreadPoolExecutor replicationThreadPool = new SimpleThreadPool(getConfiguration().getCount(Property.REPLICATION_WORKER_THREADS), "replication task");
    replWorker.setExecutor(replicationThreadPool);
    replWorker.run();

    // Check the configuration value for the size of the pool and, if changed, resize the pool, every 5 seconds);
    final AccumuloConfiguration aconf = getConfiguration();
    Runnable replicationWorkThreadPoolResizer = new Runnable() {
      @Override
      public void run() {
        int maxPoolSize = aconf.getCount(Property.REPLICATION_WORKER_THREADS);
        if (replicationThreadPool.getMaximumPoolSize() != maxPoolSize) {
          log.info("Resizing thread pool for sending replication work from " + replicationThreadPool.getMaximumPoolSize() + " to " + maxPoolSize);
          replicationThreadPool.setMaximumPoolSize(maxPoolSize);
        }
      }
    };
    SimpleTimer.getInstance(aconf).schedule(replicationWorkThreadPoolResizer, 10000, 30000);

    final long CLEANUP_BULK_LOADED_CACHE_MILLIS = 15 * 60 * 1000;
    SimpleTimer.getInstance(aconf).schedule(new BulkImportCacheCleaner(this), CLEANUP_BULK_LOADED_CACHE_MILLIS, CLEANUP_BULK_LOADED_CACHE_MILLIS);

    HostAndPort masterHost;
    while (!serverStopRequested) {
      // send all of the pending messages
      try {
        MasterMessage mm = null;
        MasterClientService.Client iface = null;

        try {
          // wait until a message is ready to send, or a sever stop
          // was requested
          while (mm == null && !serverStopRequested) {
            mm = masterMessages.poll(1000, TimeUnit.MILLISECONDS);
          }

          // have a message to send to the master, so grab a
          // connection
          masterHost = getMasterAddress();
          iface = masterConnection(masterHost);
          TServiceClient client = iface;

          // if while loop does not execute at all and mm != null,
          // then finally block should place mm back on queue
          while (!serverStopRequested && mm != null && client != null && client.getOutputProtocol() != null
              && client.getOutputProtocol().getTransport() != null && client.getOutputProtocol().getTransport().isOpen()) {
            try {
              mm.send(rpcCreds(), getClientAddressString(), iface);
              mm = null;
            } catch (TException ex) {
              log.warn("Error sending message: queuing message again");
              masterMessages.putFirst(mm);
              mm = null;
              throw ex;
            }

            // if any messages are immediately available grab em and
            // send them
            mm = masterMessages.poll();
          }

        } finally {

          if (mm != null) {
            masterMessages.putFirst(mm);
          }
          returnMasterConnection(iface);

          sleepUninterruptibly(1, TimeUnit.SECONDS);
        }
      } catch (InterruptedException e) {
        log.info("Interrupt Exception received, shutting down");
        serverStopRequested = true;

      } catch (Exception e) {
        // may have lost connection with master
        // loop back to the beginning and wait for a new one
        // this way we survive master failures
        log.error(getClientAddressString() + ": TServerInfo: Exception. Master down?", e);
      }
    }

    // wait for shutdown
    // if the main thread exits oldServer the master listener, the JVM will
    // kill the other threads and finalize objects. We want the shutdown that is
    // running in the master listener thread to complete oldServer this happens.
    // consider making other threads daemon threads so that objects don't
    // get prematurely finalized
    synchronized (this) {
      while (shutdownComplete == false) {
        try {
          this.wait(1000);
        } catch (InterruptedException e) {
          log.error(e.toString());
        }
      }
    }
    log.debug("Stopping Replication Server");
    TServerUtils.stopTServer(this.replServer);
    log.debug("Stopping Thrift Servers");
    TServerUtils.stopTServer(server);

    try {
      log.debug("Closing filesystem");
      fs.close();
    } catch (IOException e) {
      log.warn("Failed to close filesystem : {}", e.getMessage(), e);
    }

    gcLogger.logGCInfo(getConfiguration());

    log.info("TServerInfo: stop requested. exiting ... ");

    try {
      tabletServerLock.unlock();
    } catch (Exception e) {
      log.warn("Failed to release tablet server lock", e);
    }
  }

  private static Pair<Text,KeyExtent> verifyRootTablet(KeyExtent extent, TServerInstance instance) throws DistributedStoreException, AccumuloException {
    ZooTabletStateStore store = new ZooTabletStateStore();
    if (!store.iterator().hasNext()) {
      throw new AccumuloException("Illegal state: location is not set in zookeeper");
    }
    TabletLocationState next = store.iterator().next();
    if (!instance.equals(next.future)) {
      throw new AccumuloException("Future location is not to this server for the root tablet");
    }

    if (next.current != null) {
      throw new AccumuloException("Root tablet already has a location set");
    }

    try {
      return new Pair<Text,KeyExtent>(new Text(MetadataTableUtil.getRootTabletDir()), null);
    } catch (IOException e) {
      throw new AccumuloException(e);
    }
  }

  public static Pair<Text,KeyExtent> verifyTabletInformation(AccumuloServerContext context, KeyExtent extent, TServerInstance instance,
      SortedMap<Key,Value> tabletsKeyValues, String clientAddress, ZooLock lock) throws AccumuloSecurityException, DistributedStoreException, AccumuloException {

    log.debug("verifying extent " + extent);
    if (extent.isRootTablet()) {
      return verifyRootTablet(extent, instance);
    }
    String tableToVerify = MetadataTable.ID;
    if (extent.isMeta())
      tableToVerify = RootTable.ID;

    List<ColumnFQ> columnsToFetch = Arrays.asList(new ColumnFQ[] {TabletsSection.ServerColumnFamily.DIRECTORY_COLUMN,
        TabletsSection.TabletColumnFamily.PREV_ROW_COLUMN, TabletsSection.TabletColumnFamily.SPLIT_RATIO_COLUMN,
        TabletsSection.TabletColumnFamily.OLD_PREV_ROW_COLUMN, TabletsSection.ServerColumnFamily.TIME_COLUMN});

    ScannerImpl scanner = new ScannerImpl(context, tableToVerify, Authorizations.EMPTY);
    scanner.setRange(extent.toMetadataRange());

    TreeMap<Key,Value> tkv = new TreeMap<Key,Value>();
    for (Entry<Key,Value> entry : scanner)
      tkv.put(entry.getKey(), entry.getValue());

    // only populate map after success
    if (tabletsKeyValues == null) {
      tabletsKeyValues = tkv;
    } else {
      tabletsKeyValues.clear();
      tabletsKeyValues.putAll(tkv);
    }

    Text metadataEntry = extent.getMetadataEntry();

    Value dir = checkTabletMetadata(extent, instance, tabletsKeyValues, metadataEntry);
    if (dir == null)
      return null;

    Value oldPrevEndRow = null;
    for (Entry<Key,Value> entry : tabletsKeyValues.entrySet()) {
      if (TabletsSection.TabletColumnFamily.OLD_PREV_ROW_COLUMN.hasColumns(entry.getKey())) {
        oldPrevEndRow = entry.getValue();
      }
    }

    if (oldPrevEndRow != null) {
      SortedMap<Text,SortedMap<ColumnFQ,Value>> tabletEntries;
      tabletEntries = MetadataTableUtil.getTabletEntries(tabletsKeyValues, columnsToFetch);

      KeyExtent fke;
      try {
        fke = MasterMetadataUtil.fixSplit(context, metadataEntry, tabletEntries.get(metadataEntry), instance, lock);
      } catch (IOException e) {
        log.error("Error fixing split " + metadataEntry);
        throw new AccumuloException(e.toString());
      }

      if (!fke.equals(extent)) {
        return new Pair<Text,KeyExtent>(null, fke);
      }

      // reread and reverify metadata entries now that metadata entries were fixed
      tabletsKeyValues.clear();
      return verifyTabletInformation(context, fke, instance, tabletsKeyValues, clientAddress, lock);
    }

    return new Pair<Text,KeyExtent>(new Text(dir.get()), null);
  }

  static Value checkTabletMetadata(KeyExtent extent, TServerInstance instance, SortedMap<Key,Value> tabletsKeyValues, Text metadataEntry)
      throws AccumuloException {

    TServerInstance future = null;
    Value prevEndRow = null;
    Value dir = null;
    Value time = null;
    for (Entry<Key,Value> entry : tabletsKeyValues.entrySet()) {
      Key key = entry.getKey();
      if (!metadataEntry.equals(key.getRow())) {
        log.info("Unexpected row in tablet metadata " + metadataEntry + " " + key.getRow());
        return null;
      }
      Text cf = key.getColumnFamily();
      if (cf.equals(TabletsSection.FutureLocationColumnFamily.NAME)) {
        if (future != null) {
          throw new AccumuloException("Tablet has multiple future locations " + extent);
        }
        future = new TServerInstance(entry.getValue(), key.getColumnQualifier());
      } else if (cf.equals(TabletsSection.CurrentLocationColumnFamily.NAME)) {
        log.info("Tablet seems to be already assigned to " + new TServerInstance(entry.getValue(), key.getColumnQualifier()));
        return null;
      } else if (TabletsSection.TabletColumnFamily.PREV_ROW_COLUMN.hasColumns(key)) {
        prevEndRow = entry.getValue();
      } else if (TabletsSection.ServerColumnFamily.DIRECTORY_COLUMN.hasColumns(key)) {
        dir = entry.getValue();
      } else if (TabletsSection.ServerColumnFamily.TIME_COLUMN.hasColumns(key)) {
        time = entry.getValue();
      }
    }

    if (prevEndRow == null) {
      throw new AccumuloException("Metadata entry does not have prev row (" + metadataEntry + ")");
    } else {
      KeyExtent ke2 = new KeyExtent(metadataEntry, prevEndRow);
      if (!extent.equals(ke2)) {
        log.info("Tablet prev end row mismatch " + extent + " " + ke2.getPrevEndRow());
        return null;
      }
    }

    if (dir == null) {
      throw new AccumuloException("Metadata entry does not have directory (" + metadataEntry + ")");
    }

    if (time == null && !extent.equals(RootTable.OLD_EXTENT)) {
      throw new AccumuloException("Metadata entry does not have time (" + metadataEntry + ")");
    }

    if (future == null) {
      log.info("The master has not assigned " + extent + " to " + instance);
      return null;
    }

    if (!instance.equals(future)) {
      log.info("Table " + extent + " has been assigned to " + future + " which is not " + instance);
      return null;
    }

    return dir;
  }

  public String getClientAddressString() {
    if (clientAddress == null)
      return null;
    return clientAddress.getHostText() + ":" + clientAddress.getPort();
  }

  public String getReplicationAddressSTring() {
    if (null == replicationAddress) {
      return null;
    }
    return replicationAddress.getHostText() + ":" + replicationAddress.getPort();
  }

  public TServerInstance getTabletSession() {
    String address = getClientAddressString();
    if (address == null)
      return null;

    try {
      return new TServerInstance(address, tabletServerLock.getSessionId());
    } catch (Exception ex) {
      log.warn("Unable to read session from tablet server lock" + ex);
      return null;
    }
  }

  public void config(String hostname) {
    log.info("Tablet server starting on " + hostname);
    majorCompactorThread = new Daemon(new LoggingRunnable(log, new MajorCompactor(getConfiguration())));
    majorCompactorThread.setName("Split/MajC initiator");
    majorCompactorThread.start();

    clientAddress = HostAndPort.fromParts(hostname, 0);
    try {
      AccumuloVFSClassLoader.getContextManager().setContextConfig(new ContextManager.DefaultContextsConfig(new Iterable<Entry<String,String>>() {
        @Override
        public Iterator<Entry<String,String>> iterator() {
          return getConfiguration().iterator();
        }
      }));
    } catch (IOException e) {
      throw new RuntimeException(e);
    }

    // A task that cleans up unused classloader contexts
    Runnable contextCleaner = new Runnable() {
      @Override
      public void run() {
        ArrayList<KeyExtent> extents;

        synchronized (onlineTablets) {
          extents = new ArrayList<KeyExtent>(onlineTablets.keySet());
        }

        Set<Text> tables = new HashSet<Text>();

        for (KeyExtent keyExtent : extents) {
          tables.add(keyExtent.getTableId());
        }

        HashSet<String> contexts = new HashSet<String>();

        for (Text tableid : tables) {
          String context = getTableConfiguration(new KeyExtent(tableid, null, null)).get(Property.TABLE_CLASSPATH);
          if (!context.equals("")) {
            contexts.add(context);
          }
        }

        try {
          AccumuloVFSClassLoader.getContextManager().removeUnusedContexts(contexts);
        } catch (IOException e) {
          log.warn("{}", e.getMessage(), e);
        }
      }
    };

    AccumuloConfiguration aconf = getConfiguration();
    SimpleTimer.getInstance(aconf).schedule(contextCleaner, 60000, 60000);

    FileSystemMonitor.start(aconf, Property.TSERV_MONITOR_FS);

    Runnable gcDebugTask = new Runnable() {
      @Override
      public void run() {
        gcLogger.logGCInfo(getConfiguration());
      }
    };

    SimpleTimer.getInstance(aconf).schedule(gcDebugTask, 0, TIME_BETWEEN_GC_CHECKS);

    Runnable constraintTask = new Runnable() {

      @Override
      public void run() {
        ArrayList<Tablet> tablets;

        synchronized (onlineTablets) {
          tablets = new ArrayList<Tablet>(onlineTablets.values());
        }

        for (Tablet tablet : tablets) {
          tablet.checkConstraints();
        }
      }
    };

    SimpleTimer.getInstance(aconf).schedule(constraintTask, 0, 1000);
  }

  public TabletServerStatus getStats(Map<String,MapCounter<ScanRunState>> scanCounts) {
    TabletServerStatus result = new TabletServerStatus();

    Map<KeyExtent,Tablet> onlineTabletsCopy;
    synchronized (this.onlineTablets) {
      onlineTabletsCopy = new HashMap<KeyExtent,Tablet>(this.onlineTablets);
    }
    Map<String,TableInfo> tables = new HashMap<String,TableInfo>();

    for (Entry<KeyExtent,Tablet> entry : onlineTabletsCopy.entrySet()) {
      String tableId = entry.getKey().getTableId().toString();
      TableInfo table = tables.get(tableId);
      if (table == null) {
        table = new TableInfo();
        table.minors = new Compacting();
        table.majors = new Compacting();
        tables.put(tableId, table);
      }
      Tablet tablet = entry.getValue();
      long recs = tablet.getNumEntries();
      table.tablets++;
      table.onlineTablets++;
      table.recs += recs;
      table.queryRate += tablet.queryRate();
      table.queryByteRate += tablet.queryByteRate();
      table.ingestRate += tablet.ingestRate();
      table.ingestByteRate += tablet.ingestByteRate();
      table.scanRate += tablet.scanRate();
      long recsInMemory = tablet.getNumEntriesInMemory();
      table.recsInMemory += recsInMemory;
      if (tablet.isMinorCompactionRunning())
        table.minors.running++;
      if (tablet.isMinorCompactionQueued())
        table.minors.queued++;
      if (tablet.isMajorCompactionRunning())
        table.majors.running++;
      if (tablet.isMajorCompactionQueued())
        table.majors.queued++;
    }

    for (Entry<String,MapCounter<ScanRunState>> entry : scanCounts.entrySet()) {
      TableInfo table = tables.get(entry.getKey());
      if (table == null) {
        table = new TableInfo();
        tables.put(entry.getKey(), table);
      }

      if (table.scans == null)
        table.scans = new Compacting();

      table.scans.queued += entry.getValue().get(ScanRunState.QUEUED);
      table.scans.running += entry.getValue().get(ScanRunState.RUNNING);
    }

    ArrayList<KeyExtent> offlineTabletsCopy = new ArrayList<KeyExtent>();
    synchronized (this.unopenedTablets) {
      synchronized (this.openingTablets) {
        offlineTabletsCopy.addAll(this.unopenedTablets);
        offlineTabletsCopy.addAll(this.openingTablets);
      }
    }

    for (KeyExtent extent : offlineTabletsCopy) {
      String tableId = extent.getTableId().toString();
      TableInfo table = tables.get(tableId);
      if (table == null) {
        table = new TableInfo();
        tables.put(tableId, table);
      }
      table.tablets++;
    }

    result.lastContact = RelativeTime.currentTimeMillis();
    result.tableMap = tables;
    result.osLoad = ManagementFactory.getOperatingSystemMXBean().getSystemLoadAverage();
    result.name = getClientAddressString();
    result.holdTime = resourceManager.holdTime();
    result.lookups = seekCount.get();
    result.indexCacheHits = resourceManager.getIndexCache().getStats().getHitCount();
    result.indexCacheRequest = resourceManager.getIndexCache().getStats().getRequestCount();
    result.dataCacheHits = resourceManager.getDataCache().getStats().getHitCount();
    result.dataCacheRequest = resourceManager.getDataCache().getStats().getRequestCount();
    result.logSorts = logSorter.getLogSorts();
    result.flushs = flushCounter.get();
    result.syncs = syncCounter.get();
    result.bulkImports = new ArrayList<>();
    result.bulkImports.addAll(clientHandler.getBulkLoadStatus());
    result.bulkImports.addAll(bulkImportStatus.getBulkLoadStatus());
    return result;
  }

  public static void main(String[] args) throws IOException {
    try {
      SecurityUtil.serverLogin(SiteConfiguration.getInstance());
      ServerOpts opts = new ServerOpts();
      final String app = "tserver";
      opts.parseArgs(app, args);
      String hostname = opts.getAddress();
      Accumulo.setupLogging(app);
      ServerConfigurationFactory conf = new ServerConfigurationFactory(HdfsZooInstance.getInstance());
      VolumeManager fs = VolumeManagerImpl.get();
      Accumulo.init(fs, conf, app);
      final TabletServer server = new TabletServer(conf, fs);
      server.config(hostname);
      DistributedTrace.enable(hostname, app, conf.getConfiguration());
      if (UserGroupInformation.isSecurityEnabled()) {
        UserGroupInformation loginUser = UserGroupInformation.getLoginUser();
        loginUser.doAs(new PrivilegedExceptionAction<Void>() {
          @Override
          public Void run() {
            server.run();
            return null;
          }
        });
      } else {
        server.run();
      }
    } catch (Exception ex) {
      log.error("Uncaught exception in TabletServer.main, exiting", ex);
      System.exit(1);
    } finally {
      DistributedTrace.disable();
    }
  }

  public void minorCompactionFinished(CommitSession tablet, String newDatafile, int walogSeq) throws IOException {
    totalMinorCompactions.incrementAndGet();
    logger.minorCompactionFinished(tablet, newDatafile, walogSeq);
    markUnusedWALs();
  }

  public void minorCompactionStarted(CommitSession tablet, int lastUpdateSequence, String newMapfileLocation) throws IOException {
    logger.minorCompactionStarted(tablet, lastUpdateSequence, newMapfileLocation);
  }

  public void recover(VolumeManager fs, KeyExtent extent, TableConfiguration tconf, List<LogEntry> logEntries, Set<String> tabletFiles,
      MutationReceiver mutationReceiver) throws IOException {
    List<Path> recoveryLogs = new ArrayList<Path>();
    List<LogEntry> sorted = new ArrayList<LogEntry>(logEntries);
    Collections.sort(sorted, new Comparator<LogEntry>() {
      @Override
      public int compare(LogEntry e1, LogEntry e2) {
        return (int) (e1.timestamp - e2.timestamp);
      }
    });
    for (LogEntry entry : sorted) {
      Path recovery = null;
      Path finished = RecoveryPath.getRecoveryPath(fs, fs.getFullPath(FileType.WAL, entry.filename));
      finished = SortedLogState.getFinishedMarkerPath(finished);
      TabletServer.log.info("Looking for " + finished);
      if (fs.exists(finished)) {
        recovery = finished.getParent();
      }
      if (recovery == null)
        throw new IOException("Unable to find recovery files for extent " + extent + " logEntry: " + entry);
      recoveryLogs.add(recovery);
    }
    logger.recover(fs, extent, tconf, recoveryLogs, tabletFiles, mutationReceiver);
  }

  public int createLogId(KeyExtent tablet) {
    AccumuloConfiguration acuTableConf = getTableConfiguration(tablet);
    if (DurabilityImpl.fromString(acuTableConf.get(Property.TABLE_DURABILITY)) != Durability.NONE) {
      return logIdGenerator.incrementAndGet();
    }
    return -1;
  }

  public TableConfiguration getTableConfiguration(KeyExtent extent) {
    return confFactory.getTableConfiguration(extent.getTableId().toString());
  }

  public DfsLogger.ServerResources getServerConfig() {
    return new DfsLogger.ServerResources() {

      @Override
      public VolumeManager getFileSystem() {
        return fs;
      }

      @Override
      public AccumuloConfiguration getConfiguration() {
        return TabletServer.this.getConfiguration();
      }
    };
  }

  public Collection<Tablet> getOnlineTablets() {
    synchronized (onlineTablets) {
      return new ArrayList<Tablet>(onlineTablets.values());
    }
  }

  public VolumeManager getFileSystem() {
    return fs;
  }

  public int getOpeningCount() {
    return openingTablets.size();
  }

  public int getUnopenedCount() {
    return unopenedTablets.size();
  }

  public long getTotalMinorCompactions() {
    return totalMinorCompactions.get();
  }

  public double getHoldTimeMillis() {
    return resourceManager.holdTime();
  }

  public SecurityOperation getSecurityOperation() {
    return security;
  }

  // avoid unnecessary redundant markings to meta
  final ConcurrentHashMap<DfsLogger,EnumSet<TabletLevel>> metadataTableLogs = new ConcurrentHashMap<>();
  final Object levelLocks[] = new Object[TabletLevel.values().length];
  {
    for (int i = 0; i < levelLocks.length; i++) {
      levelLocks[i] = new Object();
    }
  }

  // remove any meta entries after a rolled log is no longer referenced
  Set<DfsLogger> closedLogs = new HashSet<>();

  private void markUnusedWALs() {
    Set<DfsLogger> candidates;
    synchronized (closedLogs) {
      candidates = new HashSet<>(closedLogs);
    }
    for (Tablet tablet : getOnlineTablets()) {
      candidates.removeAll(tablet.getCurrentLogFiles());
    }
    try {
      TServerInstance session = this.getTabletSession();
      for (DfsLogger candidate : candidates) {
        log.info("Marking " + candidate.getPath() + " as unreferenced");
        walMarker.walUnreferenced(session, candidate.getPath());
      }
      synchronized (closedLogs) {
        closedLogs.removeAll(candidates);
      }
    } catch (WalMarkerException ex) {
      log.info(ex.toString(), ex);
    }
  }

  public void addNewLogMarker(DfsLogger copy) throws WalMarkerException {
    log.info("Writing log marker for " + copy.getPath());
    walMarker.addNewWalMarker(getTabletSession(), copy.getPath());
  }

  public void walogClosed(DfsLogger currentLog) throws WalMarkerException {
    metadataTableLogs.remove(currentLog);
    synchronized (closedLogs) {
      closedLogs.add(currentLog);
    }
    log.info("Marking " + currentLog.getPath() + " as closed");
    walMarker.closeWal(getTabletSession(), currentLog.getPath());
  }

  public void updateBulkImportState(List<String> files, BulkImportState state) {
    bulkImportStatus.updateBulkImportStatus(files, state);
  }

  public void removeBulkImportState(List<String> files) {
    bulkImportStatus.removeBulkImportStatus(files);
  }

}<|MERGE_RESOLUTION|>--- conflicted
+++ resolved
@@ -2292,13 +2292,8 @@
 
   private HostAndPort startTabletClientService() throws UnknownHostException {
     // start listening for client connection last
-<<<<<<< HEAD
     clientHandler = new ThriftClientHandler();
-    Iface rpcProxy = RpcWrapper.service(clientHandler, new Processor<Iface>(clientHandler).getProcessMapView());
-=======
-    ThriftClientHandler handler = new ThriftClientHandler();
-    Iface rpcProxy = RpcWrapper.service(handler, new Processor<Iface>(handler));
->>>>>>> 0e3af1e8
+    Iface rpcProxy = RpcWrapper.service(clientHandler, new Processor<Iface>(clientHandler));
     final Processor<Iface> processor;
     if (ThriftServerType.SASL == getThriftServerType()) {
       Iface tcredProxy = TCredentialsUpdatingWrapper.service(rpcProxy, ThriftClientHandler.class, getConfiguration());
