/*
 * Licensed to the Apache Software Foundation (ASF) under one or more
 * contributor license agreements.  See the NOTICE file distributed with
 * this work for additional information regarding copyright ownership.
 * The ASF licenses this file to You under the Apache License, Version 2.0
 * (the "License"); you may not use this file except in compliance with
 * the License.  You may obtain a copy of the License at
 *
 *     http://www.apache.org/licenses/LICENSE-2.0
 *
 * Unless required by applicable law or agreed to in writing, software
 * distributed under the License is distributed on an "AS IS" BASIS,
 * WITHOUT WARRANTIES OR CONDITIONS OF ANY KIND, either express or implied.
 * See the License for the specific language governing permissions and
 * limitations under the License.
 */
package org.apache.accumulo.tserver;

import static java.nio.charset.StandardCharsets.UTF_8;
import static org.apache.accumulo.server.problems.ProblemType.TABLET_LOAD;

import java.io.FileNotFoundException;
import java.io.IOException;
import java.lang.management.ManagementFactory;
import java.net.UnknownHostException;
import java.nio.ByteBuffer;
import java.util.ArrayList;
import java.util.Arrays;
import java.util.Collection;
import java.util.Collections;
import java.util.Comparator;
import java.util.HashMap;
import java.util.HashSet;
import java.util.Iterator;
import java.util.List;
import java.util.Map;
import java.util.Map.Entry;
import java.util.Set;
import java.util.SortedMap;
import java.util.SortedSet;
import java.util.TimerTask;
import java.util.TreeMap;
import java.util.TreeSet;
import java.util.concurrent.BlockingDeque;
import java.util.concurrent.CancellationException;
import java.util.concurrent.ExecutionException;
import java.util.concurrent.LinkedBlockingDeque;
import java.util.concurrent.ThreadPoolExecutor;
import java.util.concurrent.TimeUnit;
import java.util.concurrent.TimeoutException;
import java.util.concurrent.atomic.AtomicInteger;
import java.util.concurrent.atomic.AtomicLong;

import javax.management.StandardMBean;

import org.apache.accumulo.core.Constants;
import org.apache.accumulo.core.client.AccumuloException;
import org.apache.accumulo.core.client.AccumuloSecurityException;
import org.apache.accumulo.core.client.Durability;
import org.apache.accumulo.core.client.Instance;
import org.apache.accumulo.core.client.impl.CompressedIterators;
import org.apache.accumulo.core.client.impl.CompressedIterators.IterConfig;
import org.apache.accumulo.core.client.impl.DurabilityImpl;
import org.apache.accumulo.core.client.impl.ScannerImpl;
import org.apache.accumulo.core.client.impl.Tables;
import org.apache.accumulo.core.client.impl.TabletType;
import org.apache.accumulo.core.client.impl.Translator;
import org.apache.accumulo.core.client.impl.Translator.TKeyExtentTranslator;
import org.apache.accumulo.core.client.impl.Translator.TRangeTranslator;
import org.apache.accumulo.core.client.impl.Translators;
import org.apache.accumulo.core.client.impl.thrift.SecurityErrorCode;
import org.apache.accumulo.core.client.impl.thrift.ThriftSecurityException;
import org.apache.accumulo.core.conf.AccumuloConfiguration;
import org.apache.accumulo.core.conf.Property;
import org.apache.accumulo.core.conf.SiteConfiguration;
import org.apache.accumulo.core.data.Column;
import org.apache.accumulo.core.data.ConstraintViolationSummary;
import org.apache.accumulo.core.data.Key;
import org.apache.accumulo.core.data.KeyExtent;
import org.apache.accumulo.core.data.Mutation;
import org.apache.accumulo.core.data.Range;
import org.apache.accumulo.core.data.Value;
import org.apache.accumulo.core.data.thrift.InitialMultiScan;
import org.apache.accumulo.core.data.thrift.InitialScan;
import org.apache.accumulo.core.data.thrift.IterInfo;
import org.apache.accumulo.core.data.thrift.MapFileInfo;
import org.apache.accumulo.core.data.thrift.MultiScanResult;
import org.apache.accumulo.core.data.thrift.ScanResult;
import org.apache.accumulo.core.data.thrift.TCMResult;
import org.apache.accumulo.core.data.thrift.TCMStatus;
import org.apache.accumulo.core.data.thrift.TColumn;
import org.apache.accumulo.core.data.thrift.TCondition;
import org.apache.accumulo.core.data.thrift.TConditionalMutation;
import org.apache.accumulo.core.data.thrift.TConditionalSession;
import org.apache.accumulo.core.data.thrift.TKeyExtent;
import org.apache.accumulo.core.data.thrift.TKeyValue;
import org.apache.accumulo.core.data.thrift.TMutation;
import org.apache.accumulo.core.data.thrift.TRange;
import org.apache.accumulo.core.data.thrift.UpdateErrors;
import org.apache.accumulo.core.iterators.IterationInterruptedException;
import org.apache.accumulo.core.master.thrift.Compacting;
import org.apache.accumulo.core.master.thrift.MasterClientService;
import org.apache.accumulo.core.master.thrift.TableInfo;
import org.apache.accumulo.core.master.thrift.TabletLoadState;
import org.apache.accumulo.core.master.thrift.TabletServerStatus;
import org.apache.accumulo.core.metadata.MetadataTable;
import org.apache.accumulo.core.metadata.RootTable;
import org.apache.accumulo.core.metadata.schema.MetadataSchema.TabletsSection;
import org.apache.accumulo.core.replication.ReplicationConstants;
import org.apache.accumulo.core.replication.thrift.ReplicationServicer;
import org.apache.accumulo.core.security.Authorizations;
import org.apache.accumulo.core.security.SecurityUtil;
import org.apache.accumulo.core.security.thrift.TCredentials;
import org.apache.accumulo.core.tabletserver.log.LogEntry;
import org.apache.accumulo.core.tabletserver.thrift.ActiveCompaction;
import org.apache.accumulo.core.tabletserver.thrift.ActiveScan;
import org.apache.accumulo.core.tabletserver.thrift.ConstraintViolationException;
import org.apache.accumulo.core.tabletserver.thrift.NoSuchScanIDException;
import org.apache.accumulo.core.tabletserver.thrift.NotServingTabletException;
import org.apache.accumulo.core.tabletserver.thrift.TDurability;
import org.apache.accumulo.core.tabletserver.thrift.TabletClientService;
import org.apache.accumulo.core.tabletserver.thrift.TabletClientService.Iface;
import org.apache.accumulo.core.tabletserver.thrift.TabletClientService.Processor;
import org.apache.accumulo.core.tabletserver.thrift.TabletStats;
import org.apache.accumulo.core.trace.DistributedTrace;
import org.apache.accumulo.core.trace.Span;
import org.apache.accumulo.core.trace.Trace;
import org.apache.accumulo.core.trace.thrift.TInfo;
import org.apache.accumulo.core.util.ByteBufferUtil;
import org.apache.accumulo.core.util.CachedConfiguration;
import org.apache.accumulo.core.util.ColumnFQ;
import org.apache.accumulo.core.util.Daemon;
import org.apache.accumulo.core.util.LoggingRunnable;
import org.apache.accumulo.core.util.MapCounter;
import org.apache.accumulo.core.util.Pair;
import org.apache.accumulo.core.util.ServerServices;
import org.apache.accumulo.core.util.ServerServices.Service;
import org.apache.accumulo.core.util.SimpleThreadPool;
import org.apache.accumulo.core.util.ThriftUtil;
import org.apache.accumulo.core.util.UtilWaitThread;
import org.apache.accumulo.core.zookeeper.ZooUtil;
import org.apache.accumulo.fate.zookeeper.IZooReaderWriter;
import org.apache.accumulo.fate.zookeeper.ZooLock.LockLossReason;
import org.apache.accumulo.fate.zookeeper.ZooLock.LockWatcher;
import org.apache.accumulo.fate.zookeeper.ZooUtil.NodeExistsPolicy;
import org.apache.accumulo.server.Accumulo;
import org.apache.accumulo.server.GarbageCollectionLogger;
import org.apache.accumulo.server.ServerConstants;
import org.apache.accumulo.server.ServerOpts;
import org.apache.accumulo.server.client.ClientServiceHandler;
import org.apache.accumulo.server.client.HdfsZooInstance;
import org.apache.accumulo.server.conf.ServerConfigurationFactory;
import org.apache.accumulo.server.conf.TableConfiguration;
import org.apache.accumulo.server.data.ServerMutation;
import org.apache.accumulo.server.fs.FileRef;
import org.apache.accumulo.server.fs.VolumeManager;
import org.apache.accumulo.server.fs.VolumeManager.FileType;
import org.apache.accumulo.server.fs.VolumeManagerImpl;
import org.apache.accumulo.server.fs.VolumeUtil;
import org.apache.accumulo.server.log.SortedLogState;
import org.apache.accumulo.server.master.recovery.RecoveryPath;
import org.apache.accumulo.server.master.state.Assignment;
import org.apache.accumulo.server.master.state.DistributedStoreException;
import org.apache.accumulo.server.master.state.TServerInstance;
import org.apache.accumulo.server.master.state.TabletLocationState;
import org.apache.accumulo.server.master.state.TabletLocationState.BadLocationStateException;
import org.apache.accumulo.server.master.state.TabletStateStore;
import org.apache.accumulo.server.master.state.ZooTabletStateStore;
import org.apache.accumulo.server.problems.ProblemReport;
import org.apache.accumulo.server.problems.ProblemReports;
import org.apache.accumulo.server.replication.ZooKeeperInitialization;
import org.apache.accumulo.server.security.AuditedSecurityOperation;
import org.apache.accumulo.server.security.SecurityOperation;
import org.apache.accumulo.server.security.SystemCredentials;
import org.apache.accumulo.server.util.FileSystemMonitor;
import org.apache.accumulo.server.util.Halt;
import org.apache.accumulo.server.util.MasterMetadataUtil;
import org.apache.accumulo.server.util.MetadataTableUtil;
import org.apache.accumulo.server.util.RpcWrapper;
import org.apache.accumulo.server.util.TServerUtils;
import org.apache.accumulo.server.util.TServerUtils.ServerAddress;
import org.apache.accumulo.server.util.time.RelativeTime;
import org.apache.accumulo.server.util.time.SimpleTimer;
import org.apache.accumulo.server.zookeeper.DistributedWorkQueue;
import org.apache.accumulo.server.zookeeper.TransactionWatcher;
import org.apache.accumulo.server.zookeeper.ZooCache;
import org.apache.accumulo.server.zookeeper.ZooLock;
import org.apache.accumulo.server.zookeeper.ZooReaderWriter;
import org.apache.accumulo.start.classloader.vfs.AccumuloVFSClassLoader;
import org.apache.accumulo.start.classloader.vfs.ContextManager;
import org.apache.accumulo.tserver.RowLocks.RowLock;
import org.apache.accumulo.tserver.TabletServerResourceManager.TabletResourceManager;
import org.apache.accumulo.tserver.TabletStatsKeeper.Operation;
import org.apache.accumulo.tserver.compaction.MajorCompactionReason;
import org.apache.accumulo.tserver.data.ServerConditionalMutation;
import org.apache.accumulo.tserver.log.DfsLogger;
import org.apache.accumulo.tserver.log.LogSorter;
import org.apache.accumulo.tserver.log.MutationReceiver;
import org.apache.accumulo.tserver.log.TabletServerLogger;
import org.apache.accumulo.tserver.mastermessage.MasterMessage;
import org.apache.accumulo.tserver.mastermessage.SplitReportMessage;
import org.apache.accumulo.tserver.mastermessage.TabletStatusMessage;
import org.apache.accumulo.tserver.metrics.TabletServerMBean;
import org.apache.accumulo.tserver.metrics.TabletServerMBeanImpl;
import org.apache.accumulo.tserver.metrics.TabletServerMinCMetrics;
import org.apache.accumulo.tserver.metrics.TabletServerScanMetrics;
import org.apache.accumulo.tserver.metrics.TabletServerUpdateMetrics;
import org.apache.accumulo.tserver.replication.ReplicationServicerHandler;
import org.apache.accumulo.tserver.replication.ReplicationWorker;
import org.apache.accumulo.tserver.scan.LookupTask;
import org.apache.accumulo.tserver.scan.NextBatchTask;
import org.apache.accumulo.tserver.scan.ScanRunState;
import org.apache.accumulo.tserver.session.ConditionalSession;
import org.apache.accumulo.tserver.session.MultiScanSession;
import org.apache.accumulo.tserver.session.ScanSession;
import org.apache.accumulo.tserver.session.Session;
import org.apache.accumulo.tserver.session.SessionManager;
import org.apache.accumulo.tserver.session.UpdateSession;
import org.apache.accumulo.tserver.tablet.CommitSession;
import org.apache.accumulo.tserver.tablet.CompactionInfo;
import org.apache.accumulo.tserver.tablet.CompactionWatcher;
import org.apache.accumulo.tserver.tablet.Compactor;
import org.apache.accumulo.tserver.tablet.KVEntry;
import org.apache.accumulo.tserver.tablet.ScanBatch;
import org.apache.accumulo.tserver.tablet.Scanner;
import org.apache.accumulo.tserver.tablet.SplitInfo;
import org.apache.accumulo.tserver.tablet.Tablet;
import org.apache.accumulo.tserver.tablet.TabletClosedException;
import org.apache.commons.collections.map.LRUMap;
import org.apache.hadoop.fs.FSError;
import org.apache.hadoop.fs.FileSystem;
import org.apache.hadoop.fs.Path;
import org.apache.hadoop.io.Text;
import org.apache.log4j.Logger;
import org.apache.thrift.TException;
import org.apache.thrift.TProcessor;
import org.apache.thrift.TServiceClient;
import org.apache.thrift.server.TServer;
import org.apache.zookeeper.KeeperException;
import org.apache.zookeeper.KeeperException.NoNodeException;

import com.google.common.net.HostAndPort;

public class TabletServer implements Runnable {
  private static final Logger log = Logger.getLogger(TabletServer.class);
  private static final long MAX_TIME_TO_WAIT_FOR_SCAN_RESULT_MILLIS = 1000;
  private static final long RECENTLY_SPLIT_MILLIES = 60 * 1000;
  private static final long TIME_BETWEEN_GC_CHECKS = 5000;
  private static final Set<Column> EMPTY_COLUMNS = Collections.emptySet();

  private final GarbageCollectionLogger gcLogger = new GarbageCollectionLogger();
  private final TransactionWatcher watcher = new TransactionWatcher();
  private final ZooCache masterLockCache = new ZooCache();

  private final TabletServerLogger logger;

  private final TabletServerMinCMetrics mincMetrics = new TabletServerMinCMetrics();
  public TabletServerMinCMetrics getMinCMetrics() {
    return mincMetrics;
  }

  private final ServerConfigurationFactory serverConfig;
  private final LogSorter logSorter;
  private ReplicationWorker replWorker = null;
  private final TabletStatsKeeper statsKeeper;
  private final AtomicInteger logIdGenerator = new AtomicInteger();

  private final AtomicLong flushCounter = new AtomicLong(0);
  private final AtomicLong syncCounter = new AtomicLong(0);

  private final VolumeManager fs;
  public Instance getInstance() {
    return serverConfig.getInstance();
  }

  private final SortedMap<KeyExtent,Tablet> onlineTablets = Collections.synchronizedSortedMap(new TreeMap<KeyExtent,Tablet>());
  private final SortedSet<KeyExtent> unopenedTablets = Collections.synchronizedSortedSet(new TreeSet<KeyExtent>());
  private final SortedSet<KeyExtent> openingTablets = Collections.synchronizedSortedSet(new TreeSet<KeyExtent>());
  @SuppressWarnings("unchecked")
  private final Map<KeyExtent,Long> recentlyUnloadedCache = Collections.synchronizedMap(new LRUMap(1000));

  private final TabletServerResourceManager resourceManager;
  private final SecurityOperation security;

  private final BlockingDeque<MasterMessage> masterMessages = new LinkedBlockingDeque<MasterMessage>();

  private Thread majorCompactorThread;

  private HostAndPort replicationAddress;
  private HostAndPort clientAddress;

  private volatile boolean serverStopRequested = false;
  private volatile boolean majorCompactorDisabled = false;
  private volatile boolean shutdownComplete = false;

  private ZooLock tabletServerLock;

  private TServer server;
  private TServer replServer;

  private DistributedWorkQueue bulkFailedCopyQ;

  private String lockID;

  public static final AtomicLong seekCount = new AtomicLong(0);

  private final AtomicLong totalMinorCompactions = new AtomicLong(0);

  public TabletServer(ServerConfigurationFactory conf, VolumeManager fs) {
    super();
    this.serverConfig = conf;
    this.fs = fs;
    AccumuloConfiguration aconf = getConfiguration();
    Instance instance = getInstance();
    this.sessionManager = new SessionManager(aconf);
    this.logSorter = new LogSorter(instance, fs, aconf);
    this.replWorker = new ReplicationWorker(instance, fs, aconf);
    this.statsKeeper = new TabletStatsKeeper();
    SimpleTimer.getInstance(aconf).schedule(new Runnable() {
      @Override
      public void run() {
        synchronized (onlineTablets) {
          long now = System.currentTimeMillis();
          for (Tablet tablet : onlineTablets.values())
            try {
              tablet.updateRates(now);
            } catch (Exception ex) {
              log.error(ex, ex);
            }
        }
      }
    }, 5000, 5000);

    security = AuditedSecurityOperation.getInstance();

    long walogMaxSize = getConfiguration().getMemoryInBytes(Property.TSERV_WALOG_MAX_SIZE);
    long minBlockSize = CachedConfiguration.getInstance().getLong("dfs.namenode.fs-limits.min-block-size", 0);
    if (minBlockSize != 0 && minBlockSize > walogMaxSize)
      throw new RuntimeException("Unable to start TabletServer. Logger is set to use blocksize " + walogMaxSize + " but hdfs minimum block size is "
          + minBlockSize + ". Either increase the " + Property.TSERV_WALOG_MAX_SIZE + " or decrease dfs.namenode.fs-limits.min-block-size in hdfs-site.xml.");
    logger = new TabletServerLogger(this, walogMaxSize, syncCounter, flushCounter);
    this.resourceManager = new TabletServerResourceManager(getInstance(), fs);
  }

  public AccumuloConfiguration getConfiguration() {
    return serverConfig.getConfiguration();
  }

  private final SessionManager sessionManager;

  private final TabletServerUpdateMetrics updateMetrics = new TabletServerUpdateMetrics();

  private final TabletServerScanMetrics scanMetrics = new TabletServerScanMetrics();

  private final WriteTracker writeTracker = new WriteTracker();

  private final RowLocks rowLocks = new RowLocks();

  private final AtomicLong totalQueuedMutationSize = new AtomicLong(0);

  private class ThriftClientHandler extends ClientServiceHandler implements TabletClientService.Iface {

    ThriftClientHandler() {
      super(getInstance(), watcher, fs);
      log.debug(ThriftClientHandler.class.getName() + " created");
      // Register the metrics MBean
      try {
        updateMetrics.register();
        scanMetrics.register();
      } catch (Exception e) {
        log.error("Exception registering MBean with MBean Server", e);
      }
    }

    @Override
    public List<TKeyExtent> bulkImport(TInfo tinfo, TCredentials credentials, long tid, Map<TKeyExtent,Map<String,MapFileInfo>> files, boolean setTime)
        throws ThriftSecurityException {

      if (!security.canPerformSystemActions(credentials))
        throw new ThriftSecurityException(credentials.getPrincipal(), SecurityErrorCode.PERMISSION_DENIED);

      List<TKeyExtent> failures = new ArrayList<TKeyExtent>();

      for (Entry<TKeyExtent,Map<String,MapFileInfo>> entry : files.entrySet()) {
        TKeyExtent tke = entry.getKey();
        Map<String,MapFileInfo> fileMap = entry.getValue();
        Map<FileRef,MapFileInfo> fileRefMap = new HashMap<FileRef,MapFileInfo>();
        for (Entry<String,MapFileInfo> mapping : fileMap.entrySet()) {
          Path path = new Path(mapping.getKey());
          FileSystem ns = fs.getVolumeByPath(path).getFileSystem();
          path = ns.makeQualified(path);
          fileRefMap.put(new FileRef(path.toString(), path), mapping.getValue());
        }

        Tablet importTablet = onlineTablets.get(new KeyExtent(tke));

        if (importTablet == null) {
          failures.add(tke);
        } else {
          try {
            importTablet.importMapFiles(tid, fileRefMap, setTime);
          } catch (IOException ioe) {
            log.info("files " + fileMap.keySet() + " not imported to " + new KeyExtent(tke) + ": " + ioe.getMessage());
            failures.add(tke);
          }
        }
      }
      return failures;
    }

    @Override
    public InitialScan startScan(TInfo tinfo, TCredentials credentials, TKeyExtent textent, TRange range, List<TColumn> columns, int batchSize,
        List<IterInfo> ssiList, Map<String,Map<String,String>> ssio, List<ByteBuffer> authorizations, boolean waitForWrites, boolean isolated,
        long readaheadThreshold) throws NotServingTabletException, ThriftSecurityException, org.apache.accumulo.core.tabletserver.thrift.TooManyFilesException {

      String tableId = new String(textent.getTable(), UTF_8);
      if (!security.canScan(credentials, tableId, Tables.getNamespaceId(getInstance(), tableId), range, columns, ssiList, ssio, authorizations))
        throw new ThriftSecurityException(credentials.getPrincipal(), SecurityErrorCode.PERMISSION_DENIED);

      if (!security.userHasAuthorizations(credentials, authorizations))
        throw new ThriftSecurityException(credentials.getPrincipal(), SecurityErrorCode.BAD_AUTHORIZATIONS);

      final KeyExtent extent = new KeyExtent(textent);

      // wait for any writes that are in flight.. this done to ensure
      // consistency across client restarts... assume a client writes
      // to accumulo and dies while waiting for a confirmation from
      // accumulo... the client process restarts and tries to read
      // data from accumulo making the assumption that it will get
      // any writes previously made... however if the server side thread
      // processing the write from the dead client is still in progress,
      // the restarted client may not see the write unless we wait here.
      // this behavior is very important when the client is reading the
      // metadata
      if (waitForWrites)
        writeTracker.waitForWrites(TabletType.type(extent));

      Tablet tablet = onlineTablets.get(extent);
      if (tablet == null)
        throw new NotServingTabletException(textent);

      Set<Column> columnSet = new HashSet<Column>();
      for (TColumn tcolumn : columns) {
        columnSet.add(new Column(tcolumn));
      }
      final ScanSession scanSession = new ScanSession(credentials, extent, columnSet, ssiList, ssio, new Authorizations(authorizations), readaheadThreshold);
      scanSession.scanner = tablet.createScanner(new Range(range), batchSize, scanSession.columnSet, scanSession.auths, ssiList, ssio, isolated,
          scanSession.interruptFlag);

      long sid = sessionManager.createSession(scanSession, true);

      ScanResult scanResult;
      try {
        scanResult = continueScan(tinfo, sid, scanSession);
      } catch (NoSuchScanIDException e) {
        log.error("The impossible happened", e);
        throw new RuntimeException();
      } finally {
        sessionManager.unreserveSession(sid);
      }

      return new InitialScan(sid, scanResult);
    }

    @Override
    public ScanResult continueScan(TInfo tinfo, long scanID) throws NoSuchScanIDException, NotServingTabletException,
        org.apache.accumulo.core.tabletserver.thrift.TooManyFilesException {
      ScanSession scanSession = (ScanSession) sessionManager.reserveSession(scanID);
      if (scanSession == null) {
        throw new NoSuchScanIDException();
      }

      try {
        return continueScan(tinfo, scanID, scanSession);
      } finally {
        sessionManager.unreserveSession(scanSession);
      }
    }

    private ScanResult continueScan(TInfo tinfo, long scanID, ScanSession scanSession) throws NoSuchScanIDException, NotServingTabletException,
        org.apache.accumulo.core.tabletserver.thrift.TooManyFilesException {

      if (scanSession.nextBatchTask == null) {
        scanSession.nextBatchTask = new NextBatchTask(TabletServer.this, scanID, scanSession.interruptFlag);
        resourceManager.executeReadAhead(scanSession.extent, scanSession.nextBatchTask);
      }

      ScanBatch bresult;
      try {
        bresult = scanSession.nextBatchTask.get(MAX_TIME_TO_WAIT_FOR_SCAN_RESULT_MILLIS, TimeUnit.MILLISECONDS);
        scanSession.nextBatchTask = null;
      } catch (ExecutionException e) {
        sessionManager.removeSession(scanID);
        if (e.getCause() instanceof NotServingTabletException)
          throw (NotServingTabletException) e.getCause();
        else if (e.getCause() instanceof TooManyFilesException)
          throw new org.apache.accumulo.core.tabletserver.thrift.TooManyFilesException(scanSession.extent.toThrift());
        else
          throw new RuntimeException(e);
      } catch (CancellationException ce) {
        sessionManager.removeSession(scanID);
        Tablet tablet = onlineTablets.get(scanSession.extent);
        if (tablet == null || tablet.isClosed())
          throw new NotServingTabletException(scanSession.extent.toThrift());
        else
          throw new NoSuchScanIDException();
      } catch (TimeoutException e) {
        List<TKeyValue> param = Collections.emptyList();
        long timeout = TabletServer.this.getConfiguration().getTimeInMillis(Property.TSERV_CLIENT_TIMEOUT);
        sessionManager.removeIfNotAccessed(scanID, timeout);
        return new ScanResult(param, true);
      } catch (Throwable t) {
        sessionManager.removeSession(scanID);
        log.warn("Failed to get next batch", t);
        throw new RuntimeException(t);
      }

      ScanResult scanResult = new ScanResult(Key.compress(bresult.getResults()), bresult.isMore());

      scanSession.entriesReturned += scanResult.results.size();

      scanSession.batchCount++;

      if (scanResult.more && scanSession.batchCount > scanSession.readaheadThreshold) {
        // start reading next batch while current batch is transmitted
        // to client
        scanSession.nextBatchTask = new NextBatchTask(TabletServer.this, scanID, scanSession.interruptFlag);
        resourceManager.executeReadAhead(scanSession.extent, scanSession.nextBatchTask);
      }

      if (!scanResult.more)
        closeScan(tinfo, scanID);

      return scanResult;
    }

    @Override
    public void closeScan(TInfo tinfo, long scanID) {
      final ScanSession ss = (ScanSession) sessionManager.removeSession(scanID);
      if (ss != null) {
        long t2 = System.currentTimeMillis();

        log.debug(String.format("ScanSess tid %s %s %,d entries in %.2f secs, nbTimes = [%s] ", TServerUtils.clientAddress.get(), ss.extent.getTableId()
            .toString(), ss.entriesReturned, (t2 - ss.startTime) / 1000.0, ss.nbTimes.toString()));
        if (scanMetrics.isEnabled()) {
          scanMetrics.add(TabletServerScanMetrics.scan, t2 - ss.startTime);
          scanMetrics.add(TabletServerScanMetrics.resultSize, ss.entriesReturned);
        }
      }
    }

    @Override
    public InitialMultiScan startMultiScan(TInfo tinfo, TCredentials credentials, Map<TKeyExtent,List<TRange>> tbatch, List<TColumn> tcolumns,
        List<IterInfo> ssiList, Map<String,Map<String,String>> ssio, List<ByteBuffer> authorizations, boolean waitForWrites) throws ThriftSecurityException {
      // find all of the tables that need to be scanned
      final HashSet<String> tables = new HashSet<String>();
      for (TKeyExtent keyExtent : tbatch.keySet()) {
        tables.add(new String(keyExtent.getTable(), UTF_8));
      }

      if (tables.size() != 1)
        throw new IllegalArgumentException("Cannot batch scan over multiple tables");

      // check if user has permission to the tables
      for (String tableId : tables)
        if (!security.canScan(credentials, tableId, Tables.getNamespaceId(getInstance(), tableId), tbatch, tcolumns, ssiList, ssio, authorizations))
          throw new ThriftSecurityException(credentials.getPrincipal(), SecurityErrorCode.PERMISSION_DENIED);

      try {
        if (!security.userHasAuthorizations(credentials, authorizations))
          throw new ThriftSecurityException(credentials.getPrincipal(), SecurityErrorCode.BAD_AUTHORIZATIONS);
      } catch (ThriftSecurityException tse) {
        log.error(tse, tse);
        throw tse;
      }
      Map<KeyExtent,List<Range>> batch = Translator.translate(tbatch, new TKeyExtentTranslator(), new Translator.ListTranslator<TRange,Range>(
          new TRangeTranslator()));

      // This is used to determine which thread pool to use
      KeyExtent threadPoolExtent = batch.keySet().iterator().next();

      if (waitForWrites)
        writeTracker.waitForWrites(TabletType.type(batch.keySet()));

      final MultiScanSession mss = new MultiScanSession(credentials, threadPoolExtent, batch, ssiList, ssio, new Authorizations(authorizations));

      mss.numTablets = batch.size();
      for (List<Range> ranges : batch.values()) {
        mss.numRanges += ranges.size();
      }

      for (TColumn tcolumn : tcolumns)
        mss.columnSet.add(new Column(tcolumn));

      long sid = sessionManager.createSession(mss, true);

      MultiScanResult result;
      try {
        result = continueMultiScan(tinfo, sid, mss);
      } catch (NoSuchScanIDException e) {
        log.error("the impossible happened", e);
        throw new RuntimeException("the impossible happened", e);
      } finally {
        sessionManager.unreserveSession(sid);
      }

      return new InitialMultiScan(sid, result);
    }

    @Override
    public MultiScanResult continueMultiScan(TInfo tinfo, long scanID) throws NoSuchScanIDException {

      MultiScanSession session = (MultiScanSession) sessionManager.reserveSession(scanID);

      if (session == null) {
        throw new NoSuchScanIDException();
      }

      try {
        return continueMultiScan(tinfo, scanID, session);
      } finally {
        sessionManager.unreserveSession(session);
      }
    }

    private MultiScanResult continueMultiScan(TInfo tinfo, long scanID, MultiScanSession session) throws NoSuchScanIDException {

      if (session.lookupTask == null) {
        session.lookupTask = new LookupTask(TabletServer.this, scanID);
        resourceManager.executeReadAhead(session.threadPoolExtent, session.lookupTask);
      }

      try {
        MultiScanResult scanResult = session.lookupTask.get(MAX_TIME_TO_WAIT_FOR_SCAN_RESULT_MILLIS, TimeUnit.MILLISECONDS);
        session.lookupTask = null;
        return scanResult;
      } catch (TimeoutException e1) {
        long timeout = TabletServer.this.getConfiguration().getTimeInMillis(Property.TSERV_CLIENT_TIMEOUT);
        sessionManager.removeIfNotAccessed(scanID, timeout);
        List<TKeyValue> results = Collections.emptyList();
        Map<TKeyExtent,List<TRange>> failures = Collections.emptyMap();
        List<TKeyExtent> fullScans = Collections.emptyList();
        return new MultiScanResult(results, failures, fullScans, null, null, false, true);
      } catch (Throwable t) {
        sessionManager.removeSession(scanID);
        log.warn("Failed to get multiscan result", t);
        throw new RuntimeException(t);
      }
    }

    @Override
    public void closeMultiScan(TInfo tinfo, long scanID) throws NoSuchScanIDException {
      MultiScanSession session = (MultiScanSession) sessionManager.removeSession(scanID);
      if (session == null) {
        throw new NoSuchScanIDException();
      }

      long t2 = System.currentTimeMillis();
      log.debug(String.format("MultiScanSess %s %,d entries in %.2f secs (lookup_time:%.2f secs tablets:%,d ranges:%,d) ", TServerUtils.clientAddress.get(),
          session.numEntries, (t2 - session.startTime) / 1000.0, session.totalLookupTime / 1000.0, session.numTablets, session.numRanges));
    }

    @Override
    public long startUpdate(TInfo tinfo, TCredentials credentials, TDurability tdurabilty) throws ThriftSecurityException {
      // Make sure user is real
      Durability durability = DurabilityImpl.fromThrift(tdurabilty);
      security.authenticateUser(credentials, credentials);
      if (updateMetrics.isEnabled())
        updateMetrics.add(TabletServerUpdateMetrics.permissionErrors, 0);

      UpdateSession us = new UpdateSession(new TservConstraintEnv(security, credentials), credentials, durability);
      long sid = sessionManager.createSession(us, false);
      return sid;
    }

    private void setUpdateTablet(UpdateSession us, KeyExtent keyExtent) {
      long t1 = System.currentTimeMillis();
      if (us.currentTablet != null && us.currentTablet.getExtent().equals(keyExtent))
        return;
      if (us.currentTablet == null && (us.failures.containsKey(keyExtent) || us.authFailures.containsKey(keyExtent))) {
        // if there were previous failures, then do not accept additional writes
        return;
      }

      try {
        // if user has no permission to write to this table, add it to
        // the failures list
        boolean sameTable = us.currentTablet != null && (us.currentTablet.getExtent().getTableId().equals(keyExtent.getTableId()));
        String tableId = keyExtent.getTableId().toString();
        if (sameTable || security.canWrite(us.getCredentials(), tableId, Tables.getNamespaceId(getInstance(), tableId))) {
          long t2 = System.currentTimeMillis();
          us.authTimes.addStat(t2 - t1);
          us.currentTablet = onlineTablets.get(keyExtent);
          if (us.currentTablet != null) {
            us.queuedMutations.put(us.currentTablet, new ArrayList<Mutation>());
          } else {
            // not serving tablet, so report all mutations as
            // failures
            us.failures.put(keyExtent, 0l);
            if (updateMetrics.isEnabled())
              updateMetrics.add(TabletServerUpdateMetrics.unknownTabletErrors, 0);
          }
        } else {
          log.warn("Denying access to table " + keyExtent.getTableId() + " for user " + us.getUser());
          long t2 = System.currentTimeMillis();
          us.authTimes.addStat(t2 - t1);
          us.currentTablet = null;
          us.authFailures.put(keyExtent, SecurityErrorCode.PERMISSION_DENIED);
          if (updateMetrics.isEnabled())
            updateMetrics.add(TabletServerUpdateMetrics.permissionErrors, 0);
          return;
        }
      } catch (ThriftSecurityException e) {
        log.error("Denying permission to check user " + us.getUser() + " with user " + e.getUser(), e);
        long t2 = System.currentTimeMillis();
        us.authTimes.addStat(t2 - t1);
        us.currentTablet = null;
        us.authFailures.put(keyExtent, e.getCode());
        if (updateMetrics.isEnabled())
          updateMetrics.add(TabletServerUpdateMetrics.permissionErrors, 0);
        return;
      }
    }

    @Override
    public void applyUpdates(TInfo tinfo, long updateID, TKeyExtent tkeyExtent, List<TMutation> tmutations) {
      UpdateSession us = (UpdateSession) sessionManager.reserveSession(updateID);
      if (us == null) {
        throw new RuntimeException("No Such SessionID");
      }

      try {
        KeyExtent keyExtent = new KeyExtent(tkeyExtent);
        setUpdateTablet(us, keyExtent);

        if (us.currentTablet != null) {
          long additionalMutationSize = 0;
          List<Mutation> mutations = us.queuedMutations.get(us.currentTablet);
          for (TMutation tmutation : tmutations) {
            Mutation mutation = new ServerMutation(tmutation);
            mutations.add(mutation);
            additionalMutationSize += mutation.numBytes();
          }
          us.queuedMutationSize += additionalMutationSize;
          long totalQueued = updateTotalQueuedMutationSize(additionalMutationSize);
          long total = TabletServer.this.getConfiguration().getMemoryInBytes(Property.TSERV_TOTAL_MUTATION_QUEUE_MAX);
          if (totalQueued > total) {
            flush(us);
          }
        }
      } finally {
        sessionManager.unreserveSession(us);
      }
    }

    private void flush(UpdateSession us) {

      int mutationCount = 0;
      Map<CommitSession,Mutations> sendables = new HashMap<CommitSession,Mutations>();
      Throwable error = null;

      long pt1 = System.currentTimeMillis();

      boolean containsMetadataTablet = false;
      for (Tablet tablet : us.queuedMutations.keySet())
        if (tablet.getExtent().isMeta())
          containsMetadataTablet = true;

      if (!containsMetadataTablet && us.queuedMutations.size() > 0)
        TabletServer.this.resourceManager.waitUntilCommitsAreEnabled();

      Span prep = Trace.start("prep");
      try {
        for (Entry<Tablet,? extends List<Mutation>> entry : us.queuedMutations.entrySet()) {

          Tablet tablet = entry.getKey();
          Durability tabletDurability = tablet.getDurability();
          List<Mutation> mutations = entry.getValue();
          if (mutations.size() > 0) {
            try {
              if (updateMetrics.isEnabled())
                updateMetrics.add(TabletServerUpdateMetrics.mutationArraySize, mutations.size());

              CommitSession commitSession = tablet.prepareMutationsForCommit(us.cenv, mutations);
              if (commitSession == null) {
                if (us.currentTablet == tablet) {
                  us.currentTablet = null;
                }
                us.failures.put(tablet.getExtent(), us.successfulCommits.get(tablet));
              } else {
                sendables.put(commitSession, new Mutations(DurabilityImpl.resolveDurabilty(us.durability, tabletDurability), mutations));
                mutationCount += mutations.size();
              }

            } catch (TConstraintViolationException e) {
              us.violations.add(e.getViolations());
              if (updateMetrics.isEnabled())
                updateMetrics.add(TabletServerUpdateMetrics.constraintViolations, 0);

              if (e.getNonViolators().size() > 0) {
                // only log and commit mutations if there were some
                // that did not violate constraints... this is what
                // prepareMutationsForCommit() expects
                sendables.put(e.getCommitSession(), new Mutations(DurabilityImpl.resolveDurabilty(us.durability, tabletDurability), e.getNonViolators()));
              }

              mutationCount += mutations.size();

            } catch (HoldTimeoutException t) {
              error = t;
              log.debug("Giving up on mutations due to a long memory hold time");
              break;
            } catch (Throwable t) {
              error = t;
              log.error("Unexpected error preparing for commit", error);
              break;
            }
          }
        }
      } finally {
        prep.stop();
      }

      long pt2 = System.currentTimeMillis();
      us.prepareTimes.addStat(pt2 - pt1);
      updateAvgPrepTime(pt2 - pt1, us.queuedMutations.size());

      if (error != null) {
        for (Entry<CommitSession,Mutations> e : sendables.entrySet()) {
          e.getKey().abortCommit(e.getValue().getMutations());
        }
        throw new RuntimeException(error);
      }
      try {
        Span wal = Trace.start("wal");
        try {
          while (true) {
            try {
              long t1 = System.currentTimeMillis();

              logger.logManyTablets(sendables);

              long t2 = System.currentTimeMillis();
              us.walogTimes.addStat(t2 - t1);
              updateWalogWriteTime((t2 - t1));
              break;
            } catch (IOException ex) {
              log.warn("logging mutations failed, retrying");
            } catch (FSError ex) { // happens when DFS is localFS
              log.warn("logging mutations failed, retrying");
            } catch (Throwable t) {
              log.error("Unknown exception logging mutations, counts for mutations in flight not decremented!", t);
              throw new RuntimeException(t);
            }
          }
        } finally {
          wal.stop();
        }

        Span commit = Trace.start("commit");
        try {
          long t1 = System.currentTimeMillis();
          for (Entry<CommitSession,Mutations> entry : sendables.entrySet()) {
            CommitSession commitSession = entry.getKey();
            List<Mutation> mutations = entry.getValue().getMutations();

            commitSession.commit(mutations);

            KeyExtent extent = commitSession.getExtent();

            if (us.currentTablet != null && extent == us.currentTablet.getExtent()) {
              // because constraint violations may filter out some
              // mutations, for proper accounting with the client code,
              // need to increment the count based on the original
              // number of mutations from the client NOT the filtered number
              us.successfulCommits.increment(us.currentTablet, us.queuedMutations.get(us.currentTablet).size());
            }
          }
          long t2 = System.currentTimeMillis();

          us.flushTime += (t2 - pt1);
          us.commitTimes.addStat(t2 - t1);

          updateAvgCommitTime(t2 - t1, sendables.size());
        } finally {
          commit.stop();
        }
      } finally {
        us.queuedMutations.clear();
        if (us.currentTablet != null) {
          us.queuedMutations.put(us.currentTablet, new ArrayList<Mutation>());
        }
        updateTotalQueuedMutationSize(-us.queuedMutationSize);
        us.queuedMutationSize = 0;
      }
      us.totalUpdates += mutationCount;
    }

    private void updateWalogWriteTime(long time) {
      if (updateMetrics.isEnabled())
        updateMetrics.add(TabletServerUpdateMetrics.waLogWriteTime, time);
    }

    private void updateAvgCommitTime(long time, int size) {
      if (updateMetrics.isEnabled())
        updateMetrics.add(TabletServerUpdateMetrics.commitTime, (long) ((time) / (double) size));
    }

    private void updateAvgPrepTime(long time, int size) {
      if (updateMetrics.isEnabled())
        updateMetrics.add(TabletServerUpdateMetrics.commitPrep, (long) ((time) / (double) size));
    }

    @Override
    public UpdateErrors closeUpdate(TInfo tinfo, long updateID) throws NoSuchScanIDException {
      final UpdateSession us = (UpdateSession) sessionManager.removeSession(updateID);
      if (us == null) {
        throw new NoSuchScanIDException();
      }

      // clients may or may not see data from an update session while
      // it is in progress, however when the update session is closed
      // want to ensure that reads wait for the write to finish
      long opid = writeTracker.startWrite(us.queuedMutations.keySet());

      try {
        flush(us);
      } finally {
        writeTracker.finishWrite(opid);
      }

      log.debug(String.format("UpSess %s %,d in %.3fs, at=[%s] ft=%.3fs(pt=%.3fs lt=%.3fs ct=%.3fs)", TServerUtils.clientAddress.get(), us.totalUpdates,
          (System.currentTimeMillis() - us.startTime) / 1000.0, us.authTimes.toString(), us.flushTime / 1000.0, us.prepareTimes.getSum() / 1000.0,
          us.walogTimes.getSum() / 1000.0, us.commitTimes.getSum() / 1000.0));
      if (us.failures.size() > 0) {
        Entry<KeyExtent,Long> first = us.failures.entrySet().iterator().next();
        log.debug(String.format("Failures: %d, first extent %s successful commits: %d", us.failures.size(), first.getKey().toString(), first.getValue()));
      }
      List<ConstraintViolationSummary> violations = us.violations.asList();
      if (violations.size() > 0) {
        ConstraintViolationSummary first = us.violations.asList().iterator().next();
        log.debug(String.format("Violations: %d, first %s occurs %d", violations.size(), first.violationDescription, first.numberOfViolatingMutations));
      }
      if (us.authFailures.size() > 0) {
        KeyExtent first = us.authFailures.keySet().iterator().next();
        log.debug(String.format("Authentication Failures: %d, first %s", us.authFailures.size(), first.toString()));
      }

      return new UpdateErrors(Translator.translate(us.failures, Translators.KET), Translator.translate(violations, Translators.CVST), Translator.translate(
          us.authFailures, Translators.KET));
    }

    @Override
    public void update(TInfo tinfo, TCredentials credentials, TKeyExtent tkeyExtent, TMutation tmutation, TDurability tdurability) throws NotServingTabletException,
        ConstraintViolationException, ThriftSecurityException {

      final String tableId = new String(tkeyExtent.getTable(), UTF_8);
      if (!security.canWrite(credentials, tableId, Tables.getNamespaceId(getInstance(), tableId)))
        throw new ThriftSecurityException(credentials.getPrincipal(), SecurityErrorCode.PERMISSION_DENIED);
      final KeyExtent keyExtent = new KeyExtent(tkeyExtent);
      final Tablet tablet = onlineTablets.get(new KeyExtent(keyExtent));
      if (tablet == null) {
        throw new NotServingTabletException(tkeyExtent);
      }
      Durability tabletDurability = tablet.getDurability();

      if (!keyExtent.isMeta())
        TabletServer.this.resourceManager.waitUntilCommitsAreEnabled();

      final long opid = writeTracker.startWrite(TabletType.type(keyExtent));

      try {
        final Mutation mutation = new ServerMutation(tmutation);
        final List<Mutation> mutations = Collections.singletonList(mutation);

        final Span prep = Trace.start("prep");
        CommitSession cs;
        try {
          cs = tablet.prepareMutationsForCommit(new TservConstraintEnv(security, credentials), mutations);
        } finally {
          prep.stop();
        }
        if (cs == null) {
          throw new NotServingTabletException(tkeyExtent);
        }

        while (true) {
          try {
            final Span wal = Trace.start("wal");
            try {
              logger.log(cs, cs.getWALogSeq(), mutation, DurabilityImpl.resolveDurabilty(DurabilityImpl.fromThrift(tdurability), tabletDurability));
            } finally {
              wal.stop();
            }
            break;
          } catch (IOException ex) {
            log.warn(ex, ex);
          }
        }

        final Span commit = Trace.start("commit");
        try {
          cs.commit(mutations);
        } finally {
          commit.stop();
        }
      } catch (TConstraintViolationException e) {
        throw new ConstraintViolationException(Translator.translate(e.getViolations().asList(), Translators.CVST));
      } finally {
        writeTracker.finishWrite(opid);
      }
    }

    private void checkConditions(Map<KeyExtent,List<ServerConditionalMutation>> updates, ArrayList<TCMResult> results, ConditionalSession cs,
        List<String> symbols) throws IOException {
      Iterator<Entry<KeyExtent,List<ServerConditionalMutation>>> iter = updates.entrySet().iterator();

      final CompressedIterators compressedIters = new CompressedIterators(symbols);

      while (iter.hasNext()) {
        final Entry<KeyExtent,List<ServerConditionalMutation>> entry = iter.next();
        final Tablet tablet = onlineTablets.get(entry.getKey());

        if (tablet == null || tablet.isClosed()) {
          for (ServerConditionalMutation scm : entry.getValue())
            results.add(new TCMResult(scm.getID(), TCMStatus.IGNORED));
          iter.remove();
        } else {
          final List<ServerConditionalMutation> okMutations = new ArrayList<ServerConditionalMutation>(entry.getValue().size());

          for (ServerConditionalMutation scm : entry.getValue()) {
            if (checkCondition(results, cs, compressedIters, tablet, scm))
              okMutations.add(scm);
          }

          entry.setValue(okMutations);
        }

      }
    }

    private boolean checkCondition(ArrayList<TCMResult> results, ConditionalSession cs, CompressedIterators compressedIters, Tablet tablet,
        ServerConditionalMutation scm) throws IOException {
      boolean add = true;

      for (TCondition tc : scm.getConditions()) {

        Range range;
        if (tc.hasTimestamp)
          range = Range.exact(new Text(scm.getRow()), new Text(tc.getCf()), new Text(tc.getCq()), new Text(tc.getCv()), tc.getTs());
        else
          range = Range.exact(new Text(scm.getRow()), new Text(tc.getCf()), new Text(tc.getCq()), new Text(tc.getCv()));

        IterConfig ic = compressedIters.decompress(tc.iterators);

        Scanner scanner = tablet.createScanner(range, 1, EMPTY_COLUMNS, cs.auths, ic.ssiList, ic.ssio, false, cs.interruptFlag);

        try {
          ScanBatch batch = scanner.read();

          Value val = null;

          for (KVEntry entry2 : batch.getResults()) {
            val = entry2.getValue();
            break;
          }

          if ((val == null ^ tc.getVal() == null) || (val != null && !Arrays.equals(tc.getVal(), val.get()))) {
            results.add(new TCMResult(scm.getID(), TCMStatus.REJECTED));
            add = false;
            break;
          }

        } catch (TabletClosedException e) {
          results.add(new TCMResult(scm.getID(), TCMStatus.IGNORED));
          add = false;
          break;
        } catch (IterationInterruptedException iie) {
          results.add(new TCMResult(scm.getID(), TCMStatus.IGNORED));
          add = false;
          break;
        } catch (TooManyFilesException tmfe) {
          results.add(new TCMResult(scm.getID(), TCMStatus.IGNORED));
          add = false;
          break;
        }
      }
      return add;
    }

    private void writeConditionalMutations(Map<KeyExtent,List<ServerConditionalMutation>> updates, ArrayList<TCMResult> results, ConditionalSession sess) {
      Set<Entry<KeyExtent,List<ServerConditionalMutation>>> es = updates.entrySet();

      Map<CommitSession,Mutations> sendables = new HashMap<CommitSession,Mutations>();

      boolean sessionCanceled = sess.interruptFlag.get();

      Span prepSpan = Trace.start("prep");
      try {
        long t1 = System.currentTimeMillis();
        for (Entry<KeyExtent,List<ServerConditionalMutation>> entry : es) {
          final Tablet tablet = onlineTablets.get(entry.getKey());
          if (tablet == null || tablet.isClosed() || sessionCanceled) {
            for (ServerConditionalMutation scm : entry.getValue())
              results.add(new TCMResult(scm.getID(), TCMStatus.IGNORED));
          } else {
            final Durability tabletDurability = tablet.getDurability();
            try {

              @SuppressWarnings("unchecked")
              List<Mutation> mutations = (List<Mutation>) (List<? extends Mutation>) entry.getValue();
              if (mutations.size() > 0) {

                CommitSession cs = tablet.prepareMutationsForCommit(new TservConstraintEnv(security, sess.credentials), mutations);

                if (cs == null) {
                  for (ServerConditionalMutation scm : entry.getValue())
                    results.add(new TCMResult(scm.getID(), TCMStatus.IGNORED));
                } else {
                  for (ServerConditionalMutation scm : entry.getValue())
                    results.add(new TCMResult(scm.getID(), TCMStatus.ACCEPTED));
                  sendables.put(cs, new Mutations(DurabilityImpl.resolveDurabilty(sess.durability, tabletDurability), mutations));
                }
              }
            } catch (TConstraintViolationException e) {
              if (e.getNonViolators().size() > 0) {
                sendables.put(e.getCommitSession(), new Mutations(DurabilityImpl.resolveDurabilty(sess.durability, tabletDurability), e.getNonViolators()));
                for (Mutation m : e.getNonViolators())
                  results.add(new TCMResult(((ServerConditionalMutation) m).getID(), TCMStatus.ACCEPTED));
              }

              for (Mutation m : e.getViolators())
                results.add(new TCMResult(((ServerConditionalMutation) m).getID(), TCMStatus.VIOLATED));
            }
          }
        }

        long t2 = System.currentTimeMillis();
        updateAvgPrepTime(t2 - t1, es.size());
      } finally {
        prepSpan.stop();
      }

      Span walSpan = Trace.start("wal");
      try {
        while (true && sendables.size() > 0) {
          try {
            long t1 = System.currentTimeMillis();
            logger.logManyTablets(sendables);
            long t2 = System.currentTimeMillis();
            updateWalogWriteTime(t2 - t1);
            break;
          } catch (IOException ex) {
            log.warn("logging mutations failed, retrying");
          } catch (FSError ex) { // happens when DFS is localFS
            log.warn("logging mutations failed, retrying");
          } catch (Throwable t) {
            log.error("Unknown exception logging mutations, counts for mutations in flight not decremented!", t);
            throw new RuntimeException(t);
          }
        }
      } finally {
        walSpan.stop();
      }

      Span commitSpan = Trace.start("commit");
      try {
        long t1 = System.currentTimeMillis();
        for (Entry<CommitSession,Mutations> entry : sendables.entrySet()) {
          CommitSession commitSession = entry.getKey();
          List<Mutation> mutations = entry.getValue().getMutations();

          commitSession.commit(mutations);
        }
        long t2 = System.currentTimeMillis();
        updateAvgCommitTime(t2 - t1, sendables.size());
      } finally {
        commitSpan.stop();
      }

    }

    private Map<KeyExtent,List<ServerConditionalMutation>> conditionalUpdate(ConditionalSession cs, Map<KeyExtent,List<ServerConditionalMutation>> updates,
        ArrayList<TCMResult> results, List<String> symbols) throws IOException {
      // sort each list of mutations, this is done to avoid deadlock and doing seeks in order is more efficient and detect duplicate rows.
      ConditionalMutationSet.sortConditionalMutations(updates);

      Map<KeyExtent,List<ServerConditionalMutation>> deferred = new HashMap<KeyExtent,List<ServerConditionalMutation>>();

      // can not process two mutations for the same row, because one will not see what the other writes
      ConditionalMutationSet.deferDuplicatesRows(updates, deferred);

      // get as many locks as possible w/o blocking... defer any rows that are locked
      List<RowLock> locks = rowLocks.acquireRowlocks(updates, deferred);
      try {
        Span checkSpan = Trace.start("Check conditions");
        try {
          checkConditions(updates, results, cs, symbols);
        } finally {
          checkSpan.stop();
        }

        Span updateSpan = Trace.start("apply conditional mutations");
        try {
          writeConditionalMutations(updates, results, cs);
        } finally {
          updateSpan.stop();
        }
      } finally {
        rowLocks.releaseRowLocks(locks);
      }
      return deferred;
    }

    @Override
    public TConditionalSession startConditionalUpdate(TInfo tinfo, TCredentials credentials, List<ByteBuffer> authorizations, String tableId, TDurability tdurabilty)
        throws ThriftSecurityException, TException {

      Authorizations userauths = null;
      if (!security.canConditionallyUpdate(credentials, tableId, Tables.getNamespaceId(getInstance(), tableId), authorizations))
        throw new ThriftSecurityException(credentials.getPrincipal(), SecurityErrorCode.PERMISSION_DENIED);

      userauths = security.getUserAuthorizations(credentials);
      for (ByteBuffer auth : authorizations)
        if (!userauths.contains(ByteBufferUtil.toBytes(auth)))
          throw new ThriftSecurityException(credentials.getPrincipal(), SecurityErrorCode.BAD_AUTHORIZATIONS);

      ConditionalSession cs = new ConditionalSession(credentials, new Authorizations(authorizations), tableId, DurabilityImpl.fromThrift(tdurabilty));

      long sid = sessionManager.createSession(cs, false);
      return new TConditionalSession(sid, lockID, sessionManager.getMaxIdleTime());
    }

    @Override
    public List<TCMResult> conditionalUpdate(TInfo tinfo, long sessID, Map<TKeyExtent,List<TConditionalMutation>> mutations, List<String> symbols)
        throws NoSuchScanIDException, TException {

      ConditionalSession cs = (ConditionalSession) sessionManager.reserveSession(sessID);

      if (cs == null || cs.interruptFlag.get())
        throw new NoSuchScanIDException();

      if (!cs.tableId.equals(MetadataTable.ID) && !cs.tableId.equals(RootTable.ID))
        TabletServer.this.resourceManager.waitUntilCommitsAreEnabled();

      Text tid = new Text(cs.tableId);
      long opid = writeTracker.startWrite(TabletType.type(new KeyExtent(tid, null, null)));

      try {
        Map<KeyExtent,List<ServerConditionalMutation>> updates = Translator.translate(mutations, Translators.TKET,
            new Translator.ListTranslator<TConditionalMutation,ServerConditionalMutation>(ServerConditionalMutation.TCMT));

        for (KeyExtent ke : updates.keySet())
          if (!ke.getTableId().equals(tid))
            throw new IllegalArgumentException("Unexpected table id " + tid + " != " + ke.getTableId());

        ArrayList<TCMResult> results = new ArrayList<TCMResult>();

        Map<KeyExtent,List<ServerConditionalMutation>> deferred = conditionalUpdate(cs, updates, results, symbols);

        while (deferred.size() > 0) {
          deferred = conditionalUpdate(cs, deferred, results, symbols);
        }

        return results;
      } catch (IOException ioe) {
        throw new TException(ioe);
      } finally {
        writeTracker.finishWrite(opid);
        sessionManager.unreserveSession(sessID);
      }
    }

    @Override
    public void invalidateConditionalUpdate(TInfo tinfo, long sessID) throws TException {
      // this method should wait for any running conditional update to complete
      // after this method returns a conditional update should not be able to start

      ConditionalSession cs = (ConditionalSession) sessionManager.getSession(sessID);
      if (cs != null)
        cs.interruptFlag.set(true);

      cs = (ConditionalSession) sessionManager.reserveSession(sessID, true);
      if (cs != null)
        sessionManager.removeSession(sessID, true);
    }

    @Override
    public void closeConditionalUpdate(TInfo tinfo, long sessID) throws TException {
      sessionManager.removeSession(sessID, false);
    }

    @Override
    public void splitTablet(TInfo tinfo, TCredentials credentials, TKeyExtent tkeyExtent, ByteBuffer splitPoint) throws NotServingTabletException,
        ThriftSecurityException {

      String tableId = new String(ByteBufferUtil.toBytes(tkeyExtent.table));
      String namespaceId;
      try {
        namespaceId = Tables.getNamespaceId(getInstance(), tableId);
      } catch (IllegalArgumentException ex) {
        // table does not exist, try to educate the client
        throw new NotServingTabletException(tkeyExtent);
      }

      if (!security.canSplitTablet(credentials, tableId, namespaceId))
        throw new ThriftSecurityException(credentials.getPrincipal(), SecurityErrorCode.PERMISSION_DENIED);

      KeyExtent keyExtent = new KeyExtent(tkeyExtent);

      Tablet tablet = onlineTablets.get(keyExtent);
      if (tablet == null) {
        throw new NotServingTabletException(tkeyExtent);
      }

      if (keyExtent.getEndRow() == null || !keyExtent.getEndRow().equals(ByteBufferUtil.toText(splitPoint))) {
        try {
          if (TabletServer.this.splitTablet(tablet, ByteBufferUtil.toBytes(splitPoint)) == null) {
            throw new NotServingTabletException(tkeyExtent);
          }
        } catch (IOException e) {
          log.warn("Failed to split " + keyExtent, e);
          throw new RuntimeException(e);
        }
      }
    }

    @Override
    public TabletServerStatus getTabletServerStatus(TInfo tinfo, TCredentials credentials) throws ThriftSecurityException, TException {
      return getStats(sessionManager.getActiveScansPerTable());
    }

    @Override
    public List<TabletStats> getTabletStats(TInfo tinfo, TCredentials credentials, String tableId) throws ThriftSecurityException, TException {
      TreeMap<KeyExtent,Tablet> onlineTabletsCopy;
      synchronized (onlineTablets) {
        onlineTabletsCopy = new TreeMap<KeyExtent,Tablet>(onlineTablets);
      }
      List<TabletStats> result = new ArrayList<TabletStats>();
      Text text = new Text(tableId);
      KeyExtent start = new KeyExtent(text, new Text(), null);
      for (Entry<KeyExtent,Tablet> entry : onlineTabletsCopy.tailMap(start).entrySet()) {
        KeyExtent ke = entry.getKey();
        if (ke.getTableId().compareTo(text) == 0) {
          Tablet tablet = entry.getValue();
          TabletStats stats = tablet.getTabletStats();
          stats.extent = ke.toThrift();
          stats.ingestRate = tablet.ingestRate();
          stats.queryRate = tablet.queryRate();
          stats.splitCreationTime = tablet.getSplitCreationTime();
          stats.numEntries = tablet.getNumEntries();
          result.add(stats);
        }
      }
      return result;
    }

    private void checkPermission(TCredentials credentials, String lock, final String request) throws ThriftSecurityException {
      boolean fatal = false;
      try {
        log.debug("Got " + request + " message from user: " + credentials.getPrincipal());
        if (!security.canPerformSystemActions(credentials)) {
          log.warn("Got " + request + " message from user: " + credentials.getPrincipal());
          throw new ThriftSecurityException(credentials.getPrincipal(), SecurityErrorCode.PERMISSION_DENIED);
        }
      } catch (ThriftSecurityException e) {
        log.warn("Got " + request + " message from unauthenticatable user: " + e.getUser());
        if (SystemCredentials.get().getToken().getClass().getName().equals(credentials.getTokenClassName())) {
          log.fatal("Got message from a service with a mismatched configuration. Please ensure a compatible configuration.", e);
          fatal = true;
        }
        throw e;
      } finally {
        if (fatal) {
          Halt.halt(1, new Runnable() {
            @Override
            public void run() {
              gcLogger.logGCInfo(TabletServer.this.getConfiguration());
            }
          });
        }
      }

      if (tabletServerLock == null || !tabletServerLock.wasLockAcquired()) {
        log.warn("Got " + request + " message from master before lock acquired, ignoring...");
        throw new RuntimeException("Lock not acquired");
      }

      if (tabletServerLock != null && tabletServerLock.wasLockAcquired() && !tabletServerLock.isLocked()) {
        Halt.halt(1, new Runnable() {
          @Override
          public void run() {
            log.info("Tablet server no longer holds lock during checkPermission() : " + request + ", exiting");
            gcLogger.logGCInfo(TabletServer.this.getConfiguration());
          }
        });
      }

      if (lock != null) {
        ZooUtil.LockID lid = new ZooUtil.LockID(ZooUtil.getRoot(getInstance()) + Constants.ZMASTER_LOCK, lock);

        try {
          if (!ZooLock.isLockHeld(masterLockCache, lid)) {
            // maybe the cache is out of date and a new master holds the
            // lock?
            masterLockCache.clear();
            if (!ZooLock.isLockHeld(masterLockCache, lid)) {
              log.warn("Got " + request + " message from a master that does not hold the current lock " + lock);
              throw new RuntimeException("bad master lock");
            }
          }
        } catch (Exception e) {
          throw new RuntimeException("bad master lock", e);
        }
      }
    }

    @Override
    public void loadTablet(TInfo tinfo, TCredentials credentials, String lock, final TKeyExtent textent) {

      try {
        checkPermission(credentials, lock, "loadTablet");
      } catch (ThriftSecurityException e) {
        log.error(e, e);
        throw new RuntimeException(e);
      }

      final KeyExtent extent = new KeyExtent(textent);

      synchronized (unopenedTablets) {
        synchronized (openingTablets) {
          synchronized (onlineTablets) {

            // checking if this exact tablet is in any of the sets
            // below is not a strong enough check
            // when splits and fix splits occurring

            Set<KeyExtent> unopenedOverlapping = KeyExtent.findOverlapping(extent, unopenedTablets);
            Set<KeyExtent> openingOverlapping = KeyExtent.findOverlapping(extent, openingTablets);
            Set<KeyExtent> onlineOverlapping = KeyExtent.findOverlapping(extent, onlineTablets);

            Set<KeyExtent> all = new HashSet<KeyExtent>();
            all.addAll(unopenedOverlapping);
            all.addAll(openingOverlapping);
            all.addAll(onlineOverlapping);

            if (!all.isEmpty()) {

              // ignore any tablets that have recently split, for error logging
              for (KeyExtent e2 : onlineOverlapping) {
                Tablet tablet = onlineTablets.get(e2);
                if (System.currentTimeMillis() - tablet.getSplitCreationTime() < RECENTLY_SPLIT_MILLIES) {
                  all.remove(e2);
                }
              }

              // ignore self, for error logging
              all.remove(extent);

              if (all.size() > 0) {
                log.error("Tablet " + extent + " overlaps previously assigned " + unopenedOverlapping + " " + openingOverlapping + " " + onlineOverlapping
                    + " " + all);
              }
              return;
            }

            unopenedTablets.add(extent);
          }
        }
      }

      // add the assignment job to the appropriate queue
      log.info("Loading tablet " + extent);

      final AssignmentHandler ah = new AssignmentHandler(extent);
      // final Runnable ah = new LoggingRunnable(log, );
      // Root tablet assignment must take place immediately
      if (extent.isRootTablet()) {
        new Daemon("Root Tablet Assignment") {
          @Override
          public void run() {
            ah.run();
            if (onlineTablets.containsKey(extent)) {
              log.info("Root tablet loaded: " + extent);
            } else {
              log.info("Root tablet failed to load");
            }

          }
        }.start();
      } else {
        if (extent.isMeta()) {
          resourceManager.addMetaDataAssignment(extent, log, ah);
        } else {
          resourceManager.addAssignment(extent, log, ah);
        }
      }
    }

    @Override
    public void unloadTablet(TInfo tinfo, TCredentials credentials, String lock, TKeyExtent textent, boolean save) {
      try {
        checkPermission(credentials, lock, "unloadTablet");
      } catch (ThriftSecurityException e) {
        log.error(e, e);
        throw new RuntimeException(e);
      }

      KeyExtent extent = new KeyExtent(textent);

      resourceManager.addMigration(extent, new LoggingRunnable(log, new UnloadTabletHandler(extent, save)));
    }

    @Override
    public void flush(TInfo tinfo, TCredentials credentials, String lock, String tableId, ByteBuffer startRow, ByteBuffer endRow) {
      try {
        checkPermission(credentials, lock, "flush");
      } catch (ThriftSecurityException e) {
        log.error(e, e);
        throw new RuntimeException(e);
      }

      ArrayList<Tablet> tabletsToFlush = new ArrayList<Tablet>();

      KeyExtent ke = new KeyExtent(new Text(tableId), ByteBufferUtil.toText(endRow), ByteBufferUtil.toText(startRow));

      synchronized (onlineTablets) {
        for (Tablet tablet : onlineTablets.values())
          if (ke.overlaps(tablet.getExtent()))
            tabletsToFlush.add(tablet);
      }

      Long flushID = null;

      for (Tablet tablet : tabletsToFlush) {
        if (flushID == null) {
          // read the flush id once from zookeeper instead of reading
          // it for each tablet
          try {
            flushID = tablet.getFlushID();
          } catch (NoNodeException e) {
            // table was probably deleted
            log.info("Asked to flush table that has no flush id " + ke + " " + e.getMessage());
            return;
          }
        }
        tablet.flush(flushID);
      }
    }

    @Override
    public void flushTablet(TInfo tinfo, TCredentials credentials, String lock, TKeyExtent textent) throws TException {
      try {
        checkPermission(credentials, lock, "flushTablet");
      } catch (ThriftSecurityException e) {
        log.error(e, e);
        throw new RuntimeException(e);
      }

      Tablet tablet = onlineTablets.get(new KeyExtent(textent));
      if (tablet != null) {
        log.info("Flushing " + tablet.getExtent());
        try {
          tablet.flush(tablet.getFlushID());
        } catch (NoNodeException nne) {
          log.info("Asked to flush tablet that has no flush id " + new KeyExtent(textent) + " " + nne.getMessage());
        }
      }
    }

    @Override
    public void halt(TInfo tinfo, TCredentials credentials, String lock) throws ThriftSecurityException {

      checkPermission(credentials, lock, "halt");

      Halt.halt(0, new Runnable() {
        @Override
        public void run() {
          log.info("Master requested tablet server halt");
          gcLogger.logGCInfo(TabletServer.this.getConfiguration());
          serverStopRequested = true;
          try {
            tabletServerLock.unlock();
          } catch (Exception e) {
            log.error(e, e);
          }
        }
      });
    }

    @Override
    public void fastHalt(TInfo info, TCredentials credentials, String lock) {
      try {
        halt(info, credentials, lock);
      } catch (Exception e) {
        log.warn("Error halting", e);
      }
    }

    @Override
    public TabletStats getHistoricalStats(TInfo tinfo, TCredentials credentials) throws ThriftSecurityException, TException {
      return statsKeeper.getTabletStats();
    }

    @Override
    public List<ActiveScan> getActiveScans(TInfo tinfo, TCredentials credentials) throws ThriftSecurityException, TException {
      try {
        checkPermission(credentials, null, "getScans");
      } catch (ThriftSecurityException e) {
        log.error(e, e);
        throw e;
      }

      return sessionManager.getActiveScans();
    }

    @Override
    public void chop(TInfo tinfo, TCredentials credentials, String lock, TKeyExtent textent) throws TException {
      try {
        checkPermission(credentials, lock, "chop");
      } catch (ThriftSecurityException e) {
        log.error(e, e);
        throw new RuntimeException(e);
      }

      KeyExtent ke = new KeyExtent(textent);

      Tablet tablet = onlineTablets.get(ke);
      if (tablet != null) {
        tablet.chopFiles();
      }
    }

    @Override
    public void compact(TInfo tinfo, TCredentials credentials, String lock, String tableId, ByteBuffer startRow, ByteBuffer endRow) throws TException {
      try {
        checkPermission(credentials, lock, "compact");
      } catch (ThriftSecurityException e) {
        log.error(e, e);
        throw new RuntimeException(e);
      }

      KeyExtent ke = new KeyExtent(new Text(tableId), ByteBufferUtil.toText(endRow), ByteBufferUtil.toText(startRow));

      ArrayList<Tablet> tabletsToCompact = new ArrayList<Tablet>();
      synchronized (onlineTablets) {
        for (Tablet tablet : onlineTablets.values())
          if (ke.overlaps(tablet.getExtent()))
            tabletsToCompact.add(tablet);
      }

      Long compactionId = null;

      for (Tablet tablet : tabletsToCompact) {
        // all for the same table id, so only need to read
        // compaction id once
        if (compactionId == null)
          try {
            compactionId = tablet.getCompactionID().getFirst();
          } catch (NoNodeException e) {
            log.info("Asked to compact table with no compaction id " + ke + " " + e.getMessage());
            return;
          }
        tablet.compactAll(compactionId);
      }

    }

    @Override
    public void removeLogs(TInfo tinfo, TCredentials credentials, List<String> filenames) throws TException {
      String myname = getClientAddressString();
      myname = myname.replace(':', '+');
      Set<String> loggers = new HashSet<String>();
      logger.getLogFiles(loggers);
      Set<String> loggerUUIDs = new HashSet<String>();
      for (String logger : loggers)
        loggerUUIDs.add(new Path(logger).getName());

      nextFile: for (String filename : filenames) {
        String uuid = new Path(filename).getName();
        // skip any log we're currently using
        if (loggerUUIDs.contains(uuid))
          continue nextFile;

        List<Tablet> onlineTabletsCopy = new ArrayList<Tablet>();
        synchronized (onlineTablets) {
          onlineTabletsCopy.addAll(onlineTablets.values());
        }
        for (Tablet tablet : onlineTabletsCopy) {
          for (String current : tablet.getCurrentLogFiles()) {
            if (current.contains(uuid)) {
              log.info("Attempted to delete " + filename + " from tablet " + tablet.getExtent());
              continue nextFile;
            }
          }
        }

        try {
          Path source = new Path(filename);
          if (TabletServer.this.getConfiguration().getBoolean(Property.TSERV_ARCHIVE_WALOGS)) {
            Path walogArchive = fs.matchingFileSystem(source, ServerConstants.getWalogArchives());
            fs.mkdirs(walogArchive);
            Path dest = new Path(walogArchive, source.getName());
            log.info("Archiving walog " + source + " to " + dest);
            if (!fs.rename(source, dest))
              log.error("rename is unsuccessful");
          } else {
            log.info("Deleting walog " + filename);
            Path sourcePath = new Path(filename);
            if (!(!TabletServer.this.getConfiguration().getBoolean(Property.GC_TRASH_IGNORE) && fs.moveToTrash(sourcePath)) && !fs.deleteRecursively(sourcePath))
              log.warn("Failed to delete walog " + source);
            for (String recovery : ServerConstants.getRecoveryDirs()) {
              Path recoveryPath = new Path(recovery, source.getName());
              try {
                if (fs.moveToTrash(recoveryPath) || fs.deleteRecursively(recoveryPath))
                  log.info("Deleted any recovery log " + filename);
              } catch (FileNotFoundException ex) {
                // ignore
              }
            }
          }
        } catch (IOException e) {
          log.warn("Error attempting to delete write-ahead log " + filename + ": " + e);
        }
      }
    }

    @Override
    public List<ActiveCompaction> getActiveCompactions(TInfo tinfo, TCredentials credentials) throws ThriftSecurityException, TException {
      try {
        checkPermission(credentials, null, "getActiveCompactions");
      } catch (ThriftSecurityException e) {
        log.error(e, e);
        throw e;
      }

      List<CompactionInfo> compactions = Compactor.getRunningCompactions();
      List<ActiveCompaction> ret = new ArrayList<ActiveCompaction>(compactions.size());

      for (CompactionInfo compactionInfo : compactions) {
        ret.add(compactionInfo.toThrift());
      }

      return ret;
    }
  }

  private class SplitRunner implements Runnable {
    private Tablet tablet;

    public SplitRunner(Tablet tablet) {
      this.tablet = tablet;
    }

    @Override
    public void run() {
      if (majorCompactorDisabled) {
        // this will make split task that were queued when shutdown was
        // initiated exit
        return;
      }

      splitTablet(tablet);
    }
  }

  public boolean isMajorCompactionDisabled() {
    return majorCompactorDisabled;
  }

  public long updateTotalQueuedMutationSize(long additionalMutationSize) {
    return totalQueuedMutationSize.addAndGet(additionalMutationSize);
  }

  public Tablet getOnlineTablet(KeyExtent extent) {
    return onlineTablets.get(extent);
  }

  public Session getSession(long sessionId) {
    return sessionManager.getSession(sessionId);
  }

  public void executeSplit(Tablet tablet) {
    resourceManager.executeSplit(tablet.getExtent(), new LoggingRunnable(log, new SplitRunner(tablet)));
  }

  private class MajorCompactor implements Runnable {

    public MajorCompactor(AccumuloConfiguration config) {
      CompactionWatcher.startWatching(config);
    }

    @Override
    public void run() {
      while (!majorCompactorDisabled) {
        try {
          UtilWaitThread.sleep(getConfiguration().getTimeInMillis(Property.TSERV_MAJC_DELAY));

          TreeMap<KeyExtent,Tablet> copyOnlineTablets = new TreeMap<KeyExtent,Tablet>();

          synchronized (onlineTablets) {
            copyOnlineTablets.putAll(onlineTablets); // avoid
            // concurrent
            // modification
          }

          int numMajorCompactionsInProgress = 0;

          Iterator<Entry<KeyExtent,Tablet>> iter = copyOnlineTablets.entrySet().iterator();

          // bail early now if we're shutting down
          while (iter.hasNext() && !majorCompactorDisabled) {

            Entry<KeyExtent,Tablet> entry = iter.next();

            Tablet tablet = entry.getValue();

            // if we need to split AND compact, we need a good way
            // to decide what to do
            if (tablet.needsSplit()) {
              executeSplit(tablet);
              continue;
            }

            int maxLogEntriesPerTablet = getTableConfiguration(tablet.getExtent()).getCount(Property.TABLE_MINC_LOGS_MAX);

            if (tablet.getLogCount() >= maxLogEntriesPerTablet) {
              log.debug("Initiating minor compaction for " + tablet.getExtent() + " because it has " + tablet.getLogCount() + " write ahead logs");
              tablet.initiateMinorCompaction(MinorCompactionReason.SYSTEM);
            }

            synchronized (tablet) {
              if (tablet.initiateMajorCompaction(MajorCompactionReason.NORMAL) || tablet.isMajorCompactionQueued() || tablet.isMajorCompactionRunning()) {
                numMajorCompactionsInProgress++;
                continue;
              }
            }
          }

          int idleCompactionsToStart = Math.max(1, getConfiguration().getCount(Property.TSERV_MAJC_MAXCONCURRENT) / 2);

          if (numMajorCompactionsInProgress < idleCompactionsToStart) {
            // system is not major compacting, can schedule some
            // idle compactions
            iter = copyOnlineTablets.entrySet().iterator();

            while (iter.hasNext() && !majorCompactorDisabled && numMajorCompactionsInProgress < idleCompactionsToStart) {
              Entry<KeyExtent,Tablet> entry = iter.next();
              Tablet tablet = entry.getValue();

              if (tablet.initiateMajorCompaction(MajorCompactionReason.IDLE)) {
                numMajorCompactionsInProgress++;
              }
            }
          }
        } catch (Throwable t) {
          log.error("Unexpected exception in " + Thread.currentThread().getName(), t);
          UtilWaitThread.sleep(1000);
        }
      }
    }
  }

  private void splitTablet(Tablet tablet) {
    try {

      TreeMap<KeyExtent,SplitInfo> tabletInfo = splitTablet(tablet, null);
      if (tabletInfo == null) {
        // either split or compact not both
        // were not able to split... so see if a major compaction is
        // needed
        tablet.initiateMajorCompaction(MajorCompactionReason.NORMAL);
      }
    } catch (IOException e) {
      statsKeeper.updateTime(Operation.SPLIT, 0, 0, true);
      log.error("split failed: " + e.getMessage() + " for tablet " + tablet.getExtent(), e);
    } catch (Exception e) {
      statsKeeper.updateTime(Operation.SPLIT, 0, 0, true);
      log.error("Unknown error on split: " + e, e);
    }
  }

  private TreeMap<KeyExtent,SplitInfo> splitTablet(Tablet tablet, byte[] splitPoint) throws IOException {
    long t1 = System.currentTimeMillis();

    TreeMap<KeyExtent,SplitInfo> tabletInfo = tablet.split(splitPoint);
    if (tabletInfo == null) {
      return null;
    }

    log.info("Starting split: " + tablet.getExtent());
    statsKeeper.incrementStatusSplit();
    long start = System.currentTimeMillis();

    Tablet[] newTablets = new Tablet[2];

    Entry<KeyExtent,SplitInfo> first = tabletInfo.firstEntry();
    TabletResourceManager newTrm0 = resourceManager.createTabletResourceManager(first.getKey(), getTableConfiguration(first.getKey()));
    newTablets[0] = new Tablet(TabletServer.this, first.getKey(), newTrm0, first.getValue());

    Entry<KeyExtent,SplitInfo> last = tabletInfo.lastEntry();
    TabletResourceManager newTrm1 = resourceManager.createTabletResourceManager(last.getKey(), getTableConfiguration(last.getKey()));
    newTablets[1] = new Tablet(TabletServer.this, last.getKey(), newTrm1, last.getValue());

    // roll tablet stats over into tablet server's statsKeeper object as
    // historical data
    statsKeeper.saveMajorMinorTimes(tablet.getTabletStats());

    // lose the reference to the old tablet and open two new ones
    synchronized (onlineTablets) {
      onlineTablets.remove(tablet.getExtent());
      onlineTablets.put(newTablets[0].getExtent(), newTablets[0]);
      onlineTablets.put(newTablets[1].getExtent(), newTablets[1]);
    }
    // tell the master
    enqueueMasterMessage(new SplitReportMessage(tablet.getExtent(), newTablets[0].getExtent(), new Text("/" + newTablets[0].getLocation().getName()),
        newTablets[1].getExtent(), new Text("/" + newTablets[1].getLocation().getName())));

    statsKeeper.updateTime(Operation.SPLIT, start, 0, false);
    long t2 = System.currentTimeMillis();
    log.info("Tablet split: " + tablet.getExtent() + " size0 " + newTablets[0].estimateTabletSize() + " size1 " + newTablets[1].estimateTabletSize() + " time "
        + (t2 - t1) + "ms");

    return tabletInfo;
  }

  // add a message for the main thread to send back to the master
  public void enqueueMasterMessage(MasterMessage m) {
    masterMessages.addLast(m);
  }

  private class UnloadTabletHandler implements Runnable {
    private final KeyExtent extent;
    private final boolean saveState;

    public UnloadTabletHandler(KeyExtent extent, boolean saveState) {
      this.extent = extent;
      this.saveState = saveState;
    }

    @Override
    public void run() {

      Tablet t = null;

      synchronized (unopenedTablets) {
        if (unopenedTablets.contains(extent)) {
          unopenedTablets.remove(extent);
          // enqueueMasterMessage(new TabletUnloadedMessage(extent));
          return;
        }
      }
      synchronized (openingTablets) {
        while (openingTablets.contains(extent)) {
          try {
            openingTablets.wait();
          } catch (InterruptedException e) {}
        }
      }
      synchronized (onlineTablets) {
        if (onlineTablets.containsKey(extent)) {
          t = onlineTablets.get(extent);
        }
      }

      if (t == null) {
        // Tablet has probably been recently unloaded: repeated master
        // unload request is crossing the successful unloaded message
        if (!recentlyUnloadedCache.containsKey(extent)) {
          log.info("told to unload tablet that was not being served " + extent);
          enqueueMasterMessage(new TabletStatusMessage(TabletLoadState.UNLOAD_FAILURE_NOT_SERVING, extent));
        }
        return;
      }

      try {
        t.close(saveState);
      } catch (Throwable e) {

        if ((t.isClosing() || t.isClosed()) && e instanceof IllegalStateException) {
          log.debug("Failed to unload tablet " + extent + "... it was alread closing or closed : " + e.getMessage());
        } else {
          log.error("Failed to close tablet " + extent + "... Aborting migration", e);
          enqueueMasterMessage(new TabletStatusMessage(TabletLoadState.UNLOAD_ERROR, extent));
        }
        return;
      }

      // stop serving tablet - client will get not serving tablet
      // exceptions
      recentlyUnloadedCache.put(extent, System.currentTimeMillis());
      onlineTablets.remove(extent);

      try {
        TServerInstance instance = new TServerInstance(clientAddress, getLock().getSessionId());
        TabletLocationState tls = null;
        try {
          tls = new TabletLocationState(extent, null, instance, null, null, false);
        } catch (BadLocationStateException e) {
          log.error("Unexpected error ", e);
        }
        log.debug("Unassigning " + tls);
        TabletStateStore.unassign(tls);
      } catch (DistributedStoreException ex) {
        log.warn("Unable to update storage", ex);
      } catch (KeeperException e) {
        log.warn("Unable determine our zookeeper session information", e);
      } catch (InterruptedException e) {
        log.warn("Interrupted while getting our zookeeper session information", e);
      }

      // tell the master how it went
      enqueueMasterMessage(new TabletStatusMessage(TabletLoadState.UNLOADED, extent));

      // roll tablet stats over into tablet server's statsKeeper object as
      // historical data
      statsKeeper.saveMajorMinorTimes(t.getTabletStats());
      log.info("unloaded " + extent);

    }
  }

<<<<<<< HEAD
  private class AssignmentHandler implements Runnable {
    private final KeyExtent extent;
    private final int retryAttempt;
=======
  protected class AssignmentHandler implements Runnable {
    private KeyExtent extent;
    private int retryAttempt = 0;
>>>>>>> 1f3288b2

    public AssignmentHandler(KeyExtent extent) {
      this(extent, 0);
    }

    public AssignmentHandler(KeyExtent extent, int retryAttempt) {
      this.extent = extent;
      this.retryAttempt = retryAttempt;
    }

    @Override
    public void run() {
      log.info(clientAddress + ": got assignment from master: " + extent);

      synchronized (unopenedTablets) {
        synchronized (openingTablets) {
          synchronized (onlineTablets) {
            // nothing should be moving between sets, do a sanity
            // check
            Set<KeyExtent> unopenedOverlapping = KeyExtent.findOverlapping(extent, unopenedTablets);
            Set<KeyExtent> openingOverlapping = KeyExtent.findOverlapping(extent, openingTablets);
            Set<KeyExtent> onlineOverlapping = KeyExtent.findOverlapping(extent, onlineTablets);

            if (openingOverlapping.contains(extent) || onlineOverlapping.contains(extent))
              return;

            if (!unopenedOverlapping.contains(extent)) {
              log.info("assignment " + extent + " no longer in the unopened set");
              return;
            }

            if (unopenedOverlapping.size() != 1 || openingOverlapping.size() > 0 || onlineOverlapping.size() > 0) {
              throw new IllegalStateException("overlaps assigned " + extent + " " + !unopenedTablets.contains(extent) + " " + unopenedOverlapping + " "
                  + openingOverlapping + " " + onlineOverlapping);
            }
          }

          unopenedTablets.remove(extent);
          openingTablets.add(extent);
        }
      }

      log.debug("Loading extent: " + extent);

      // check Metadata table before accepting assignment
      Text locationToOpen = null;
      SortedMap<Key,Value> tabletsKeyValues = new TreeMap<Key,Value>();
      try {
        Pair<Text,KeyExtent> pair = verifyTabletInformation(extent, TabletServer.this.getTabletSession(), tabletsKeyValues, getClientAddressString(), getLock());
        if (pair != null) {
          locationToOpen = pair.getFirst();
          if (pair.getSecond() != null) {
            synchronized (openingTablets) {
              openingTablets.remove(extent);
              openingTablets.notifyAll();
              // it expected that the new extent will overlap the old one... if it does not, it should not be added to unopenedTablets
              if (!KeyExtent.findOverlapping(extent, new TreeSet<KeyExtent>(Arrays.asList(pair.getSecond()))).contains(pair.getSecond())) {
                throw new IllegalStateException("Fixed split does not overlap " + extent + " " + pair.getSecond());
              }
              unopenedTablets.add(pair.getSecond());
            }
            // split was rolled back... try again
            new AssignmentHandler(pair.getSecond()).run();
            return;
          }
        }
      } catch (Exception e) {
        synchronized (openingTablets) {
          openingTablets.remove(extent);
          openingTablets.notifyAll();
        }
        log.warn("Failed to verify tablet " + extent, e);
        enqueueMasterMessage(new TabletStatusMessage(TabletLoadState.LOAD_FAILURE, extent));
        throw new RuntimeException(e);
      }

      if (locationToOpen == null) {
        log.debug("Reporting tablet " + extent + " assignment failure: unable to verify Tablet Information");
        synchronized (openingTablets) {
          openingTablets.remove(extent);
          openingTablets.notifyAll();
        }
        enqueueMasterMessage(new TabletStatusMessage(TabletLoadState.LOAD_FAILURE, extent));
        return;
      }

      Tablet tablet = null;
      boolean successful = false;

      try {
        TabletResourceManager trm = resourceManager.createTabletResourceManager(extent, getTableConfiguration(extent));

        // this opens the tablet file and fills in the endKey in the
        // extent
        locationToOpen = VolumeUtil.switchRootTabletVolume(extent, locationToOpen);
        tablet = new Tablet(TabletServer.this, extent, locationToOpen, trm, tabletsKeyValues);
        /*
         * If a minor compaction starts after a tablet opens, this indicates a log recovery occurred. This recovered data must be minor compacted.
         *
         * There are three reasons to wait for this minor compaction to finish before placing the tablet in online tablets.
         *
         * 1) The log recovery code does not handle data written to the tablet on multiple tablet servers. 2) The log recovery code does not block if memory is
         * full. Therefore recovering lots of tablets that use a lot of memory could run out of memory. 3) The minor compaction finish event did not make it to
         * the logs (the file will be in metadata, preventing replay of compacted data)... but do not want a majc to wipe the file out from metadata and then
         * have another process failure... this could cause duplicate data to replay
         */
        if (tablet.getNumEntriesInMemory() > 0 && !tablet.minorCompactNow(MinorCompactionReason.RECOVERY)) {
          throw new RuntimeException("Minor compaction after recovery fails for " + extent);
        }

        Assignment assignment = new Assignment(extent, getTabletSession());
        TabletStateStore.setLocation(assignment);

        synchronized (openingTablets) {
          synchronized (onlineTablets) {
            openingTablets.remove(extent);
            onlineTablets.put(extent, tablet);
            openingTablets.notifyAll();
            recentlyUnloadedCache.remove(tablet.getExtent());
          }
        }
        tablet = null; // release this reference
        successful = true;
      } catch (Throwable e) {
        log.warn("exception trying to assign tablet " + extent + " " + locationToOpen, e);
        if (e.getMessage() != null)
          log.warn(e.getMessage());
        String table = extent.getTableId().toString();
        ProblemReports.getInstance().report(new ProblemReport(table, TABLET_LOAD, extent.getUUID().toString(), getClientAddressString(), e));
      }

      if (!successful) {
        synchronized (unopenedTablets) {
          synchronized (openingTablets) {
            openingTablets.remove(extent);
            unopenedTablets.add(extent);
            openingTablets.notifyAll();
          }
        }
        log.warn("failed to open tablet " + extent + " reporting failure to master");
        enqueueMasterMessage(new TabletStatusMessage(TabletLoadState.LOAD_FAILURE, extent));
        long reschedule = Math.min((1l << Math.min(32, retryAttempt)) * 1000, 10 * 60 * 1000l);
        log.warn(String.format("rescheduling tablet load in %.2f seconds", reschedule / 1000.));
        SimpleTimer.getInstance(getConfiguration()).schedule(new TimerTask() {
          @Override
          public void run() {
            log.info("adding tablet " + extent + " back to the assignment pool (retry " + retryAttempt + ")");
            AssignmentHandler handler = new AssignmentHandler(extent, retryAttempt + 1);
            if (extent.isMeta()) {
              if (extent.isRootTablet()) {
                new Daemon(new LoggingRunnable(log, handler), "Root tablet assignment retry").start();
              } else {
                resourceManager.addMetaDataAssignment(extent, log, handler);
              }
            } else {
              resourceManager.addAssignment(extent, log, handler);
            }
          }
        }, reschedule);
      } else {
        enqueueMasterMessage(new TabletStatusMessage(TabletLoadState.LOADED, extent));
      }
    }
  }

  public void addLoggersToMetadata(List<DfsLogger> logs, KeyExtent extent, int id) {
    if (!this.onlineTablets.containsKey(extent)) {
      log.info("Not adding " + logs.size() + " logs for extent " + extent + " as alias " + id + " tablet is offline");
      // minor compaction due to recovery... don't make updates... if it finishes, there will be no WALs,
      // if it doesn't, we'll need to do the same recovery with the old files.
      return;
    }

    log.info("Adding " + logs.size() + " logs for extent " + extent + " as alias " + id);
    long now = RelativeTime.currentTimeMillis();
    List<String> logSet = new ArrayList<String>();
    for (DfsLogger log : logs)
      logSet.add(log.getFileName());
    LogEntry entry = new LogEntry();
    entry.extent = extent;
    entry.tabletId = id;
    entry.timestamp = now;
    entry.server = logs.get(0).getLogger();
    entry.filename = logs.get(0).getFileName();
    entry.logSet = logSet;
    MetadataTableUtil.addLogEntry(SystemCredentials.get(), entry, getLock());
  }

  private HostAndPort startServer(AccumuloConfiguration conf, String address, Property portHint, TProcessor processor, String threadName)
      throws UnknownHostException {
    Property maxMessageSizeProperty = (conf.get(Property.TSERV_MAX_MESSAGE_SIZE) != null ? Property.TSERV_MAX_MESSAGE_SIZE : Property.GENERAL_MAX_MESSAGE_SIZE);
    ServerAddress sp = TServerUtils.startServer(conf, address, portHint, processor, this.getClass().getSimpleName(), threadName, Property.TSERV_PORTSEARCH,
        Property.TSERV_MINTHREADS, Property.TSERV_THREADCHECK, maxMessageSizeProperty);
    this.server = sp.server;
    return sp.address;
  }

  private String getMasterAddress() {
    try {
      List<String> locations = getInstance().getMasterLocations();
      if (locations.size() == 0)
        return null;
      return locations.get(0);
    } catch (Exception e) {
      log.warn("Failed to obtain master host " + e);
    }

    return null;
  }

  // Connect to the master for posting asynchronous results
  private MasterClientService.Client masterConnection(String address) {
    try {
      if (address == null) {
        return null;
      }
      MasterClientService.Client client = ThriftUtil.getClient(new MasterClientService.Client.Factory(), address, Property.GENERAL_RPC_TIMEOUT,
          getConfiguration());
      // log.info("Listener API to master has been opened");
      return client;
    } catch (Exception e) {
      log.warn("Issue with masterConnection (" + address + ") " + e, e);
    }
    return null;
  }

  private void returnMasterConnection(MasterClientService.Client client) {
    ThriftUtil.returnClient(client);
  }

  private HostAndPort startTabletClientService() throws UnknownHostException {
    // start listening for client connection last
    Iface tch = RpcWrapper.service(new ThriftClientHandler());
    Processor<Iface> processor = new Processor<Iface>(tch);
    HostAndPort address = startServer(getConfiguration(), clientAddress.getHostText(), Property.TSERV_CLIENTPORT, processor, "Thrift Client Server");
    log.info("address = " + address);
    return address;
  }

  private HostAndPort startReplicationService() throws UnknownHostException {
    ReplicationServicer.Iface repl = RpcWrapper.service(new ReplicationServicerHandler(HdfsZooInstance.getInstance()));
    ReplicationServicer.Processor<ReplicationServicer.Iface> processor = new ReplicationServicer.Processor<ReplicationServicer.Iface>(repl);
    AccumuloConfiguration conf = getConfiguration();
    Property maxMessageSizeProperty = (conf.get(Property.TSERV_MAX_MESSAGE_SIZE) != null ? Property.TSERV_MAX_MESSAGE_SIZE : Property.GENERAL_MAX_MESSAGE_SIZE);
    ServerAddress sp = TServerUtils.startServer(conf, clientAddress.getHostText(), Property.REPLICATION_RECEIPT_SERVICE_PORT, processor,
        "ReplicationServicerHandler", "Replication Servicer", null, Property.REPLICATION_MIN_THREADS, Property.REPLICATION_THREADCHECK, maxMessageSizeProperty);
    this.replServer = sp.server;
    log.info("Started replication service on " + sp.address);

    try {
      // The replication service is unique to the thrift service for a tserver, not just a host.
      // Advertise the host and port for replication service given the host and port for the tserver.
      ZooReaderWriter.getInstance().putPersistentData(ZooUtil.getRoot(getInstance()) + ReplicationConstants.ZOO_TSERVERS + "/" + clientAddress.toString(),
          sp.address.toString().getBytes(UTF_8), NodeExistsPolicy.OVERWRITE);
    } catch (Exception e) {
      log.error("Could not advertise replication service port", e);
      throw new RuntimeException(e);
    }

    return sp.address;
  }

  public ZooLock getLock() {
    return tabletServerLock;
  }

  private void announceExistence() {
    IZooReaderWriter zoo = ZooReaderWriter.getInstance();
    try {
      String zPath = ZooUtil.getRoot(getInstance()) + Constants.ZTSERVERS + "/" + getClientAddressString();

      zoo.putPersistentData(zPath, new byte[] {}, NodeExistsPolicy.SKIP);

      tabletServerLock = new ZooLock(zPath);

      LockWatcher lw = new LockWatcher() {

        @Override
        public void lostLock(final LockLossReason reason) {
          Halt.halt(0, new Runnable() {
            @Override
            public void run() {
              if (!serverStopRequested)
                log.fatal("Lost tablet server lock (reason = " + reason + "), exiting.");
              gcLogger.logGCInfo(getConfiguration());
            }
          });
        }

        @Override
        public void unableToMonitorLockNode(final Throwable e) {
          Halt.halt(0, new Runnable() {
            @Override
            public void run() {
              log.fatal("Lost ability to monitor tablet server lock, exiting.", e);
            }
          });

        }
      };

      byte[] lockContent = new ServerServices(getClientAddressString(), Service.TSERV_CLIENT).toString().getBytes(UTF_8);
      for (int i = 0; i < 120 / 5; i++) {
        zoo.putPersistentData(zPath, new byte[0], NodeExistsPolicy.SKIP);

        if (tabletServerLock.tryLock(lw, lockContent)) {
          log.debug("Obtained tablet server lock " + tabletServerLock.getLockPath());
          lockID = tabletServerLock.getLockID().serialize(ZooUtil.getRoot(getInstance()) + Constants.ZTSERVERS + "/");
          return;
        }
        log.info("Waiting for tablet server lock");
        UtilWaitThread.sleep(5000);
      }
      String msg = "Too many retries, exiting.";
      log.info(msg);
      throw new RuntimeException(msg);
    } catch (Exception e) {
      log.info("Could not obtain tablet server lock, exiting.", e);
      throw new RuntimeException(e);
    }
  }

  // main loop listens for client requests
  @Override
  public void run() {
    SecurityUtil.serverLogin(SiteConfiguration.getInstance());

    // To make things easier on users/devs, and to avoid creating an upgrade path to 1.7
    // We can just make the zookeeper paths before we try to use.
    try {
      ZooKeeperInitialization.ensureZooKeeperInitialized(ZooReaderWriter.getInstance(), ZooUtil.getRoot(getInstance()));
    } catch (KeeperException | InterruptedException e) {
      log.error("Could not ensure that ZooKeeper is properly initialized", e);
      throw new RuntimeException(e);
    }

    try {
      clientAddress = startTabletClientService();
    } catch (UnknownHostException e1) {
      throw new RuntimeException("Failed to start the tablet client service", e1);
    }
    announceExistence();

    ThreadPoolExecutor distWorkQThreadPool = new SimpleThreadPool(getConfiguration().getCount(Property.TSERV_WORKQ_THREADS), "distributed work queue");

    bulkFailedCopyQ = new DistributedWorkQueue(ZooUtil.getRoot(getInstance()) + Constants.ZBULK_FAILED_COPYQ, getConfiguration());
    try {
      bulkFailedCopyQ.startProcessing(new BulkFailedCopyProcessor(), distWorkQThreadPool);
    } catch (Exception e1) {
      throw new RuntimeException("Failed to start distributed work queue for copying ", e1);
    }

    try {
      logSorter.startWatchingForRecoveryLogs(distWorkQThreadPool);
    } catch (Exception ex) {
      log.error("Error setting watches for recoveries");
      throw new RuntimeException(ex);
    }

    // Start the thrift service listening for incoming replication requests
    try {
      replicationAddress = startReplicationService();
    } catch (UnknownHostException e) {
      throw new RuntimeException("Failed to start replication service", e);
    }

    // Start the pool to handle outgoing replications
    final ThreadPoolExecutor replicationThreadPool = new SimpleThreadPool(getConfiguration().getCount(Property.REPLICATION_WORKER_THREADS), "replication task");
    replWorker.setExecutor(replicationThreadPool);
    replWorker.run();

    // Check the configuration value for the size of the pool and, if changed, resize the pool, every 5 seconds);
    final AccumuloConfiguration aconf = getConfiguration();
    Runnable replicationWorkThreadPoolResizer = new Runnable() {
      @Override
      public void run() {
        int maxPoolSize = aconf.getCount(Property.REPLICATION_WORKER_THREADS);
        if (replicationThreadPool.getMaximumPoolSize() != maxPoolSize) {
          log.info("Resizing thread pool for sending replication work from " + replicationThreadPool.getMaximumPoolSize() + " to " + maxPoolSize);
          replicationThreadPool.setMaximumPoolSize(maxPoolSize);
        }
      }
    };
    SimpleTimer.getInstance(aconf).schedule(replicationWorkThreadPoolResizer, 10000, 30000);

    try {
      // Do this because interface not in same package.
      TabletServerMBeanImpl beanImpl = new TabletServerMBeanImpl(this);
      StandardMBean mbean = new StandardMBean(beanImpl, TabletServerMBean.class, false);
      beanImpl.register(mbean);
      mincMetrics.register();
    } catch (Exception e) {
      log.error("Error registering with JMX", e);
    }

    String masterHost;
    while (!serverStopRequested) {
      // send all of the pending messages
      try {
        MasterMessage mm = null;
        MasterClientService.Client iface = null;

        try {
          // wait until a message is ready to send, or a sever stop
          // was requested
          while (mm == null && !serverStopRequested) {
            mm = masterMessages.poll(1000, TimeUnit.MILLISECONDS);
          }

          // have a message to send to the master, so grab a
          // connection
          masterHost = getMasterAddress();
          iface = masterConnection(masterHost);
          TServiceClient client = iface;

          // if while loop does not execute at all and mm != null,
          // then finally block should place mm back on queue
          while (!serverStopRequested && mm != null && client != null && client.getOutputProtocol() != null
              && client.getOutputProtocol().getTransport() != null && client.getOutputProtocol().getTransport().isOpen()) {
            try {
              mm.send(SystemCredentials.get().toThrift(getInstance()), getClientAddressString(), iface);
              mm = null;
            } catch (TException ex) {
              log.warn("Error sending message: queuing message again");
              masterMessages.putFirst(mm);
              mm = null;
              throw ex;
            }

            // if any messages are immediately available grab em and
            // send them
            mm = masterMessages.poll();
          }

        } finally {

          if (mm != null) {
            masterMessages.putFirst(mm);
          }
          returnMasterConnection(iface);

          UtilWaitThread.sleep(1000);
        }
      } catch (InterruptedException e) {
        log.info("Interrupt Exception received, shutting down");
        serverStopRequested = true;

      } catch (Exception e) {
        // may have lost connection with master
        // loop back to the beginning and wait for a new one
        // this way we survive master failures
        log.error(getClientAddressString() + ": TServerInfo: Exception. Master down?", e);
      }
    }

    // wait for shutdown
    // if the main thread exits oldServer the master listener, the JVM will
    // kill the other threads and finalize objects. We want the shutdown that is
    // running in the master listener thread to complete oldServer this happens.
    // consider making other threads daemon threads so that objects don't
    // get prematurely finalized
    synchronized (this) {
      while (shutdownComplete == false) {
        try {
          this.wait(1000);
        } catch (InterruptedException e) {
          log.error(e.toString());
        }
      }
    }
    log.debug("Stopping Replication Server");
    TServerUtils.stopTServer(this.replServer);
    log.debug("Stopping Thrift Servers");
    TServerUtils.stopTServer(server);

    try {
      log.debug("Closing filesystem");
      fs.close();
    } catch (IOException e) {
      log.warn("Failed to close filesystem : " + e.getMessage(), e);
    }

    gcLogger.logGCInfo(getConfiguration());

    log.info("TServerInfo: stop requested. exiting ... ");

    try {
      tabletServerLock.unlock();
    } catch (Exception e) {
      log.warn("Failed to release tablet server lock", e);
    }
  }

  private static Pair<Text,KeyExtent> verifyRootTablet(KeyExtent extent, TServerInstance instance) throws DistributedStoreException, AccumuloException {
    ZooTabletStateStore store = new ZooTabletStateStore();
    if (!store.iterator().hasNext()) {
      throw new AccumuloException("Illegal state: location is not set in zookeeper");
    }
    TabletLocationState next = store.iterator().next();
    if (!instance.equals(next.future)) {
      throw new AccumuloException("Future location is not to this server for the root tablet");
    }

    if (next.current != null) {
      throw new AccumuloException("Root tablet already has a location set");
    }

    try {
      return new Pair<Text,KeyExtent>(new Text(MetadataTableUtil.getRootTabletDir()), null);
    } catch (IOException e) {
      throw new AccumuloException(e);
    }
  }

  public static Pair<Text,KeyExtent> verifyTabletInformation(KeyExtent extent, TServerInstance instance, SortedMap<Key,Value> tabletsKeyValues,
      String clientAddress, ZooLock lock) throws AccumuloSecurityException, DistributedStoreException, AccumuloException {

    log.debug("verifying extent " + extent);
    if (extent.isRootTablet()) {
      return verifyRootTablet(extent, instance);
    }
    String tableToVerify = MetadataTable.ID;
    if (extent.isMeta())
      tableToVerify = RootTable.ID;

    List<ColumnFQ> columnsToFetch = Arrays.asList(new ColumnFQ[] {TabletsSection.ServerColumnFamily.DIRECTORY_COLUMN,
        TabletsSection.TabletColumnFamily.PREV_ROW_COLUMN, TabletsSection.TabletColumnFamily.SPLIT_RATIO_COLUMN,
        TabletsSection.TabletColumnFamily.OLD_PREV_ROW_COLUMN, TabletsSection.ServerColumnFamily.TIME_COLUMN});

    ScannerImpl scanner = new ScannerImpl(HdfsZooInstance.getInstance(), SystemCredentials.get(), tableToVerify, Authorizations.EMPTY);
    scanner.setRange(extent.toMetadataRange());

    TreeMap<Key,Value> tkv = new TreeMap<Key,Value>();
    for (Entry<Key,Value> entry : scanner)
      tkv.put(entry.getKey(), entry.getValue());

    // only populate map after success
    if (tabletsKeyValues == null) {
      tabletsKeyValues = tkv;
    } else {
      tabletsKeyValues.clear();
      tabletsKeyValues.putAll(tkv);
    }

    Text metadataEntry = extent.getMetadataEntry();

    Value dir = checkTabletMetadata(extent, instance, tabletsKeyValues, metadataEntry);
    if (dir == null)
      return null;

    Value oldPrevEndRow = null;
    for (Entry<Key,Value> entry : tabletsKeyValues.entrySet()) {
      if (TabletsSection.TabletColumnFamily.OLD_PREV_ROW_COLUMN.hasColumns(entry.getKey())) {
        oldPrevEndRow = entry.getValue();
      }
    }

    if (oldPrevEndRow != null) {
      SortedMap<Text,SortedMap<ColumnFQ,Value>> tabletEntries;
      tabletEntries = MetadataTableUtil.getTabletEntries(tabletsKeyValues, columnsToFetch);

      KeyExtent fke;
      try {
        fke = MasterMetadataUtil.fixSplit(metadataEntry, tabletEntries.get(metadataEntry), instance, SystemCredentials.get(), lock);
      } catch (IOException e) {
        log.error("Error fixing split " + metadataEntry);
        throw new AccumuloException(e.toString());
      }

      if (!fke.equals(extent)) {
        return new Pair<Text,KeyExtent>(null, fke);
      }

      // reread and reverify metadata entries now that metadata entries were fixed
      tabletsKeyValues.clear();
      return verifyTabletInformation(fke, instance, tabletsKeyValues, clientAddress, lock);
    }

    return new Pair<Text,KeyExtent>(new Text(dir.get()), null);
  }

  static Value checkTabletMetadata(KeyExtent extent, TServerInstance instance, SortedMap<Key,Value> tabletsKeyValues, Text metadataEntry)
      throws AccumuloException {

    TServerInstance future = null;
    Value prevEndRow = null;
    Value dir = null;
    Value time = null;
    for (Entry<Key,Value> entry : tabletsKeyValues.entrySet()) {
      Key key = entry.getKey();
      if (!metadataEntry.equals(key.getRow())) {
        log.info("Unexpected row in tablet metadata " + metadataEntry + " " + key.getRow());
        return null;
      }
      Text cf = key.getColumnFamily();
      if (cf.equals(TabletsSection.FutureLocationColumnFamily.NAME)) {
        if (future != null) {
          throw new AccumuloException("Tablet has multiple future locations " + extent);
        }
        future = new TServerInstance(entry.getValue(), key.getColumnQualifier());
      } else if (cf.equals(TabletsSection.CurrentLocationColumnFamily.NAME)) {
        log.info("Tablet seems to be already assigned to " + new TServerInstance(entry.getValue(), key.getColumnQualifier()));
        return null;
      } else if (TabletsSection.TabletColumnFamily.PREV_ROW_COLUMN.hasColumns(key)) {
        prevEndRow = entry.getValue();
      } else if (TabletsSection.ServerColumnFamily.DIRECTORY_COLUMN.hasColumns(key)) {
        dir = entry.getValue();
      } else if (TabletsSection.ServerColumnFamily.TIME_COLUMN.hasColumns(key)) {
        time = entry.getValue();
      }
    }

    if (prevEndRow == null) {
      throw new AccumuloException("Metadata entry does not have prev row (" + metadataEntry + ")");
    } else {
      KeyExtent ke2 = new KeyExtent(metadataEntry, prevEndRow);
      if (!extent.equals(ke2)) {
        log.info("Tablet prev end row mismatch " + extent + " " + ke2.getPrevEndRow());
        return null;
      }
    }

    if (dir == null) {
      throw new AccumuloException("Metadata entry does not have directory (" + metadataEntry + ")");
    }

    if (time == null && !extent.equals(RootTable.OLD_EXTENT)) {
      throw new AccumuloException("Metadata entry does not have time (" + metadataEntry + ")");
    }

    if (future == null) {
      log.info("The master has not assigned " + extent + " to " + instance);
      return null;
    }

    if (!instance.equals(future)) {
      log.info("Table " + extent + " has been assigned to " + future + " which is not " + instance);
      return null;
    }

    return dir;
  }

  public String getClientAddressString() {
    if (clientAddress == null)
      return null;
    return clientAddress.getHostText() + ":" + clientAddress.getPort();
  }

  public String getReplicationAddressSTring() {
    if (null == replicationAddress) {
      return null;
    }
    return replicationAddress.getHostText() + ":" + replicationAddress.getPort();
  }

  public TServerInstance getTabletSession() {
    String address = getClientAddressString();
    if (address == null)
      return null;

    try {
      return new TServerInstance(address, tabletServerLock.getSessionId());
    } catch (Exception ex) {
      log.warn("Unable to read session from tablet server lock" + ex);
      return null;
    }
  }

  public void config(String hostname) {
    log.info("Tablet server starting on " + hostname);
    majorCompactorThread = new Daemon(new LoggingRunnable(log, new MajorCompactor(getConfiguration())));
    majorCompactorThread.setName("Split/MajC initiator");
    majorCompactorThread.start();

    clientAddress = HostAndPort.fromParts(hostname, 0);
    try {
      AccumuloVFSClassLoader.getContextManager().setContextConfig(new ContextManager.DefaultContextsConfig(new Iterable<Entry<String,String>>() {
        @Override
        public Iterator<Entry<String,String>> iterator() {
          return getConfiguration().iterator();
        }
      }));
    } catch (IOException e) {
      throw new RuntimeException(e);
    }

    // A task that cleans up unused classloader contexts
    Runnable contextCleaner = new Runnable() {
      @Override
      public void run() {
        ArrayList<KeyExtent> extents;

        synchronized (onlineTablets) {
          extents = new ArrayList<KeyExtent>(onlineTablets.keySet());
        }

        Set<Text> tables = new HashSet<Text>();

        for (KeyExtent keyExtent : extents) {
          tables.add(keyExtent.getTableId());
        }

        HashSet<String> contexts = new HashSet<String>();

        for (Text tableid : tables) {
          String context = getTableConfiguration(new KeyExtent(tableid, null, null)).get(Property.TABLE_CLASSPATH);
          if (!context.equals("")) {
            contexts.add(context);
          }
        }

        try {
          AccumuloVFSClassLoader.getContextManager().removeUnusedContexts(contexts);
        } catch (IOException e) {
          log.warn(e.getMessage(), e);
        }
      }
    };

    AccumuloConfiguration aconf = getConfiguration();
    SimpleTimer.getInstance(aconf).schedule(contextCleaner, 60000, 60000);

    FileSystemMonitor.start(aconf, Property.TSERV_MONITOR_FS);

    Runnable gcDebugTask = new Runnable() {
      @Override
      public void run() {
        gcLogger.logGCInfo(getConfiguration());
      }
    };

    SimpleTimer.getInstance(aconf).schedule(gcDebugTask, 0, TIME_BETWEEN_GC_CHECKS);

    Runnable constraintTask = new Runnable() {

      @Override
      public void run() {
        ArrayList<Tablet> tablets;

        synchronized (onlineTablets) {
          tablets = new ArrayList<Tablet>(onlineTablets.values());
        }

        for (Tablet tablet : tablets) {
          tablet.checkConstraints();
        }
      }
    };

    SimpleTimer.getInstance(aconf).schedule(constraintTask, 0, 1000);
  }

  public TabletServerStatus getStats(Map<String,MapCounter<ScanRunState>> scanCounts) {
    TabletServerStatus result = new TabletServerStatus();

    Map<KeyExtent,Tablet> onlineTabletsCopy;
    synchronized (this.onlineTablets) {
      onlineTabletsCopy = new HashMap<KeyExtent,Tablet>(this.onlineTablets);
    }
    Map<String,TableInfo> tables = new HashMap<String,TableInfo>();

    for (Entry<KeyExtent,Tablet> entry : onlineTabletsCopy.entrySet()) {
      String tableId = entry.getKey().getTableId().toString();
      TableInfo table = tables.get(tableId);
      if (table == null) {
        table = new TableInfo();
        table.minors = new Compacting();
        table.majors = new Compacting();
        tables.put(tableId, table);
      }
      Tablet tablet = entry.getValue();
      long recs = tablet.getNumEntries();
      table.tablets++;
      table.onlineTablets++;
      table.recs += recs;
      table.queryRate += tablet.queryRate();
      table.queryByteRate += tablet.queryByteRate();
      table.ingestRate += tablet.ingestRate();
      table.ingestByteRate += tablet.ingestByteRate();
      table.scanRate += tablet.scanRate();
      long recsInMemory = tablet.getNumEntriesInMemory();
      table.recsInMemory += recsInMemory;
      if (tablet.isMinorCompactionRunning())
        table.minors.running++;
      if (tablet.isMinorCompactionQueued())
        table.minors.queued++;
      if (tablet.isMajorCompactionRunning())
        table.majors.running++;
      if (tablet.isMajorCompactionQueued())
        table.majors.queued++;
    }

    for (Entry<String,MapCounter<ScanRunState>> entry : scanCounts.entrySet()) {
      TableInfo table = tables.get(entry.getKey());
      if (table == null) {
        table = new TableInfo();
        tables.put(entry.getKey(), table);
      }

      if (table.scans == null)
        table.scans = new Compacting();

      table.scans.queued += entry.getValue().get(ScanRunState.QUEUED);
      table.scans.running += entry.getValue().get(ScanRunState.RUNNING);
    }

    ArrayList<KeyExtent> offlineTabletsCopy = new ArrayList<KeyExtent>();
    synchronized (this.unopenedTablets) {
      synchronized (this.openingTablets) {
        offlineTabletsCopy.addAll(this.unopenedTablets);
        offlineTabletsCopy.addAll(this.openingTablets);
      }
    }

    for (KeyExtent extent : offlineTabletsCopy) {
      String tableId = extent.getTableId().toString();
      TableInfo table = tables.get(tableId);
      if (table == null) {
        table = new TableInfo();
        tables.put(tableId, table);
      }
      table.tablets++;
    }

    result.lastContact = RelativeTime.currentTimeMillis();
    result.tableMap = tables;
    result.osLoad = ManagementFactory.getOperatingSystemMXBean().getSystemLoadAverage();
    result.name = getClientAddressString();
    result.holdTime = resourceManager.holdTime();
    result.lookups = seekCount.get();
    result.indexCacheHits = resourceManager.getIndexCache().getStats().getHitCount();
    result.indexCacheRequest = resourceManager.getIndexCache().getStats().getRequestCount();
    result.dataCacheHits = resourceManager.getDataCache().getStats().getHitCount();
    result.dataCacheRequest = resourceManager.getDataCache().getStats().getRequestCount();
    result.logSorts = logSorter.getLogSorts();
    result.flushs = flushCounter.get();
    result.syncs = syncCounter.get();
    return result;
  }

  public static void main(String[] args) throws IOException {
    try {
      SecurityUtil.serverLogin(SiteConfiguration.getInstance());
      ServerOpts opts = new ServerOpts();
      final String app = "tserver";
      opts.parseArgs(app, args);
      String hostname = opts.getAddress();
      Accumulo.setupLogging(app);
      final Instance instance = HdfsZooInstance.getInstance();
      ServerConfigurationFactory conf = new ServerConfigurationFactory(instance);
      VolumeManager fs = VolumeManagerImpl.get();
      Accumulo.init(fs, conf, app);
      TabletServer server = new TabletServer(conf, fs);
      server.config(hostname);
      DistributedTrace.enable(hostname, app, conf.getConfiguration());
      server.run();
    } catch (Exception ex) {
      log.error("Uncaught exception in TabletServer.main, exiting", ex);
      System.exit(1);
    } finally {
      DistributedTrace.disable();
    }
  }

  public void minorCompactionFinished(CommitSession tablet, String newDatafile, int walogSeq) throws IOException {
    totalMinorCompactions.incrementAndGet();
    logger.minorCompactionFinished(tablet, newDatafile, walogSeq);
  }

  public void minorCompactionStarted(CommitSession tablet, int lastUpdateSequence, String newMapfileLocation) throws IOException {
    logger.minorCompactionStarted(tablet, lastUpdateSequence, newMapfileLocation);
  }

  public void recover(VolumeManager fs, KeyExtent extent, TableConfiguration tconf, List<LogEntry> logEntries, Set<String> tabletFiles, MutationReceiver mutationReceiver)
      throws IOException {
    List<Path> recoveryLogs = new ArrayList<Path>();
    List<LogEntry> sorted = new ArrayList<LogEntry>(logEntries);
    Collections.sort(sorted, new Comparator<LogEntry>() {
      @Override
      public int compare(LogEntry e1, LogEntry e2) {
        return (int) (e1.timestamp - e2.timestamp);
      }
    });
    for (LogEntry entry : sorted) {
      Path recovery = null;
      for (String log : entry.logSet) {
        Path finished = RecoveryPath.getRecoveryPath(fs, fs.getFullPath(FileType.WAL, log));
        finished = SortedLogState.getFinishedMarkerPath(finished);
        TabletServer.log.info("Looking for " + finished);
        if (fs.exists(finished)) {
          recovery = finished.getParent();
          break;
        }
      }
      if (recovery == null)
        throw new IOException("Unable to find recovery files for extent " + extent + " logEntry: " + entry);
      recoveryLogs.add(recovery);
    }
    logger.recover(fs, extent, tconf, recoveryLogs, tabletFiles, mutationReceiver);
  }

  public int createLogId(KeyExtent tablet) {
    AccumuloConfiguration acuTableConf = getTableConfiguration(tablet);
    if (DurabilityImpl.fromString(acuTableConf.get(Property.TABLE_DURABILITY)) != Durability.NONE) {
      return logIdGenerator.incrementAndGet();
    }
    return -1;
  }

  public TableConfiguration getTableConfiguration(KeyExtent extent) {
    return serverConfig.getTableConfiguration(extent.getTableId().toString());
  }

  public DfsLogger.ServerResources getServerConfig() {
    return new DfsLogger.ServerResources() {

      @Override
      public VolumeManager getFileSystem() {
        return fs;
      }

      @Override
      public Set<TServerInstance> getCurrentTServers() {
        return null;
      }

      @Override
      public AccumuloConfiguration getConfiguration() {
        return TabletServer.this.getConfiguration();
      }
    };
  }


  public Collection<Tablet> getOnlineTablets() {
    return Collections.unmodifiableCollection(onlineTablets.values());
  }

  public VolumeManager getFileSystem() {
    return fs;
  }

  public int getOpeningCount() {
    return openingTablets.size();
  }

  public int getUnopenedCount() {
    return unopenedTablets.size();
  }

  public long getTotalMinorCompactions() {
    return totalMinorCompactions.get();
  }

  public double getHoldTimeMillis() {
    return resourceManager.holdTime();
  }
}<|MERGE_RESOLUTION|>--- conflicted
+++ resolved
@@ -2020,15 +2020,9 @@
     }
   }
 
-<<<<<<< HEAD
-  private class AssignmentHandler implements Runnable {
+  protected class AssignmentHandler implements Runnable {
     private final KeyExtent extent;
     private final int retryAttempt;
-=======
-  protected class AssignmentHandler implements Runnable {
-    private KeyExtent extent;
-    private int retryAttempt = 0;
->>>>>>> 1f3288b2
 
     public AssignmentHandler(KeyExtent extent) {
       this(extent, 0);
