/*
 * Licensed to the Apache Software Foundation (ASF) under one
 * or more contributor license agreements.  See the NOTICE file
 * distributed with this work for additional information
 * regarding copyright ownership.  The ASF licenses this file
 * to you under the Apache License, Version 2.0 (the
 * "License"); you may not use this file except in compliance
 * with the License.  You may obtain a copy of the License at
 *
 *   https://www.apache.org/licenses/LICENSE-2.0
 *
 * Unless required by applicable law or agreed to in writing,
 * software distributed under the License is distributed on an
 * "AS IS" BASIS, WITHOUT WARRANTIES OR CONDITIONS OF ANY
 * KIND, either express or implied.  See the License for the
 * specific language governing permissions and limitations
 * under the License.
 */
package org.apache.accumulo.tserver;

import static java.nio.charset.StandardCharsets.UTF_8;
import static org.apache.accumulo.core.metadata.schema.TabletMetadata.ColumnType.ECOMP;
import static org.apache.accumulo.core.metadata.schema.TabletMetadata.ColumnType.FILES;
import static org.apache.accumulo.core.metadata.schema.TabletMetadata.ColumnType.LOGS;
import static org.apache.accumulo.core.metadata.schema.TabletMetadata.ColumnType.PREV_ROW;
import static org.apache.accumulo.core.util.UtilWaitThread.sleepUninterruptibly;
import static org.apache.accumulo.core.util.threads.ThreadPools.watchCriticalFixedDelay;
import static org.apache.accumulo.core.util.threads.ThreadPools.watchCriticalScheduledTask;
import static org.apache.accumulo.core.util.threads.ThreadPools.watchNonCriticalScheduledTask;

import java.io.IOException;
import java.lang.management.ManagementFactory;
import java.lang.reflect.InvocationTargetException;
import java.net.UnknownHostException;
import java.security.SecureRandom;
import java.time.Duration;
import java.time.Instant;
import java.util.ArrayList;
import java.util.Arrays;
import java.util.Collection;
import java.util.Collections;
import java.util.EnumSet;
import java.util.HashMap;
import java.util.HashSet;
import java.util.Iterator;
import java.util.LinkedHashSet;
import java.util.List;
import java.util.Map;
import java.util.Map.Entry;
import java.util.Set;
import java.util.SortedMap;
import java.util.SortedSet;
import java.util.TreeMap;
import java.util.TreeSet;
import java.util.UUID;
import java.util.concurrent.BlockingDeque;
import java.util.concurrent.ConcurrentHashMap;
import java.util.concurrent.LinkedBlockingDeque;
import java.util.concurrent.ScheduledFuture;
import java.util.concurrent.ThreadPoolExecutor;
import java.util.concurrent.TimeUnit;
import java.util.concurrent.atomic.AtomicInteger;
import java.util.concurrent.atomic.AtomicLong;
import java.util.concurrent.locks.ReentrantLock;
import java.util.function.Consumer;

import org.apache.accumulo.core.Constants;
import org.apache.accumulo.core.client.Durability;
import org.apache.accumulo.core.clientImpl.DurabilityImpl;
import org.apache.accumulo.core.clientImpl.TabletLocator;
import org.apache.accumulo.core.conf.AccumuloConfiguration;
import org.apache.accumulo.core.conf.Property;
import org.apache.accumulo.core.data.InstanceId;
import org.apache.accumulo.core.data.TableId;
import org.apache.accumulo.core.dataImpl.KeyExtent;
import org.apache.accumulo.core.fate.zookeeper.ServiceLock;
import org.apache.accumulo.core.fate.zookeeper.ServiceLock.LockLossReason;
import org.apache.accumulo.core.fate.zookeeper.ServiceLock.LockWatcher;
import org.apache.accumulo.core.fate.zookeeper.ZooCache;
import org.apache.accumulo.core.fate.zookeeper.ZooReaderWriter;
import org.apache.accumulo.core.fate.zookeeper.ZooUtil.NodeExistsPolicy;
import org.apache.accumulo.core.file.blockfile.cache.impl.BlockCacheConfiguration;
import org.apache.accumulo.core.manager.thrift.ManagerClientService;
import org.apache.accumulo.core.master.thrift.BulkImportState;
import org.apache.accumulo.core.master.thrift.Compacting;
import org.apache.accumulo.core.master.thrift.TableInfo;
import org.apache.accumulo.core.master.thrift.TabletServerStatus;
import org.apache.accumulo.core.metadata.MetadataTable;
import org.apache.accumulo.core.metadata.RootTable;
import org.apache.accumulo.core.metadata.TServerInstance;
import org.apache.accumulo.core.metadata.schema.TabletsMetadata;
import org.apache.accumulo.core.metrics.MetricsUtil;
import org.apache.accumulo.core.rpc.ThriftUtil;
import org.apache.accumulo.core.rpc.clients.ThriftClientTypes;
import org.apache.accumulo.core.spi.fs.VolumeChooserEnvironment;
import org.apache.accumulo.core.tabletserver.log.LogEntry;
import org.apache.accumulo.core.trace.TraceUtil;
import org.apache.accumulo.core.util.ComparablePair;
import org.apache.accumulo.core.util.Halt;
import org.apache.accumulo.core.util.HostAndPort;
import org.apache.accumulo.core.util.MapCounter;
import org.apache.accumulo.core.util.Pair;
import org.apache.accumulo.core.util.Retry;
import org.apache.accumulo.core.util.Retry.RetryFactory;
import org.apache.accumulo.core.util.ServerServices;
import org.apache.accumulo.core.util.ServerServices.Service;
import org.apache.accumulo.core.util.UtilWaitThread;
import org.apache.accumulo.core.util.threads.ThreadPools;
import org.apache.accumulo.core.util.threads.Threads;
import org.apache.accumulo.server.AbstractServer;
import org.apache.accumulo.server.GarbageCollectionLogger;
import org.apache.accumulo.server.ServerContext;
import org.apache.accumulo.server.ServerOpts;
import org.apache.accumulo.server.TabletLevel;
import org.apache.accumulo.server.client.ClientServiceHandler;
import org.apache.accumulo.server.compaction.CompactionWatcher;
import org.apache.accumulo.server.conf.TableConfiguration;
import org.apache.accumulo.server.fs.VolumeChooserEnvironmentImpl;
import org.apache.accumulo.server.fs.VolumeManager;
import org.apache.accumulo.server.log.SortedLogState;
import org.apache.accumulo.server.log.WalStateManager;
import org.apache.accumulo.server.log.WalStateManager.WalMarkerException;
import org.apache.accumulo.server.manager.recovery.RecoveryPath;
import org.apache.accumulo.server.rpc.ServerAddress;
import org.apache.accumulo.server.rpc.TServerUtils;
import org.apache.accumulo.server.rpc.ThriftProcessorTypes;
import org.apache.accumulo.server.security.SecurityOperation;
import org.apache.accumulo.server.security.SecurityUtil;
import org.apache.accumulo.server.security.delegation.ZooAuthenticationKeyWatcher;
import org.apache.accumulo.server.util.FileSystemMonitor;
import org.apache.accumulo.server.util.ServerBulkImportStatus;
import org.apache.accumulo.server.util.time.RelativeTime;
import org.apache.accumulo.server.zookeeper.DistributedWorkQueue;
import org.apache.accumulo.server.zookeeper.TransactionWatcher;
import org.apache.accumulo.tserver.TabletServerResourceManager.TabletResourceManager;
import org.apache.accumulo.tserver.TabletStatsKeeper.Operation;
import org.apache.accumulo.tserver.compactions.CompactionManager;
import org.apache.accumulo.tserver.log.DfsLogger;
import org.apache.accumulo.tserver.log.LogSorter;
import org.apache.accumulo.tserver.log.MutationReceiver;
import org.apache.accumulo.tserver.log.TabletServerLogger;
import org.apache.accumulo.tserver.managermessage.ManagerMessage;
import org.apache.accumulo.tserver.managermessage.SplitReportMessage;
import org.apache.accumulo.tserver.metrics.CompactionExecutorsMetrics;
import org.apache.accumulo.tserver.metrics.TabletServerMetrics;
import org.apache.accumulo.tserver.metrics.TabletServerMinCMetrics;
import org.apache.accumulo.tserver.metrics.TabletServerScanMetrics;
import org.apache.accumulo.tserver.metrics.TabletServerUpdateMetrics;
import org.apache.accumulo.tserver.scan.ScanRunState;
import org.apache.accumulo.tserver.session.Session;
import org.apache.accumulo.tserver.session.SessionManager;
import org.apache.accumulo.tserver.tablet.BulkImportCacheCleaner;
import org.apache.accumulo.tserver.tablet.CommitSession;
import org.apache.accumulo.tserver.tablet.MetadataUpdateCount;
import org.apache.accumulo.tserver.tablet.Tablet;
import org.apache.accumulo.tserver.tablet.TabletData;
import org.apache.commons.collections4.map.LRUMap;
import org.apache.hadoop.fs.Path;
import org.apache.hadoop.io.Text;
import org.apache.thrift.TException;
import org.apache.thrift.TProcessor;
import org.apache.thrift.TServiceClient;
import org.apache.thrift.server.TServer;
import org.apache.zookeeper.KeeperException;
import org.slf4j.Logger;
import org.slf4j.LoggerFactory;

import com.google.common.annotations.VisibleForTesting;
import com.google.common.collect.Iterators;

import io.opentelemetry.api.trace.Span;
import io.opentelemetry.context.Scope;

public class TabletServer extends AbstractServer implements TabletHostingServer {

  private static final SecureRandom random = new SecureRandom();
  private static final Logger log = LoggerFactory.getLogger(TabletServer.class);
  private static final long TIME_BETWEEN_GC_CHECKS = TimeUnit.SECONDS.toMillis(5);
  private static final long TIME_BETWEEN_LOCATOR_CACHE_CLEARS = TimeUnit.HOURS.toMillis(1);

  final GarbageCollectionLogger gcLogger = new GarbageCollectionLogger();
  final ZooCache managerLockCache;

  final TabletServerLogger logger;

  private TabletServerMetrics metrics;
  TabletServerUpdateMetrics updateMetrics;
  TabletServerScanMetrics scanMetrics;
  TabletServerMinCMetrics mincMetrics;
  CompactionExecutorsMetrics ceMetrics;

  @Override
  public TabletServerScanMetrics getScanMetrics() {
    return scanMetrics;
  }

  public TabletServerMinCMetrics getMinCMetrics() {
    return mincMetrics;
  }

  private final LogSorter logSorter;
  @SuppressWarnings("deprecation")
  private org.apache.accumulo.tserver.replication.ReplicationWorker replWorker = null;
  final TabletStatsKeeper statsKeeper;
  private final AtomicInteger logIdGenerator = new AtomicInteger();

  private final AtomicLong flushCounter = new AtomicLong(0);
  private final AtomicLong syncCounter = new AtomicLong(0);

  final OnlineTablets onlineTablets = new OnlineTablets();
  final SortedSet<KeyExtent> unopenedTablets = Collections.synchronizedSortedSet(new TreeSet<>());
  final SortedSet<KeyExtent> openingTablets = Collections.synchronizedSortedSet(new TreeSet<>());
  final Map<KeyExtent,Long> recentlyUnloadedCache = Collections.synchronizedMap(new LRUMap<>(1000));

  final TabletServerResourceManager resourceManager;
  private final SecurityOperation security;

  private final BlockingDeque<ManagerMessage> managerMessages = new LinkedBlockingDeque<>();

  HostAndPort clientAddress;

  private volatile boolean serverStopRequested = false;
  private volatile boolean shutdownComplete = false;

  private ServiceLock tabletServerLock;

  private TServer server;
  private volatile TServer replServer;

  private DistributedWorkQueue bulkFailedCopyQ;

  private String lockID;

  public static final AtomicLong seekCount = new AtomicLong(0);

  private final AtomicLong totalMinorCompactions = new AtomicLong(0);

  private final ZooAuthenticationKeyWatcher authKeyWatcher;
  private final WalStateManager walMarker;
  private final ServerContext context;

  public static void main(String[] args) throws Exception {
    try (TabletServer tserver = new TabletServer(new ServerOpts(), args)) {
      tserver.runServer();
    }
  }

  protected TabletServer(ServerOpts opts, String[] args) {
    super("tserver", opts, args);
    context = super.getContext();
    this.managerLockCache = new ZooCache(context.getZooReader(), null);
    final AccumuloConfiguration aconf = getConfiguration();
    log.info("Version " + Constants.VERSION);
    log.info("Instance " + getInstanceID());
    this.sessionManager = new SessionManager(context);
    this.logSorter = new LogSorter(context, aconf);
    @SuppressWarnings("deprecation")
    var replWorker = new org.apache.accumulo.tserver.replication.ReplicationWorker(context);
    this.replWorker = replWorker;
    this.statsKeeper = new TabletStatsKeeper();
    final int numBusyTabletsToLog = aconf.getCount(Property.TSERV_LOG_BUSY_TABLETS_COUNT);
    final long logBusyTabletsDelay =
        aconf.getTimeInMillis(Property.TSERV_LOG_BUSY_TABLETS_INTERVAL);

    // check early whether the WAL directory supports sync. issue warning if
    // it doesn't
    checkWalCanSync(context);

    // This thread will calculate and log out the busiest tablets based on ingest count and
    // query count every #{logBusiestTabletsDelay}
    if (numBusyTabletsToLog > 0) {
      ScheduledFuture<?> future = context.getScheduledExecutor()
          .scheduleWithFixedDelay(Threads.createNamedRunnable("BusyTabletLogger", new Runnable() {
            private BusiestTracker ingestTracker =
                BusiestTracker.newBusiestIngestTracker(numBusyTabletsToLog);
            private BusiestTracker queryTracker =
                BusiestTracker.newBusiestQueryTracker(numBusyTabletsToLog);

            @Override
            public void run() {
              Collection<Tablet> tablets = onlineTablets.snapshot().values();
              logBusyTablets(ingestTracker.computeBusiest(tablets), "ingest count");
              logBusyTablets(queryTracker.computeBusiest(tablets), "query count");
            }

            private void logBusyTablets(List<ComparablePair<Long,KeyExtent>> busyTablets,
                String label) {

              int i = 1;
              for (Pair<Long,KeyExtent> pair : busyTablets) {
                log.debug("{} busiest tablet by {}: {} -- extent: {} ", i, label.toLowerCase(),
                    pair.getFirst(), pair.getSecond());
                i++;
              }
            }
          }), logBusyTabletsDelay, logBusyTabletsDelay, TimeUnit.MILLISECONDS);
      watchNonCriticalScheduledTask(future);
    }

    ScheduledFuture<?> future = context.getScheduledExecutor()
        .scheduleWithFixedDelay(Threads.createNamedRunnable("TabletRateUpdater", () -> {
          long now = System.currentTimeMillis();
          for (Tablet tablet : getOnlineTablets().values()) {
            try {
              tablet.updateRates(now);
            } catch (Exception ex) {
              log.error("Error updating rates for {}", tablet.getExtent(), ex);
            }
          }
        }), 5, 5, TimeUnit.SECONDS);
    watchNonCriticalScheduledTask(future);

    @SuppressWarnings("deprecation")
    final long walMaxSize =
        aconf.getAsBytes(aconf.resolve(Property.TSERV_WAL_MAX_SIZE, Property.TSERV_WALOG_MAX_SIZE));
    @SuppressWarnings("deprecation")
    final long walMaxAge = aconf
        .getTimeInMillis(aconf.resolve(Property.TSERV_WAL_MAX_AGE, Property.TSERV_WALOG_MAX_AGE));
    final long minBlockSize =
        context.getHadoopConf().getLong("dfs.namenode.fs-limits.min-block-size", 0);
    if (minBlockSize != 0 && minBlockSize > walMaxSize) {
      throw new RuntimeException("Unable to start TabletServer. Logger is set to use blocksize "
          + walMaxSize + " but hdfs minimum block size is " + minBlockSize
          + ". Either increase the " + Property.TSERV_WAL_MAX_SIZE
          + " or decrease dfs.namenode.fs-limits.min-block-size in hdfs-site.xml.");
    }

    @SuppressWarnings("deprecation")
    final long toleratedWalCreationFailures =
        aconf.getCount(aconf.resolve(Property.TSERV_WAL_TOLERATED_CREATION_FAILURES,
            Property.TSERV_WALOG_TOLERATED_CREATION_FAILURES));
    @SuppressWarnings("deprecation")
    final long walFailureRetryIncrement =
        aconf.getTimeInMillis(aconf.resolve(Property.TSERV_WAL_TOLERATED_WAIT_INCREMENT,
            Property.TSERV_WALOG_TOLERATED_WAIT_INCREMENT));
    @SuppressWarnings("deprecation")
    final long walFailureRetryMax =
        aconf.getTimeInMillis(aconf.resolve(Property.TSERV_WAL_TOLERATED_MAXIMUM_WAIT_DURATION,
            Property.TSERV_WALOG_TOLERATED_MAXIMUM_WAIT_DURATION));
    final RetryFactory walCreationRetryFactory =
        Retry.builder().maxRetries(toleratedWalCreationFailures)
            .retryAfter(walFailureRetryIncrement, TimeUnit.MILLISECONDS)
            .incrementBy(walFailureRetryIncrement, TimeUnit.MILLISECONDS)
            .maxWait(walFailureRetryMax, TimeUnit.MILLISECONDS).backOffFactor(1.5)
            .logInterval(3, TimeUnit.MINUTES).createFactory();
    // Tolerate infinite failures for the write, however backing off the same as for creation
    // failures.
    final RetryFactory walWritingRetryFactory = Retry.builder().infiniteRetries()
        .retryAfter(walFailureRetryIncrement, TimeUnit.MILLISECONDS)
        .incrementBy(walFailureRetryIncrement, TimeUnit.MILLISECONDS)
        .maxWait(walFailureRetryMax, TimeUnit.MILLISECONDS).backOffFactor(1.5)
        .logInterval(3, TimeUnit.MINUTES).createFactory();

    logger = new TabletServerLogger(this, walMaxSize, syncCounter, flushCounter,
        walCreationRetryFactory, walWritingRetryFactory, walMaxAge);
    this.resourceManager = new TabletServerResourceManager(context, this);
    this.security = context.getSecurityOperation();

    watchCriticalScheduledTask(context.getScheduledExecutor().scheduleWithFixedDelay(
        TabletLocator::clearLocators, jitter(), jitter(), TimeUnit.MILLISECONDS));
    walMarker = new WalStateManager(context);

    if (aconf.getBoolean(Property.INSTANCE_RPC_SASL_ENABLED)) {
      log.info("SASL is enabled, creating ZooKeeper watcher for AuthenticationKeys");
      // Watcher to notice new AuthenticationKeys which enable delegation tokens
      authKeyWatcher =
          new ZooAuthenticationKeyWatcher(context.getSecretManager(), context.getZooReaderWriter(),
              context.getZooKeeperRoot() + Constants.ZDELEGATION_TOKEN_KEYS);
    } else {
      authKeyWatcher = null;
    }
    config();
  }

  public InstanceId getInstanceID() {
    return getContext().getInstanceID();
  }

  public String getVersion() {
    return Constants.VERSION;
  }

  private static long jitter() {
    // add a random 10% wait
    return (long) ((1. + (random.nextDouble() / 10))
        * TabletServer.TIME_BETWEEN_LOCATOR_CACHE_CLEARS);
  }

  final SessionManager sessionManager;

  private final AtomicLong totalQueuedMutationSize = new AtomicLong(0);
  private final ReentrantLock recoveryLock = new ReentrantLock(true);
  private ClientServiceHandler clientHandler;
  private TabletClientHandler thriftClientHandler;
  private ThriftScanClientHandler scanClientHandler;
  private final ServerBulkImportStatus bulkImportStatus = new ServerBulkImportStatus();
  private CompactionManager compactionManager;

  String getLockID() {
    return lockID;
  }

  void requestStop() {
    serverStopRequested = true;
  }

  private class SplitRunner implements Runnable {
    private final Tablet tablet;

    public SplitRunner(Tablet tablet) {
      this.tablet = tablet;
    }

    @Override
    public void run() {
      splitTablet(tablet);
    }
  }

  public long updateTotalQueuedMutationSize(long additionalMutationSize) {
    return totalQueuedMutationSize.addAndGet(additionalMutationSize);
  }

  @Override
  public Session getSession(long sessionId) {
    return sessionManager.getSession(sessionId);
  }

  public void executeSplit(Tablet tablet) {
    resourceManager.executeSplit(tablet.getExtent(), new SplitRunner(tablet));
  }

  private class MajorCompactor implements Runnable {

    public MajorCompactor(ServerContext context) {
      CompactionWatcher.startWatching(context);
    }

    @Override
    public void run() {
      while (true) {
        try {
          sleepUninterruptibly(getConfiguration().getTimeInMillis(Property.TSERV_MAJC_DELAY),
              TimeUnit.MILLISECONDS);

          final List<DfsLogger> closedCopy;

          synchronized (closedLogs) {
            closedCopy = List.copyOf(closedLogs);
          }

          // bail early now if we're shutting down
          for (Entry<KeyExtent,Tablet> entry : getOnlineTablets().entrySet()) {

            Tablet tablet = entry.getValue();

            // if we need to split AND compact, we need a good way
            // to decide what to do
            if (tablet.needsSplit()) {
              executeSplit(tablet);
              continue;
            }

            tablet.checkIfMinorCompactionNeededForLogs(closedCopy);
          }
        } catch (Exception t) {
          log.error("Unexpected exception in {}", Thread.currentThread().getName(), t);
          sleepUninterruptibly(1, TimeUnit.SECONDS);
        }
      }
    }
  }

  private void splitTablet(Tablet tablet) {
    try {
      splitTablet(tablet, null);
    } catch (IOException e) {
      statsKeeper.updateTime(Operation.SPLIT, 0, true);
      log.error("split failed: {} for tablet {}", e.getMessage(), tablet.getExtent(), e);
    } catch (Exception e) {
      statsKeeper.updateTime(Operation.SPLIT, 0, true);
      log.error("Unknown error on split:", e);
    }
  }

  TreeMap<KeyExtent,TabletData> splitTablet(Tablet tablet, byte[] splitPoint) throws IOException {
    long t1 = System.currentTimeMillis();

    TreeMap<KeyExtent,TabletData> tabletInfo = tablet.split(splitPoint);
    if (tabletInfo == null) {
      return null;
    }

<<<<<<< HEAD
    log.info("Starting split: {}", tablet.getExtent());
=======
    @Override
    public void update(TInfo tinfo, TCredentials credentials, TKeyExtent tkeyExtent,
        TMutation tmutation, TDurability tdurability)
        throws NotServingTabletException, ConstraintViolationException, ThriftSecurityException {

      final String tableId = new String(tkeyExtent.getTable(), UTF_8);
      String namespaceId;
      try {
        namespaceId = Tables.getNamespaceId(getInstance(), tableId);
      } catch (TableNotFoundException e1) {
        throw new ThriftSecurityException(credentials.getPrincipal(),
            SecurityErrorCode.TABLE_DOESNT_EXIST);
      }
      if (!security.canWrite(credentials, tableId, namespaceId))
        throw new ThriftSecurityException(credentials.getPrincipal(),
            SecurityErrorCode.PERMISSION_DENIED);
      final KeyExtent keyExtent = new KeyExtent(tkeyExtent);
      final Tablet tablet = onlineTablets.get(new KeyExtent(keyExtent));
      if (tablet == null) {
        throw new NotServingTabletException(tkeyExtent);
      }
      Durability tabletDurability = tablet.getDurability();

      if (!keyExtent.isMeta()) {
        try {
          TabletServer.this.resourceManager.waitUntilCommitsAreEnabled();
        } catch (HoldTimeoutException hte) {
          // Major hack. Assumption is that the client has timed out and is gone. If thats not the
          // case, then throwing the following will let client know there
          // was a failure and it should retry.
          throw new NotServingTabletException(tkeyExtent);
        }
      }

      final long opid = writeTracker.startWrite(TabletType.type(keyExtent));

      try {
        final Mutation mutation = new ServerMutation(tmutation);
        final List<Mutation> mutations = Collections.singletonList(mutation);

        final Span prep = Trace.start("prep");
        CommitSession cs;
        try {
          cs = tablet.prepareMutationsForCommit(new TservConstraintEnv(security, credentials),
              mutations);
        } finally {
          prep.stop();
        }
        if (cs == null) {
          throw new NotServingTabletException(tkeyExtent);
        }

        while (true) {
          try {
            final Span wal = Trace.start("wal");
            try {
              logger.log(cs, cs.getWALogSeq(), mutation, DurabilityImpl
                  .resolveDurabilty(DurabilityImpl.fromThrift(tdurability), tabletDurability));
            } finally {
              wal.stop();
            }
            break;
          } catch (IOException ex) {
            log.warn("Error writing mutations to log", ex);
          }
        }

        final Span commit = Trace.start("commit");
        try {
          cs.commit(mutations);
        } finally {
          commit.stop();
        }
      } catch (TConstraintViolationException e) {
        throw new ConstraintViolationException(
            Translator.translate(e.getViolations().asList(), Translators.CVST));
      } finally {
        writeTracker.finishWrite(opid);
      }
    }

    private void checkConditions(Map<KeyExtent,List<ServerConditionalMutation>> updates,
        ArrayList<TCMResult> results, ConditionalSession cs, List<String> symbols)
        throws IOException {
      Iterator<Entry<KeyExtent,List<ServerConditionalMutation>>> iter =
          updates.entrySet().iterator();

      final CompressedIterators compressedIters = new CompressedIterators(symbols);
      ConditionCheckerContext checkerContext = new ConditionCheckerContext(compressedIters,
          confFactory.getTableConfiguration(cs.tableId));

      while (iter.hasNext()) {
        final Entry<KeyExtent,List<ServerConditionalMutation>> entry = iter.next();
        final Tablet tablet = onlineTablets.get(entry.getKey());

        if (tablet == null || tablet.isClosed()) {
          for (ServerConditionalMutation scm : entry.getValue())
            results.add(new TCMResult(scm.getID(), TCMStatus.IGNORED));
          iter.remove();
        } else {
          final List<ServerConditionalMutation> okMutations =
              new ArrayList<>(entry.getValue().size());
          final List<TCMResult> resultsSubList = results.subList(results.size(), results.size());

          ConditionChecker checker =
              checkerContext.newChecker(entry.getValue(), okMutations, resultsSubList);
          try {
            tablet.checkConditions(checker, cs.auths, cs.interruptFlag);

            if (okMutations.size() > 0) {
              entry.setValue(okMutations);
            } else {
              iter.remove();
            }
          } catch (TabletClosedException | IterationInterruptedException
              | TooManyFilesException e) {
            // clear anything added while checking conditions.
            resultsSubList.clear();

            for (ServerConditionalMutation scm : entry.getValue()) {
              results.add(new TCMResult(scm.getID(), TCMStatus.IGNORED));
            }
            iter.remove();
          }
        }
      }
    }

    private void writeConditionalMutations(Map<KeyExtent,List<ServerConditionalMutation>> updates,
        ArrayList<TCMResult> results, ConditionalSession sess) {
      Set<Entry<KeyExtent,List<ServerConditionalMutation>>> es = updates.entrySet();

      Map<CommitSession,Mutations> sendables = new HashMap<>();

      boolean sessionCanceled = sess.interruptFlag.get();

      Span prepSpan = Trace.start("prep");
      try {
        long t1 = System.currentTimeMillis();
        for (Entry<KeyExtent,List<ServerConditionalMutation>> entry : es) {
          final Tablet tablet = onlineTablets.get(entry.getKey());
          if (tablet == null || tablet.isClosed() || sessionCanceled) {
            for (ServerConditionalMutation scm : entry.getValue())
              results.add(new TCMResult(scm.getID(), TCMStatus.IGNORED));
          } else {
            final Durability tabletDurability = tablet.getDurability();
            try {

              @SuppressWarnings("unchecked")
              List<Mutation> mutations =
                  (List<Mutation>) (List<? extends Mutation>) entry.getValue();
              if (mutations.size() > 0) {

                CommitSession cs = tablet.prepareMutationsForCommit(
                    new TservConstraintEnv(security, sess.credentials), mutations);

                if (cs == null) {
                  for (ServerConditionalMutation scm : entry.getValue())
                    results.add(new TCMResult(scm.getID(), TCMStatus.IGNORED));
                } else {
                  for (ServerConditionalMutation scm : entry.getValue())
                    results.add(new TCMResult(scm.getID(), TCMStatus.ACCEPTED));
                  sendables.put(cs,
                      new Mutations(
                          DurabilityImpl.resolveDurabilty(sess.durability, tabletDurability),
                          mutations));
                }
              }
            } catch (TConstraintViolationException e) {
              if (e.getNonViolators().size() > 0) {
                sendables.put(e.getCommitSession(),
                    new Mutations(
                        DurabilityImpl.resolveDurabilty(sess.durability, tabletDurability),
                        e.getNonViolators()));
                for (Mutation m : e.getNonViolators())
                  results.add(
                      new TCMResult(((ServerConditionalMutation) m).getID(), TCMStatus.ACCEPTED));
              }

              for (Mutation m : e.getViolators())
                results.add(
                    new TCMResult(((ServerConditionalMutation) m).getID(), TCMStatus.VIOLATED));
            }
          }
        }

        long t2 = System.currentTimeMillis();
        updateAvgPrepTime(t2 - t1, es.size());
      } finally {
        prepSpan.stop();
      }

      Span walSpan = Trace.start("wal");
      try {
        while (true && sendables.size() > 0) {
          try {
            long t1 = System.currentTimeMillis();
            logger.logManyTablets(sendables);
            long t2 = System.currentTimeMillis();
            updateWalogWriteTime(t2 - t1);
            break;
          } catch (IOException ex) {
            log.warn("logging mutations failed, retrying");
          } catch (FSError ex) { // happens when DFS is localFS
            log.warn("logging mutations failed, retrying");
          } catch (Throwable t) {
            log.error("Unknown exception logging mutations, counts for"
                + " mutations in flight not decremented!", t);
            throw new RuntimeException(t);
          }
        }
      } finally {
        walSpan.stop();
      }

      Span commitSpan = Trace.start("commit");
      try {
        long t1 = System.currentTimeMillis();
        for (Entry<CommitSession,Mutations> entry : sendables.entrySet()) {
          CommitSession commitSession = entry.getKey();
          List<Mutation> mutations = entry.getValue().getMutations();

          commitSession.commit(mutations);
        }
        long t2 = System.currentTimeMillis();
        updateAvgCommitTime(t2 - t1, sendables.size());
      } finally {
        commitSpan.stop();
      }

    }

    private Map<KeyExtent,List<ServerConditionalMutation>> conditionalUpdate(ConditionalSession cs,
        Map<KeyExtent,List<ServerConditionalMutation>> updates, ArrayList<TCMResult> results,
        List<String> symbols) throws IOException {
      // sort each list of mutations, this is done to avoid deadlock and doing seeks in order is
      // more efficient and detect duplicate rows.
      ConditionalMutationSet.sortConditionalMutations(updates);

      Map<KeyExtent,List<ServerConditionalMutation>> deferred = new HashMap<>();

      // can not process two mutations for the same row, because one will not see what the other
      // writes
      ConditionalMutationSet.deferDuplicatesRows(updates, deferred);

      // get as many locks as possible w/o blocking... defer any rows that are locked
      List<RowLock> locks = rowLocks.acquireRowlocks(updates, deferred);
      try {
        Span checkSpan = Trace.start("Check conditions");
        try {
          checkConditions(updates, results, cs, symbols);
        } finally {
          checkSpan.stop();
        }

        Span updateSpan = Trace.start("apply conditional mutations");
        try {
          writeConditionalMutations(updates, results, cs);
        } finally {
          updateSpan.stop();
        }
      } finally {
        rowLocks.releaseRowLocks(locks);
      }
      return deferred;
    }

    @Override
    public TConditionalSession startConditionalUpdate(TInfo tinfo, TCredentials credentials,
        List<ByteBuffer> authorizations, String tableId, TDurability tdurabilty,
        String classLoaderContext) throws ThriftSecurityException, TException {

      Authorizations userauths = null;
      String namespaceId;
      try {
        namespaceId = Tables.getNamespaceId(getInstance(), tableId);
      } catch (TableNotFoundException e) {
        throw new ThriftSecurityException(credentials.getPrincipal(),
            SecurityErrorCode.TABLE_DOESNT_EXIST);
      }
      if (!security.canConditionallyUpdate(credentials, tableId, namespaceId, authorizations))
        throw new ThriftSecurityException(credentials.getPrincipal(),
            SecurityErrorCode.PERMISSION_DENIED);

      userauths = security.getUserAuthorizations(credentials);
      for (ByteBuffer auth : authorizations)
        if (!userauths.contains(ByteBufferUtil.toBytes(auth)))
          throw new ThriftSecurityException(credentials.getPrincipal(),
              SecurityErrorCode.BAD_AUTHORIZATIONS);

      ConditionalSession cs =
          new ConditionalSession(credentials, new Authorizations(authorizations), tableId,
              DurabilityImpl.fromThrift(tdurabilty), classLoaderContext);

      long sid = sessionManager.createSession(cs, false);
      return new TConditionalSession(sid, lockID, sessionManager.getMaxIdleTime());
    }

    @Override
    public List<TCMResult> conditionalUpdate(TInfo tinfo, long sessID,
        Map<TKeyExtent,List<TConditionalMutation>> mutations, List<String> symbols)
        throws NoSuchScanIDException, TException {

      ConditionalSession cs = (ConditionalSession) sessionManager.reserveSession(sessID);

      if (cs == null || cs.interruptFlag.get())
        throw new NoSuchScanIDException();

      if (!cs.tableId.equals(MetadataTable.ID) && !cs.tableId.equals(RootTable.ID)) {
        try {
          TabletServer.this.resourceManager.waitUntilCommitsAreEnabled();
        } catch (HoldTimeoutException hte) {
          // Assumption is that the client has timed out and is gone. If thats not the case throw an
          // exception that will cause it to retry.
          log.debug("HoldTimeoutException during conditionalUpdate, reporting no such session");
          throw new NoSuchScanIDException();
        }
      }

      String tid = cs.tableId;
      long opid = writeTracker.startWrite(TabletType.type(new KeyExtent(tid, null, null)));

      try {
        Map<KeyExtent,List<ServerConditionalMutation>> updates = Translator.translate(mutations,
            Translators.TKET, new Translator.ListTranslator<>(ServerConditionalMutation.TCMT));

        for (KeyExtent ke : updates.keySet())
          if (!ke.getTableId().equals(tid))
            throw new IllegalArgumentException(
                "Unexpected table id " + tid + " != " + ke.getTableId());

        ArrayList<TCMResult> results = new ArrayList<>();

        Map<KeyExtent,List<ServerConditionalMutation>> deferred =
            conditionalUpdate(cs, updates, results, symbols);

        while (deferred.size() > 0) {
          deferred = conditionalUpdate(cs, deferred, results, symbols);
        }

        return results;
      } catch (IOException ioe) {
        throw new TException(ioe);
      } finally {
        writeTracker.finishWrite(opid);
        sessionManager.unreserveSession(sessID);
      }
    }

    @Override
    public void invalidateConditionalUpdate(TInfo tinfo, long sessID) throws TException {
      // this method should wait for any running conditional update to complete
      // after this method returns a conditional update should not be able to start

      ConditionalSession cs = (ConditionalSession) sessionManager.getSession(sessID);
      if (cs != null)
        cs.interruptFlag.set(true);

      cs = (ConditionalSession) sessionManager.reserveSession(sessID, true);
      if (cs != null)
        sessionManager.removeSession(sessID, true);
    }

    @Override
    public void closeConditionalUpdate(TInfo tinfo, long sessID) throws TException {
      sessionManager.removeSession(sessID, false);
    }

    @Override
    public void splitTablet(TInfo tinfo, TCredentials credentials, TKeyExtent tkeyExtent,
        ByteBuffer splitPoint) throws NotServingTabletException, ThriftSecurityException {

      String tableId = new String(ByteBufferUtil.toBytes(tkeyExtent.table));
      String namespaceId;
      try {
        namespaceId = Tables.getNamespaceId(getInstance(), tableId);
      } catch (TableNotFoundException ex) {
        // tableOperationsImpl catches ThriftSeccurityException and checks for missing table
        throw new ThriftSecurityException(credentials.getPrincipal(),
            SecurityErrorCode.TABLE_DOESNT_EXIST);
      }

      if (!security.canSplitTablet(credentials, tableId, namespaceId))
        throw new ThriftSecurityException(credentials.getPrincipal(),
            SecurityErrorCode.PERMISSION_DENIED);

      KeyExtent keyExtent = new KeyExtent(tkeyExtent);

      Tablet tablet = onlineTablets.get(keyExtent);
      if (tablet == null) {
        throw new NotServingTabletException(tkeyExtent);
      }

      if (keyExtent.getEndRow() == null
          || !keyExtent.getEndRow().equals(ByteBufferUtil.toText(splitPoint))) {
        try {
          if (TabletServer.this.splitTablet(tablet, ByteBufferUtil.toBytes(splitPoint)) == null) {
            throw new NotServingTabletException(tkeyExtent);
          }
        } catch (IOException e) {
          log.warn("Failed to split " + keyExtent, e);
          throw new RuntimeException(e);
        }
      }
    }

    @Override
    public TabletServerStatus getTabletServerStatus(TInfo tinfo, TCredentials credentials)
        throws ThriftSecurityException, TException {
      return getStats(sessionManager.getActiveScansPerTable());
    }

    @Override
    public List<TabletStats> getTabletStats(TInfo tinfo, TCredentials credentials, String tableId)
        throws ThriftSecurityException, TException {
      TreeMap<KeyExtent,Tablet> onlineTabletsCopy;
      synchronized (onlineTablets) {
        onlineTabletsCopy = new TreeMap<>(onlineTablets);
      }
      List<TabletStats> result = new ArrayList<>();
      String text = tableId;
      KeyExtent start = new KeyExtent(text, new Text(), null);
      for (Entry<KeyExtent,Tablet> entry : onlineTabletsCopy.tailMap(start).entrySet()) {
        KeyExtent ke = entry.getKey();
        if (ke.getTableId().compareTo(text) == 0) {
          Tablet tablet = entry.getValue();
          TabletStats stats = tablet.getTabletStats();
          stats.extent = ke.toThrift();
          stats.ingestRate = tablet.ingestRate();
          stats.queryRate = tablet.queryRate();
          stats.splitCreationTime = tablet.getSplitCreationTime();
          stats.numEntries = tablet.getNumEntries();
          result.add(stats);
        }
      }
      return result;
    }

    private void checkPermission(TCredentials credentials, String lock, final String request)
        throws ThriftSecurityException {
      try {
        log.trace("Got " + request + " message from user: " + credentials.getPrincipal());
        if (!security.canPerformSystemActions(credentials)) {
          log.warn("Got " + request + " message from user: " + credentials.getPrincipal());
          throw new ThriftSecurityException(credentials.getPrincipal(),
              SecurityErrorCode.PERMISSION_DENIED);
        }
      } catch (ThriftSecurityException e) {
        log.warn("Got " + request + " message from unauthenticatable user: " + e.getUser());
        if (getCredentials().getToken().getClass().getName()
            .equals(credentials.getTokenClassName())) {
          log.error("Got message from a service with a mismatched configuration."
              + " Please ensure a compatible configuration.", e);
        }
        throw e;
      }

      if (tabletServerLock == null || !tabletServerLock.wasLockAcquired()) {
        log.debug("Got " + request + " message before my lock was acquired, ignoring...");
        throw new RuntimeException("Lock not acquired");
      }

      if (tabletServerLock != null && tabletServerLock.wasLockAcquired()
          && !tabletServerLock.isLocked()) {
        Halt.halt(1, new Runnable() {
          @Override
          public void run() {
            log.info("Tablet server no longer holds lock during checkPermission() : " + request
                + ", exiting");
            gcLogger.logGCInfo(TabletServer.this.getConfiguration());
          }
        });
      }

      if (lock != null) {
        ZooUtil.LockID lid =
            new ZooUtil.LockID(ZooUtil.getRoot(getInstance()) + Constants.ZMASTER_LOCK, lock);

        try {
          if (!ZooLock.isLockHeld(masterLockCache, lid)) {
            // maybe the cache is out of date and a new master holds the
            // lock?
            masterLockCache.clear();
            if (!ZooLock.isLockHeld(masterLockCache, lid)) {
              log.warn("Got " + request
                  + " message from a master that does not hold the current lock " + lock);
              throw new RuntimeException("bad master lock");
            }
          }
        } catch (Exception e) {
          throw new RuntimeException("bad master lock", e);
        }
      }
    }

    @Override
    public void loadTablet(TInfo tinfo, TCredentials credentials, String lock,
        final TKeyExtent textent) {

      try {
        checkPermission(credentials, lock, "loadTablet");
      } catch (ThriftSecurityException e) {
        log.error("Caller doesn't have permission to load a tablet", e);
        throw new RuntimeException(e);
      }

      final KeyExtent extent = new KeyExtent(textent);

      synchronized (unopenedTablets) {
        synchronized (openingTablets) {
          synchronized (onlineTablets) {

            // checking if this exact tablet is in any of the sets
            // below is not a strong enough check
            // when splits and fix splits occurring

            Set<KeyExtent> unopenedOverlapping = KeyExtent.findOverlapping(extent, unopenedTablets);
            Set<KeyExtent> openingOverlapping = KeyExtent.findOverlapping(extent, openingTablets);
            Set<KeyExtent> onlineOverlapping = KeyExtent.findOverlapping(extent, onlineTablets);

            Set<KeyExtent> all = new HashSet<>();
            all.addAll(unopenedOverlapping);
            all.addAll(openingOverlapping);
            all.addAll(onlineOverlapping);

            if (!all.isEmpty()) {

              // ignore any tablets that have recently split, for error logging
              for (KeyExtent e2 : onlineOverlapping) {
                Tablet tablet = onlineTablets.get(e2);
                if (System.currentTimeMillis() - tablet.getSplitCreationTime()
                    < RECENTLY_SPLIT_MILLIES) {
                  all.remove(e2);
                }
              }

              // ignore self, for error logging
              all.remove(extent);

              if (all.size() > 0) {
                log.error(
                    "Tablet " + extent + " overlaps previously assigned " + unopenedOverlapping
                        + " " + openingOverlapping + " " + onlineOverlapping + " " + all);
              }
              return;
            }

            unopenedTablets.add(extent);
          }
        }
      }

      // add the assignment job to the appropriate queue
      log.info("Loading tablet " + extent);

      final AssignmentHandler ah = new AssignmentHandler(extent);
      // final Runnable ah = new LoggingRunnable(log, );
      // Root tablet assignment must take place immediately

      if (extent.isRootTablet()) {
        new Daemon("Root Tablet Assignment") {
          @Override
          public void run() {
            ah.run();
            if (onlineTablets.containsKey(extent)) {
              log.info("Root tablet loaded: " + extent);
            } else {
              log.info("Root tablet failed to load");
            }

          }
        }.start();
      } else {
        if (extent.isMeta()) {
          resourceManager.addMetaDataAssignment(extent, log, ah);
        } else {
          resourceManager.addAssignment(extent, log, ah);
        }
      }
    }

    @Override
    public void unloadTablet(TInfo tinfo, TCredentials credentials, String lock, TKeyExtent textent,
        TUnloadTabletGoal goal, long requestTime) {
      try {
        checkPermission(credentials, lock, "unloadTablet");
      } catch (ThriftSecurityException e) {
        log.error("Caller doesn't have permission to unload a tablet", e);
        throw new RuntimeException(e);
      }

      KeyExtent extent = new KeyExtent(textent);

      resourceManager.addMigration(extent,
          new LoggingRunnable(log, new UnloadTabletHandler(extent, goal, requestTime)));
    }

    @Override
    public void flush(TInfo tinfo, TCredentials credentials, String lock, String tableId,
        ByteBuffer startRow, ByteBuffer endRow) {
      try {
        checkPermission(credentials, lock, "flush");
      } catch (ThriftSecurityException e) {
        log.error("Caller doesn't have permission to flush a table", e);
        throw new RuntimeException(e);
      }

      ArrayList<Tablet> tabletsToFlush = new ArrayList<>();

      KeyExtent ke =
          new KeyExtent(tableId, ByteBufferUtil.toText(endRow), ByteBufferUtil.toText(startRow));

      synchronized (onlineTablets) {
        for (Tablet tablet : onlineTablets.values())
          if (ke.overlaps(tablet.getExtent()))
            tabletsToFlush.add(tablet);
      }

      Long flushID = null;

      for (Tablet tablet : tabletsToFlush) {
        if (flushID == null) {
          // read the flush id once from zookeeper instead of reading
          // it for each tablet
          try {
            flushID = tablet.getFlushID();
          } catch (NoNodeException e) {
            // table was probably deleted
            log.info("Asked to flush table that has no flush id {} {}", ke, e.getMessage());
            return;
          }
        }
        tablet.flush(flushID);
      }
    }

    @Override
    public void flushTablet(TInfo tinfo, TCredentials credentials, String lock, TKeyExtent textent)
        throws TException {
      try {
        checkPermission(credentials, lock, "flushTablet");
      } catch (ThriftSecurityException e) {
        log.error("Caller doesn't have permission to flush a tablet", e);
        throw new RuntimeException(e);
      }

      Tablet tablet = onlineTablets.get(new KeyExtent(textent));
      if (tablet != null) {
        log.info("Flushing " + tablet.getExtent());
        try {
          tablet.flush(tablet.getFlushID());
        } catch (NoNodeException nne) {
          log.info("Asked to flush tablet that has no flush id {} {}", new KeyExtent(textent),
              nne.getMessage());
        }
      }
    }

    @Override
    public void halt(TInfo tinfo, TCredentials credentials, String lock)
        throws ThriftSecurityException {

      checkPermission(credentials, lock, "halt");

      Halt.halt(0, new Runnable() {
        @Override
        public void run() {
          log.info("Master requested tablet server halt");
          gcLogger.logGCInfo(TabletServer.this.getConfiguration());
          serverStopRequested = true;
          try {
            tabletServerLock.unlock();
          } catch (Exception e) {
            log.error("Caught exception unlocking TabletServer lock", e);
          }
        }
      });
    }

    @Override
    public void fastHalt(TInfo info, TCredentials credentials, String lock) {
      try {
        halt(info, credentials, lock);
      } catch (Exception e) {
        log.warn("Error halting", e);
      }
    }

    @Override
    public TabletStats getHistoricalStats(TInfo tinfo, TCredentials credentials)
        throws ThriftSecurityException, TException {
      return statsKeeper.getTabletStats();
    }

    @Override
    public List<ActiveScan> getActiveScans(TInfo tinfo, TCredentials credentials)
        throws ThriftSecurityException, TException {
      try {
        checkPermission(credentials, null, "getScans");
      } catch (ThriftSecurityException e) {
        log.error("Caller doesn't have permission to get active scans", e);
        throw e;
      }

      return sessionManager.getActiveScans();
    }

    @Override
    public void chop(TInfo tinfo, TCredentials credentials, String lock, TKeyExtent textent)
        throws TException {
      try {
        checkPermission(credentials, lock, "chop");
      } catch (ThriftSecurityException e) {
        log.error("Caller doesn't have permission to chop extent", e);
        throw new RuntimeException(e);
      }

      KeyExtent ke = new KeyExtent(textent);

      Tablet tablet = onlineTablets.get(ke);
      if (tablet != null) {
        tablet.chopFiles();
      }
    }

    @Override
    public void compact(TInfo tinfo, TCredentials credentials, String lock, String tableId,
        ByteBuffer startRow, ByteBuffer endRow) throws TException {
      try {
        checkPermission(credentials, lock, "compact");
      } catch (ThriftSecurityException e) {
        log.error("Caller doesn't have permission to compact a table", e);
        throw new RuntimeException(e);
      }

      KeyExtent ke =
          new KeyExtent(tableId, ByteBufferUtil.toText(endRow), ByteBufferUtil.toText(startRow));

      ArrayList<Tablet> tabletsToCompact = new ArrayList<>();
      synchronized (onlineTablets) {
        for (Tablet tablet : onlineTablets.values())
          if (ke.overlaps(tablet.getExtent()))
            tabletsToCompact.add(tablet);
      }

      Pair<Long,UserCompactionConfig> compactionInfo = null;

      for (Tablet tablet : tabletsToCompact) {
        // all for the same table id, so only need to read
        // compaction id once
        if (compactionInfo == null)
          try {
            compactionInfo = tablet.getCompactionID();
          } catch (NoNodeException e) {
            log.info("Asked to compact table with no compaction id {} {}", ke, e.getMessage());
            return;
          }
        tablet.compactAll(compactionInfo.getFirst(), compactionInfo.getSecond());
      }

    }

    @Override
    public List<ActiveCompaction> getActiveCompactions(TInfo tinfo, TCredentials credentials)
        throws ThriftSecurityException, TException {
      try {
        checkPermission(credentials, null, "getActiveCompactions");
      } catch (ThriftSecurityException e) {
        log.error("Caller doesn't have permission to get active compactions", e);
        throw e;
      }

      List<CompactionInfo> compactions = Compactor.getRunningCompactions();
      List<ActiveCompaction> ret = new ArrayList<>(compactions.size());

      for (CompactionInfo compactionInfo : compactions) {
        ret.add(compactionInfo.toThrift());
      }

      return ret;
    }

    @Override
    public List<String> getActiveLogs(TInfo tinfo, TCredentials credentials) throws TException {
      String log = logger.getLogFile();
      // Might be null if there no active logger
      if (null == log) {
        return Collections.emptyList();
      }
      return Collections.singletonList(log);
    }

    @Override
    public void removeLogs(TInfo tinfo, TCredentials credentials, List<String> filenames)
        throws TException {
      log.warn("Garbage collector is attempting to remove logs through the tablet server");
      log.warn("This is probably because your file"
          + " Garbage Collector is an older version than your tablet servers.\n"
          + "Restart your file Garbage Collector.");
    }
  }

  private class SplitRunner implements Runnable {
    private final Tablet tablet;

    public SplitRunner(Tablet tablet) {
      this.tablet = tablet;
    }

    @Override
    public void run() {
      splitTablet(tablet);
    }
  }

  public long updateTotalQueuedMutationSize(long additionalMutationSize) {
    return totalQueuedMutationSize.addAndGet(additionalMutationSize);
  }

  public Tablet getOnlineTablet(KeyExtent extent) {
    return onlineTablets.get(extent);
  }

  public Session getSession(long sessionId) {
    return sessionManager.getSession(sessionId);
  }

  public void executeSplit(Tablet tablet) {
    resourceManager.executeSplit(tablet.getExtent(),
        new LoggingRunnable(log, new SplitRunner(tablet)));
  }

  private class MajorCompactor implements Runnable {

    public MajorCompactor(AccumuloConfiguration config) {
      CompactionWatcher.startWatching(config);
    }

    @Override
    public void run() {
      while (true) {
        try {
          sleepUninterruptibly(getConfiguration().getTimeInMillis(Property.TSERV_MAJC_DELAY),
              TimeUnit.MILLISECONDS);

          TreeMap<KeyExtent,Tablet> copyOnlineTablets = new TreeMap<>();

          synchronized (onlineTablets) {
            copyOnlineTablets.putAll(onlineTablets); // avoid
            // concurrent
            // modification
          }

          List<DfsLogger> closedCopy;

          synchronized (closedLogs) {
            closedCopy = copyClosedLogs(closedLogs);
          }

          int numMajorCompactionsInProgress = 0;

          Iterator<Entry<KeyExtent,Tablet>> iter = copyOnlineTablets.entrySet().iterator();

          // bail early now if we're shutting down
          while (iter.hasNext()) {

            Entry<KeyExtent,Tablet> entry = iter.next();

            Tablet tablet = entry.getValue();

            // if we need to split AND compact, we need a good way
            // to decide what to do
            if (tablet.needsSplit(tablet.getSplitComputations())) {
              executeSplit(tablet);
              continue;
            }

            tablet.checkIfMinorCompactionNeededForLogs(closedCopy);

            synchronized (tablet) {
              if (tablet.initiateMajorCompaction(MajorCompactionReason.NORMAL)
                  || tablet.isMajorCompactionQueued() || tablet.isMajorCompactionRunning()) {
                numMajorCompactionsInProgress++;
                continue;
              }
            }
          }

          int idleCompactionsToStart =
              Math.max(1, getConfiguration().getCount(Property.TSERV_MAJC_MAXCONCURRENT) / 2);

          if (numMajorCompactionsInProgress < idleCompactionsToStart) {
            // system is not major compacting, can schedule some
            // idle compactions
            iter = copyOnlineTablets.entrySet().iterator();

            while (iter.hasNext() && numMajorCompactionsInProgress < idleCompactionsToStart) {
              Entry<KeyExtent,Tablet> entry = iter.next();
              Tablet tablet = entry.getValue();

              if (tablet.initiateMajorCompaction(MajorCompactionReason.IDLE)) {
                numMajorCompactionsInProgress++;
              }
            }
          }
        } catch (Throwable t) {
          log.error("Unexpected exception in " + Thread.currentThread().getName(), t);
          sleepUninterruptibly(1, TimeUnit.SECONDS);
        }
      }
    }
  }

  private void splitTablet(Tablet tablet) {
    try {

      TreeMap<KeyExtent,TabletData> tabletInfo = splitTablet(tablet, null);
      if (tabletInfo == null) {
        // either split or compact not both
        // were not able to split... so see if a major compaction is
        // needed
        tablet.initiateMajorCompaction(MajorCompactionReason.NORMAL);
      }
    } catch (IOException e) {
      statsKeeper.updateTime(Operation.SPLIT, 0, 0, true);
      log.error("split failed: {} for tablet {}", e.getMessage(), tablet.getExtent(), e);
    } catch (Exception e) {
      statsKeeper.updateTime(Operation.SPLIT, 0, 0, true);
      log.error("Unknown error on split: {}", e, e);
    }
  }

  private TreeMap<KeyExtent,TabletData> splitTablet(Tablet tablet, byte[] splitPoint)
      throws IOException {
    long t1 = System.currentTimeMillis();

    TreeMap<KeyExtent,TabletData> tabletInfo = tablet.split(splitPoint);
    if (tabletInfo == null) {
      return null;
    }

    log.info("Starting split: " + tablet.getExtent());
>>>>>>> d61ba8ea
    statsKeeper.incrementStatusSplit();
    long start = System.currentTimeMillis();

    Tablet[] newTablets = new Tablet[2];

    Entry<KeyExtent,TabletData> first = tabletInfo.firstEntry();
    TabletResourceManager newTrm0 = resourceManager.createTabletResourceManager(first.getKey(),
        getTableConfiguration(first.getKey()));
    newTablets[0] = new Tablet(TabletServer.this, first.getKey(), newTrm0, first.getValue());

    Entry<KeyExtent,TabletData> last = tabletInfo.lastEntry();
    TabletResourceManager newTrm1 = resourceManager.createTabletResourceManager(last.getKey(),
        getTableConfiguration(last.getKey()));
    newTablets[1] = new Tablet(TabletServer.this, last.getKey(), newTrm1, last.getValue());

    // roll tablet stats over into tablet server's statsKeeper object as
    // historical data
    statsKeeper.saveMajorMinorTimes(tablet.getTabletStats());

    // lose the reference to the old tablet and open two new ones
    onlineTablets.split(tablet.getExtent(), newTablets[0], newTablets[1]);

    // tell the manager
    enqueueManagerMessage(new SplitReportMessage(tablet.getExtent(), newTablets[0].getExtent(),
        new Text("/" + newTablets[0].getDirName()), newTablets[1].getExtent(),
        new Text("/" + newTablets[1].getDirName())));

    statsKeeper.updateTime(Operation.SPLIT, start, false);
    long t2 = System.currentTimeMillis();
    log.info("Tablet split: {} size0 {} size1 {} time {}ms", tablet.getExtent(),
        newTablets[0].estimateTabletSize(), newTablets[1].estimateTabletSize(), (t2 - t1));

    return tabletInfo;
  }

  // add a message for the main thread to send back to the manager
  public void enqueueManagerMessage(ManagerMessage m) {
    managerMessages.addLast(m);
  }

  void acquireRecoveryMemory(KeyExtent extent) {
    if (!extent.isMeta()) {
      recoveryLock.lock();
    }
  }

  void releaseRecoveryMemory(KeyExtent extent) {
    if (!extent.isMeta()) {
      recoveryLock.unlock();
    }
  }

  private HostAndPort startServer(AccumuloConfiguration conf, String address, TProcessor processor)
      throws UnknownHostException {
    Property maxMessageSizeProperty = (conf.get(Property.TSERV_MAX_MESSAGE_SIZE) != null
        ? Property.TSERV_MAX_MESSAGE_SIZE : Property.GENERAL_MAX_MESSAGE_SIZE);
    ServerAddress sp = TServerUtils.startServer(getContext(), address, Property.TSERV_CLIENTPORT,
        processor, this.getClass().getSimpleName(), "Thrift Client Server",
        Property.TSERV_PORTSEARCH, Property.TSERV_MINTHREADS, Property.TSERV_MINTHREADS_TIMEOUT,
        Property.TSERV_THREADCHECK, maxMessageSizeProperty);
    this.server = sp.server;
    return sp.address;
  }

  private HostAndPort getManagerAddress() {
    try {
      List<String> locations = getContext().getManagerLocations();
      if (locations.isEmpty()) {
        return null;
      }
      return HostAndPort.fromString(locations.get(0));
    } catch (Exception e) {
      log.warn("Failed to obtain manager host " + e);
    }

    return null;
  }

  // Connect to the manager for posting asynchronous results
  private ManagerClientService.Client managerConnection(HostAndPort address) {
    try {
      if (address == null) {
        return null;
      }
      // log.info("Listener API to manager has been opened");
      return ThriftUtil.getClient(ThriftClientTypes.MANAGER, address, getContext());
    } catch (Exception e) {
      log.warn("Issue with managerConnection (" + address + ") " + e, e);
    }
    return null;
  }

  protected ClientServiceHandler newClientHandler(TransactionWatcher watcher) {
    return new ClientServiceHandler(context, watcher);
  }

  // exists to be overridden in tests
  protected TabletClientHandler newTabletClientHandler(TransactionWatcher watcher,
      WriteTracker writeTracker) {
    return new TabletClientHandler(this, watcher, writeTracker);
  }

  protected ThriftScanClientHandler newThriftScanClientHandler(WriteTracker writeTracker) {
    return new ThriftScanClientHandler(this, writeTracker);
  }

  private void returnManagerConnection(ManagerClientService.Client client) {
    ThriftUtil.returnClient(client, context);
  }

  private HostAndPort startTabletClientService() throws UnknownHostException {
    // start listening for client connection last
    TransactionWatcher watcher = new TransactionWatcher(context);
    WriteTracker writeTracker = new WriteTracker();
    clientHandler = newClientHandler(watcher);
    thriftClientHandler = newTabletClientHandler(watcher, writeTracker);
    scanClientHandler = newThriftScanClientHandler(writeTracker);

    TProcessor processor = ThriftProcessorTypes.getTabletServerTProcessor(clientHandler,
        thriftClientHandler, scanClientHandler, getContext());
    HostAndPort address = startServer(getConfiguration(), clientAddress.getHost(), processor);
    log.info("address = {}", address);
    return address;
  }

  @Deprecated
  private void startReplicationService() throws UnknownHostException {
    final var handler =
        new org.apache.accumulo.tserver.replication.ReplicationServicerHandler(this);
    var processor = ThriftProcessorTypes.getReplicationClientTProcessor(handler, getContext());
    Property maxMessageSizeProperty =
        getConfiguration().get(Property.TSERV_MAX_MESSAGE_SIZE) != null
            ? Property.TSERV_MAX_MESSAGE_SIZE : Property.GENERAL_MAX_MESSAGE_SIZE;
    ServerAddress sp = TServerUtils.startServer(getContext(), clientAddress.getHost(),
        Property.REPLICATION_RECEIPT_SERVICE_PORT, processor, "ReplicationServicerHandler",
        "Replication Servicer", Property.TSERV_PORTSEARCH, Property.REPLICATION_MIN_THREADS, null,
        Property.REPLICATION_THREADCHECK, maxMessageSizeProperty);
    this.replServer = sp.server;
    log.info("Started replication service on {}", sp.address);

    try {
      // The replication service is unique to the thrift service for a tserver, not just a host.
      // Advertise the host and port for replication service given the host and port for the
      // tserver.
      getContext().getZooReaderWriter().putPersistentData(getContext().getZooKeeperRoot()
          + org.apache.accumulo.core.replication.ReplicationConstants.ZOO_TSERVERS + "/"
          + clientAddress, sp.address.toString().getBytes(UTF_8), NodeExistsPolicy.OVERWRITE);
    } catch (Exception e) {
      log.error("Could not advertise replication service port", e);
      throw new RuntimeException(e);
    }
  }

  @Override
  public ServiceLock getLock() {
    return tabletServerLock;
  }

  @Override
  public ZooCache getManagerLockCache() {
    return managerLockCache;
  }

  @Override
  public GarbageCollectionLogger getGcLogger() {
    return gcLogger;
  }

  private void announceExistence() {
    ZooReaderWriter zoo = getContext().getZooReaderWriter();
    try {
      var zLockPath = ServiceLock.path(
          getContext().getZooKeeperRoot() + Constants.ZTSERVERS + "/" + getClientAddressString());

      try {
        zoo.putPersistentData(zLockPath.toString(), new byte[] {}, NodeExistsPolicy.SKIP);
      } catch (KeeperException e) {
        if (e.code() == KeeperException.Code.NOAUTH) {
          log.error("Failed to write to ZooKeeper. Ensure that"
              + " accumulo.properties, specifically instance.secret, is consistent.");
        }
        throw e;
      }

      tabletServerLock = new ServiceLock(zoo.getZooKeeper(), zLockPath, UUID.randomUUID());

      LockWatcher lw = new LockWatcher() {

        @Override
        public void lostLock(final LockLossReason reason) {
          Halt.halt(serverStopRequested ? 0 : 1, () -> {
            if (!serverStopRequested) {
              log.error("Lost tablet server lock (reason = {}), exiting.", reason);
            }
            gcLogger.logGCInfo(getConfiguration());
          });
        }

        @Override
        public void unableToMonitorLockNode(final Exception e) {
          Halt.halt(1, () -> log.error("Lost ability to monitor tablet server lock, exiting.", e));

        }
      };

      byte[] lockContent = new ServerServices(getClientAddressString(), Service.TSERV_CLIENT)
          .toString().getBytes(UTF_8);
      for (int i = 0; i < 120 / 5; i++) {
        zoo.putPersistentData(zLockPath.toString(), new byte[0], NodeExistsPolicy.SKIP);

        if (tabletServerLock.tryLock(lw, lockContent)) {
          log.debug("Obtained tablet server lock {}", tabletServerLock.getLockPath());
          lockID = tabletServerLock.getLockID()
              .serialize(getContext().getZooKeeperRoot() + Constants.ZTSERVERS + "/");
          return;
        }
        log.info("Waiting for tablet server lock");
        sleepUninterruptibly(5, TimeUnit.SECONDS);
      }
      String msg = "Too many retries, exiting.";
      log.info(msg);
      throw new RuntimeException(msg);
    } catch (Exception e) {
      log.info("Could not obtain tablet server lock, exiting.", e);
      throw new RuntimeException(e);
    }
  }

  @Deprecated
  private void initializeZkForReplication() {
    try {
      org.apache.accumulo.server.replication.ZooKeeperInitialization.ensureZooKeeperInitialized(
          getContext().getZooReaderWriter(), getContext().getZooKeeperRoot());
    } catch (KeeperException | InterruptedException e) {
      throw new IllegalStateException("Exception while ensuring ZooKeeper is initialized", e);
    }
  }

  // main loop listens for client requests
  @Override
  public void run() {
    SecurityUtil.serverLogin(getConfiguration());

    // To make things easier on users/devs, and to avoid creating an upgrade path to 1.7
    // We can just make the zookeeper paths before we try to use.
    initializeZkForReplication();

    if (authKeyWatcher != null) {
      log.info("Seeding ZooKeeper watcher for authentication keys");
      try {
        authKeyWatcher.updateAuthKeys();
      } catch (KeeperException | InterruptedException e) {
        // TODO Does there need to be a better check? What are the error conditions that we'd fall
        // out here? AUTH_FAILURE?
        // If we get the error, do we just put it on a timer and retry the exists(String, Watcher)
        // call?
        log.error("Failed to perform initial check for authentication tokens in"
            + " ZooKeeper. Delegation token authentication will be unavailable.", e);
      }
    }

    try {
      MetricsUtil.initializeMetrics(context.getConfiguration(), this.applicationName,
          clientAddress);
    } catch (ClassNotFoundException | InstantiationException | IllegalAccessException
        | IllegalArgumentException | InvocationTargetException | NoSuchMethodException
        | SecurityException e1) {
      log.error("Error initializing metrics, metrics will not be emitted.", e1);
    }

    metrics = new TabletServerMetrics(this);
    updateMetrics = new TabletServerUpdateMetrics();
    scanMetrics = new TabletServerScanMetrics();
    mincMetrics = new TabletServerMinCMetrics();
    ceMetrics = new CompactionExecutorsMetrics();
    MetricsUtil.initializeProducers(metrics, updateMetrics, scanMetrics, mincMetrics, ceMetrics);

    this.compactionManager = new CompactionManager(() -> Iterators
        .transform(onlineTablets.snapshot().values().iterator(), Tablet::asCompactable),
        getContext(), ceMetrics);
    compactionManager.start();

    try {
      clientAddress = startTabletClientService();
    } catch (UnknownHostException e1) {
      throw new RuntimeException("Failed to start the tablet client service", e1);
    }
    announceExistence();

    try {
      walMarker.initWalMarker(getTabletSession());
    } catch (Exception e) {
      log.error("Unable to create WAL marker node in zookeeper", e);
      throw new RuntimeException(e);
    }

    ThreadPoolExecutor distWorkQThreadPool = ThreadPools.getServerThreadPools()
        .createExecutorService(getConfiguration(), Property.TSERV_WORKQ_THREADS, true);

    bulkFailedCopyQ =
        new DistributedWorkQueue(getContext().getZooKeeperRoot() + Constants.ZBULK_FAILED_COPYQ,
            getConfiguration(), getContext());
    try {
      bulkFailedCopyQ.startProcessing(new BulkFailedCopyProcessor(getContext()),
          distWorkQThreadPool);
    } catch (Exception e1) {
      throw new RuntimeException("Failed to start distributed work queue for copying ", e1);
    }

    try {
      logSorter.startWatchingForRecoveryLogs(distWorkQThreadPool);
    } catch (Exception ex) {
      log.error("Error setting watches for recoveries");
      throw new RuntimeException(ex);
    }
    final AccumuloConfiguration aconf = getConfiguration();
    // if the replication name is ever set, then start replication services
    @SuppressWarnings("deprecation")
    Property p = Property.REPLICATION_NAME;
    ScheduledFuture<?> future = context.getScheduledExecutor().scheduleWithFixedDelay(() -> {
      if (this.replServer == null) {
        if (!getConfiguration().get(p).isEmpty()) {
          log.info(p.getKey() + " was set, starting repl services.");
          setupReplication(aconf);
        }
      }
    }, 0, 5, TimeUnit.SECONDS);
    watchNonCriticalScheduledTask(future);

    long tabletCheckFrequency = aconf.getTimeInMillis(Property.TSERV_HEALTH_CHECK_FREQ);
    // Periodically check that metadata of tablets matches what is held in memory
    watchCriticalFixedDelay(aconf, tabletCheckFrequency, () -> {
      final SortedMap<KeyExtent,Tablet> onlineTabletsSnapshot = onlineTablets.snapshot();

      Map<KeyExtent,MetadataUpdateCount> updateCounts = new HashMap<>();

      // gather updateCounts for each tablet before reading tablet metadata
      onlineTabletsSnapshot.forEach((ke, tablet) -> {
        updateCounts.put(ke, tablet.getUpdateCount());
      });

      Instant start = Instant.now();
      Duration duration;
      Span mdScanSpan = TraceUtil.startSpan(this.getClass(), "metadataScan");
      try (Scope scope = mdScanSpan.makeCurrent()) {
        // gather metadata for all tablets readTablets()
        try (TabletsMetadata tabletsMetadata =
            getContext().getAmple().readTablets().forTablets(onlineTabletsSnapshot.keySet())
                .fetch(FILES, LOGS, ECOMP, PREV_ROW).build()) {
          mdScanSpan.end();
          duration = Duration.between(start, Instant.now());
          log.debug("Metadata scan took {}ms for {} tablets read.", duration.toMillis(),
              onlineTabletsSnapshot.keySet().size());

          // for each tablet, compare its metadata to what is held in memory
          for (var tabletMetadata : tabletsMetadata) {
            KeyExtent extent = tabletMetadata.getExtent();
            Tablet tablet = onlineTabletsSnapshot.get(extent);
            MetadataUpdateCount counter = updateCounts.get(extent);
            tablet.compareTabletInfo(counter, tabletMetadata);
          }
        }
      }
    });

    final long CLEANUP_BULK_LOADED_CACHE_MILLIS = TimeUnit.MINUTES.toMillis(15);
    watchCriticalScheduledTask(context.getScheduledExecutor().scheduleWithFixedDelay(
        new BulkImportCacheCleaner(this), CLEANUP_BULK_LOADED_CACHE_MILLIS,
        CLEANUP_BULK_LOADED_CACHE_MILLIS, TimeUnit.MILLISECONDS));

    HostAndPort managerHost;
    while (!serverStopRequested) {
      // send all of the pending messages
      try {
        ManagerMessage mm = null;
        ManagerClientService.Client iface = null;

        try {
          // wait until a message is ready to send, or a sever stop
          // was requested
          while (mm == null && !serverStopRequested) {
            mm = managerMessages.poll(1, TimeUnit.SECONDS);
          }

          // have a message to send to the manager, so grab a
          // connection
          managerHost = getManagerAddress();
          iface = managerConnection(managerHost);
          TServiceClient client = iface;

          // if while loop does not execute at all and mm != null,
          // then finally block should place mm back on queue
          while (!serverStopRequested && mm != null && client != null
              && client.getOutputProtocol() != null
              && client.getOutputProtocol().getTransport() != null
              && client.getOutputProtocol().getTransport().isOpen()) {
            try {
              mm.send(getContext().rpcCreds(), getClientAddressString(), iface);
              mm = null;
            } catch (TException ex) {
              log.warn("Error sending message: queuing message again");
              managerMessages.putFirst(mm);
              mm = null;
              throw ex;
            }

            // if any messages are immediately available grab em and
            // send them
            mm = managerMessages.poll();
          }

        } finally {

          if (mm != null) {
            managerMessages.putFirst(mm);
          }
          returnManagerConnection(iface);

          sleepUninterruptibly(1, TimeUnit.SECONDS);
        }
      } catch (InterruptedException e) {
        log.info("Interrupt Exception received, shutting down");
        serverStopRequested = true;
      } catch (Exception e) {
        // may have lost connection with manager
        // loop back to the beginning and wait for a new one
        // this way we survive manager failures
        log.error(getClientAddressString() + ": TServerInfo: Exception. Manager down?", e);
      }
    }

    // wait for shutdown
    // if the main thread exits oldServer the manager listener, the JVM will
    // kill the other threads and finalize objects. We want the shutdown that is
    // running in the manager listener thread to complete oldServer this happens.
    // consider making other threads daemon threads so that objects don't
    // get prematurely finalized
    synchronized (this) {
      while (!shutdownComplete) {
        try {
          this.wait(1000);
        } catch (InterruptedException e) {
          log.error(e.toString());
        }
      }
    }
    log.debug("Stopping Replication Server");
    if (this.replServer != null) {
      this.replServer.stop();
    }

    log.debug("Stopping Thrift Servers");
    if (server != null) {
      server.stop();
    }

    try {
      log.debug("Closing filesystems");
      getVolumeManager().close();
    } catch (IOException e) {
      log.warn("Failed to close filesystem : {}", e.getMessage(), e);
    }

    gcLogger.logGCInfo(getConfiguration());

    log.info("TServerInfo: stop requested. exiting ... ");

    try {
      tabletServerLock.unlock();
    } catch (Exception e) {
      log.warn("Failed to release tablet server lock", e);
    }
  }

  @SuppressWarnings("deprecation")
  private void setupReplication(AccumuloConfiguration aconf) {
    // Start the thrift service listening for incoming replication requests
    try {
      startReplicationService();
    } catch (UnknownHostException e) {
      throw new RuntimeException("Failed to start replication service", e);
    }

    // Start the pool to handle outgoing replications
    final ThreadPoolExecutor replicationThreadPool = ThreadPools.getServerThreadPools()
        .createExecutorService(getConfiguration(), Property.REPLICATION_WORKER_THREADS, false);
    replWorker.setExecutor(replicationThreadPool);
    replWorker.run();

    // Check the configuration value for the size of the pool and, if changed, resize the pool
    Runnable replicationWorkThreadPoolResizer = () -> {
      ThreadPools.resizePool(replicationThreadPool, aconf, Property.REPLICATION_WORKER_THREADS);
    };
    ScheduledFuture<?> future = context.getScheduledExecutor()
        .scheduleWithFixedDelay(replicationWorkThreadPoolResizer, 10, 30, TimeUnit.SECONDS);
    watchNonCriticalScheduledTask(future);
  }

  public String getClientAddressString() {
    if (clientAddress == null) {
      return null;
    }
    return clientAddress.getHost() + ":" + clientAddress.getPort();
  }

  public TServerInstance getTabletSession() {
    String address = getClientAddressString();
    if (address == null) {
      return null;
    }

    try {
      return new TServerInstance(address, tabletServerLock.getSessionId());
    } catch (Exception ex) {
      log.warn("Unable to read session from tablet server lock" + ex);
      return null;
    }
  }

  private static void checkWalCanSync(ServerContext context) {
    VolumeChooserEnvironment chooserEnv =
        new VolumeChooserEnvironmentImpl(VolumeChooserEnvironment.Scope.LOGGER, context);
    Set<String> prefixes;
    var options = context.getBaseUris();
    try {
      prefixes = context.getVolumeManager().choosable(chooserEnv, options);
    } catch (RuntimeException e) {
      log.warn("Unable to determine if WAL directories ({}) support sync or flush. "
          + "Data loss may occur.", Arrays.asList(options), e);
      return;
    }

    boolean warned = false;
    for (String prefix : prefixes) {
      String logPath = prefix + Path.SEPARATOR + Constants.WAL_DIR;
      if (!context.getVolumeManager().canSyncAndFlush(new Path(logPath))) {
        // sleep a few seconds in case this is at cluster start...give monitor
        // time to start so the warning will be more visible
        if (!warned) {
          UtilWaitThread.sleep(5000);
          warned = true;
        }
        log.warn("WAL directory ({}) implementation does not support sync or flush."
            + " Data loss may occur.", logPath);
      }
    }
  }

  private void config() {
    log.info("Tablet server starting on {}", getHostname());
    Threads.createThread("Split/MajC initiator", new MajorCompactor(context)).start();

    clientAddress = HostAndPort.fromParts(getHostname(), 0);

    final AccumuloConfiguration aconf = getConfiguration();

    @SuppressWarnings("removal")
    Property TSERV_MONITOR_FS = Property.TSERV_MONITOR_FS;
    if (aconf.getBoolean(TSERV_MONITOR_FS)) {
      log.warn("{} is deprecated and marked for removal.", TSERV_MONITOR_FS.getKey());
      FileSystemMonitor.start(aconf);
    }

    Runnable gcDebugTask = () -> gcLogger.logGCInfo(getConfiguration());

    ScheduledFuture<?> future = context.getScheduledExecutor().scheduleWithFixedDelay(gcDebugTask,
        0, TIME_BETWEEN_GC_CHECKS, TimeUnit.MILLISECONDS);
    watchNonCriticalScheduledTask(future);
  }

  public TabletServerStatus getStats(Map<TableId,MapCounter<ScanRunState>> scanCounts) {
    long start = System.currentTimeMillis();
    TabletServerStatus result = new TabletServerStatus();

    final Map<String,TableInfo> tables = new HashMap<>();

    getOnlineTablets().forEach((ke, tablet) -> {
      String tableId = ke.tableId().canonical();
      TableInfo table = tables.get(tableId);
      if (table == null) {
        table = new TableInfo();
        table.minors = new Compacting();
        table.majors = new Compacting();
        tables.put(tableId, table);
      }
      long recs = tablet.getNumEntries();
      table.tablets++;
      table.onlineTablets++;
      table.recs += recs;
      table.queryRate += tablet.queryRate();
      table.queryByteRate += tablet.queryByteRate();
      table.ingestRate += tablet.ingestRate();
      table.ingestByteRate += tablet.ingestByteRate();
      table.scanRate += tablet.scanRate();
      long recsInMemory = tablet.getNumEntriesInMemory();
      table.recsInMemory += recsInMemory;
      if (tablet.isMinorCompactionRunning()) {
        table.minors.running++;
      }
      if (tablet.isMinorCompactionQueued()) {
        table.minors.queued++;
      }

      if (tablet.isMajorCompactionRunning()) {
        table.majors.running++;
      }

      if (tablet.isMajorCompactionQueued()) {
        table.majors.queued++;
      }

    });

    scanCounts.forEach((tableId, mapCounter) -> {
      TableInfo table = tables.get(tableId.canonical());
      if (table == null) {
        table = new TableInfo();
        tables.put(tableId.canonical(), table);
      }

      if (table.scans == null) {
        table.scans = new Compacting();
      }

      table.scans.queued += mapCounter.getInt(ScanRunState.QUEUED);
      table.scans.running += mapCounter.getInt(ScanRunState.RUNNING);
    });

    ArrayList<KeyExtent> offlineTabletsCopy = new ArrayList<>();
    synchronized (this.unopenedTablets) {
      synchronized (this.openingTablets) {
        offlineTabletsCopy.addAll(this.unopenedTablets);
        offlineTabletsCopy.addAll(this.openingTablets);
      }
    }

    for (KeyExtent extent : offlineTabletsCopy) {
      String tableId = extent.tableId().canonical();
      TableInfo table = tables.get(tableId);
      if (table == null) {
        table = new TableInfo();
        tables.put(tableId, table);
      }
      table.tablets++;
    }

    result.lastContact = RelativeTime.currentTimeMillis();
    result.tableMap = tables;
    result.osLoad = ManagementFactory.getOperatingSystemMXBean().getSystemLoadAverage();
    result.name = getClientAddressString();
    result.holdTime = resourceManager.holdTime();
    result.lookups = seekCount.get();
    result.indexCacheHits = resourceManager.getIndexCache().getStats().hitCount();
    result.indexCacheRequest = resourceManager.getIndexCache().getStats().requestCount();
    result.dataCacheHits = resourceManager.getDataCache().getStats().hitCount();
    result.dataCacheRequest = resourceManager.getDataCache().getStats().requestCount();
    result.logSorts = logSorter.getLogSorts();
    result.flushs = flushCounter.get();
    result.syncs = syncCounter.get();
    result.bulkImports = new ArrayList<>();
    result.bulkImports.addAll(clientHandler.getBulkLoadStatus());
    result.bulkImports.addAll(bulkImportStatus.getBulkLoadStatus());
    result.version = getVersion();
    result.responseTime = System.currentTimeMillis() - start;
    return result;
  }

  private Durability getMincEventDurability(KeyExtent extent) {
    TableConfiguration conf;
    if (extent.isMeta()) {
      conf = getContext().getTableConfiguration(RootTable.ID);
    } else {
      conf = getContext().getTableConfiguration(MetadataTable.ID);
    }
    return DurabilityImpl.fromString(conf.get(Property.TABLE_DURABILITY));
  }

  public void minorCompactionFinished(CommitSession tablet, long walogSeq) throws IOException {
    Durability durability = getMincEventDurability(tablet.getExtent());
    totalMinorCompactions.incrementAndGet();
    logger.minorCompactionFinished(tablet, walogSeq, durability);
    markUnusedWALs();
  }

  public void minorCompactionStarted(CommitSession tablet, long lastUpdateSequence,
      String newMapfileLocation) throws IOException {
    Durability durability = getMincEventDurability(tablet.getExtent());
    logger.minorCompactionStarted(tablet, lastUpdateSequence, newMapfileLocation, durability);
  }

  public void recover(VolumeManager fs, KeyExtent extent, List<LogEntry> logEntries,
      Set<String> tabletFiles, MutationReceiver mutationReceiver) throws IOException {
    List<Path> recoveryDirs = new ArrayList<>();
    List<LogEntry> sorted = new ArrayList<>(logEntries);
    sorted.sort((e1, e2) -> (int) (e1.timestamp - e2.timestamp));
    for (LogEntry entry : sorted) {
      Path recovery = null;
      Path finished = RecoveryPath.getRecoveryPath(new Path(entry.filename));
      finished = SortedLogState.getFinishedMarkerPath(finished);
      TabletServer.log.debug("Looking for " + finished);
      if (fs.exists(finished)) {
        recovery = finished.getParent();
      }
      if (recovery == null) {
        throw new IOException(
            "Unable to find recovery files for extent " + extent + " logEntry: " + entry);
      }
      recoveryDirs.add(recovery);
    }
    logger.recover(getContext(), extent, recoveryDirs, tabletFiles, mutationReceiver);
  }

  public int createLogId() {
    int logId = logIdGenerator.incrementAndGet();
    if (logId < 0) {
      throw new IllegalStateException("Log Id rolled");
    }
    return logId;
  }

  @Override
  public TableConfiguration getTableConfiguration(KeyExtent extent) {
    return getContext().getTableConfiguration(extent.tableId());
  }

  public DfsLogger.ServerResources getServerConfig() {
    return new DfsLogger.ServerResources() {

      @Override
      public VolumeManager getVolumeManager() {
        return TabletServer.this.getVolumeManager();
      }

      @Override
      public AccumuloConfiguration getConfiguration() {
        return TabletServer.this.getConfiguration();
      }
    };
  }

  public SortedMap<KeyExtent,Tablet> getOnlineTablets() {
    return onlineTablets.snapshot();
  }

  @Override
  public Tablet getOnlineTablet(KeyExtent extent) {
    return onlineTablets.snapshot().get(extent);
  }

  @Override
  public SessionManager getSessionManager() {
    return sessionManager;
  }

  @Override
  public TabletServerResourceManager getResourceManager() {
    return resourceManager;
  }

  public VolumeManager getVolumeManager() {
    return getContext().getVolumeManager();
  }

  public int getOpeningCount() {
    return openingTablets.size();
  }

  public int getUnopenedCount() {
    return unopenedTablets.size();
  }

  public long getTotalMinorCompactions() {
    return totalMinorCompactions.get();
  }

  public double getHoldTimeMillis() {
    return resourceManager.holdTime();
  }

  public SecurityOperation getSecurityOperation() {
    return security;
  }

  // avoid unnecessary redundant markings to meta
  final ConcurrentHashMap<DfsLogger,EnumSet<TabletLevel>> metadataTableLogs =
      new ConcurrentHashMap<>();

  // This is a set of WALs that are closed but may still be referenced by tablets. A LinkedHashSet
  // is used because its very import to know the order in which WALs were closed when deciding if a
  // WAL is eligible for removal. Maintaining the order that logs were used in is currently a simple
  // task because there is only one active log at a time.
  final LinkedHashSet<DfsLogger> closedLogs = new LinkedHashSet<>();

  /**
   * For a closed WAL to be eligible for removal it must be unreferenced AND all closed WALs older
   * than it must be unreferenced. This method finds WALs that meet those conditions. See Github
   * issue #537.
   */
  @VisibleForTesting
  static Set<DfsLogger> findOldestUnreferencedWals(List<DfsLogger> closedLogs,
      Consumer<Set<DfsLogger>> referencedRemover) {
    LinkedHashSet<DfsLogger> unreferenced = new LinkedHashSet<>(closedLogs);

    referencedRemover.accept(unreferenced);

    Iterator<DfsLogger> closedIter = closedLogs.iterator();
    Iterator<DfsLogger> unrefIter = unreferenced.iterator();

    Set<DfsLogger> eligible = new HashSet<>();

    while (closedIter.hasNext() && unrefIter.hasNext()) {
      DfsLogger closed = closedIter.next();
      DfsLogger unref = unrefIter.next();

      if (closed.equals(unref)) {
        eligible.add(unref);
      } else {
        break;
      }
    }

    return eligible;
  }

  private void markUnusedWALs() {

    List<DfsLogger> closedCopy;

    synchronized (closedLogs) {
      closedCopy = List.copyOf(closedLogs);
    }

    Consumer<Set<DfsLogger>> refRemover = candidates -> {
      for (Tablet tablet : getOnlineTablets().values()) {
        tablet.removeInUseLogs(candidates);
        if (candidates.isEmpty()) {
          break;
        }
      }
    };

    Set<DfsLogger> eligible = findOldestUnreferencedWals(closedCopy, refRemover);

    try {
      TServerInstance session = this.getTabletSession();
      for (DfsLogger candidate : eligible) {
        log.info("Marking " + candidate.getPath() + " as unreferenced");
        walMarker.walUnreferenced(session, candidate.getPath());
      }
      synchronized (closedLogs) {
        closedLogs.removeAll(eligible);
      }
    } catch (WalMarkerException ex) {
      log.info(ex.toString(), ex);
    }
  }

  public void addNewLogMarker(DfsLogger copy) throws WalMarkerException {
    log.info("Writing log marker for " + copy.getPath());
    walMarker.addNewWalMarker(getTabletSession(), copy.getPath());
  }

  public void walogClosed(DfsLogger currentLog) throws WalMarkerException {
    metadataTableLogs.remove(currentLog);

    if (currentLog.getWrites() > 0) {
      int clSize;
      synchronized (closedLogs) {
        closedLogs.add(currentLog);
        clSize = closedLogs.size();
      }
      log.info("Marking " + currentLog.getPath() + " as closed. Total closed logs " + clSize);
      walMarker.closeWal(getTabletSession(), currentLog.getPath());
    } else {
      log.info(
          "Marking " + currentLog.getPath() + " as unreferenced (skipping closed writes == 0)");
      walMarker.walUnreferenced(getTabletSession(), currentLog.getPath());
    }
  }

  public void updateBulkImportState(List<String> files, BulkImportState state) {
    bulkImportStatus.updateBulkImportStatus(files, state);
  }

  public void removeBulkImportState(List<String> files) {
    bulkImportStatus.removeBulkImportStatus(files);
  }

  public CompactionManager getCompactionManager() {
    return compactionManager;
  }

  @Override
  public BlockCacheConfiguration getBlockCacheConfiguration(AccumuloConfiguration acuConf) {
    return BlockCacheConfiguration.forTabletServer(acuConf);
  }

}<|MERGE_RESOLUTION|>--- conflicted
+++ resolved
@@ -456,7 +456,7 @@
 
             // if we need to split AND compact, we need a good way
             // to decide what to do
-            if (tablet.needsSplit()) {
+            if (tablet.needsSplit(tablet.getSplitComputations())) {
               executeSplit(tablet);
               continue;
             }
@@ -491,952 +491,7 @@
       return null;
     }
 
-<<<<<<< HEAD
     log.info("Starting split: {}", tablet.getExtent());
-=======
-    @Override
-    public void update(TInfo tinfo, TCredentials credentials, TKeyExtent tkeyExtent,
-        TMutation tmutation, TDurability tdurability)
-        throws NotServingTabletException, ConstraintViolationException, ThriftSecurityException {
-
-      final String tableId = new String(tkeyExtent.getTable(), UTF_8);
-      String namespaceId;
-      try {
-        namespaceId = Tables.getNamespaceId(getInstance(), tableId);
-      } catch (TableNotFoundException e1) {
-        throw new ThriftSecurityException(credentials.getPrincipal(),
-            SecurityErrorCode.TABLE_DOESNT_EXIST);
-      }
-      if (!security.canWrite(credentials, tableId, namespaceId))
-        throw new ThriftSecurityException(credentials.getPrincipal(),
-            SecurityErrorCode.PERMISSION_DENIED);
-      final KeyExtent keyExtent = new KeyExtent(tkeyExtent);
-      final Tablet tablet = onlineTablets.get(new KeyExtent(keyExtent));
-      if (tablet == null) {
-        throw new NotServingTabletException(tkeyExtent);
-      }
-      Durability tabletDurability = tablet.getDurability();
-
-      if (!keyExtent.isMeta()) {
-        try {
-          TabletServer.this.resourceManager.waitUntilCommitsAreEnabled();
-        } catch (HoldTimeoutException hte) {
-          // Major hack. Assumption is that the client has timed out and is gone. If thats not the
-          // case, then throwing the following will let client know there
-          // was a failure and it should retry.
-          throw new NotServingTabletException(tkeyExtent);
-        }
-      }
-
-      final long opid = writeTracker.startWrite(TabletType.type(keyExtent));
-
-      try {
-        final Mutation mutation = new ServerMutation(tmutation);
-        final List<Mutation> mutations = Collections.singletonList(mutation);
-
-        final Span prep = Trace.start("prep");
-        CommitSession cs;
-        try {
-          cs = tablet.prepareMutationsForCommit(new TservConstraintEnv(security, credentials),
-              mutations);
-        } finally {
-          prep.stop();
-        }
-        if (cs == null) {
-          throw new NotServingTabletException(tkeyExtent);
-        }
-
-        while (true) {
-          try {
-            final Span wal = Trace.start("wal");
-            try {
-              logger.log(cs, cs.getWALogSeq(), mutation, DurabilityImpl
-                  .resolveDurabilty(DurabilityImpl.fromThrift(tdurability), tabletDurability));
-            } finally {
-              wal.stop();
-            }
-            break;
-          } catch (IOException ex) {
-            log.warn("Error writing mutations to log", ex);
-          }
-        }
-
-        final Span commit = Trace.start("commit");
-        try {
-          cs.commit(mutations);
-        } finally {
-          commit.stop();
-        }
-      } catch (TConstraintViolationException e) {
-        throw new ConstraintViolationException(
-            Translator.translate(e.getViolations().asList(), Translators.CVST));
-      } finally {
-        writeTracker.finishWrite(opid);
-      }
-    }
-
-    private void checkConditions(Map<KeyExtent,List<ServerConditionalMutation>> updates,
-        ArrayList<TCMResult> results, ConditionalSession cs, List<String> symbols)
-        throws IOException {
-      Iterator<Entry<KeyExtent,List<ServerConditionalMutation>>> iter =
-          updates.entrySet().iterator();
-
-      final CompressedIterators compressedIters = new CompressedIterators(symbols);
-      ConditionCheckerContext checkerContext = new ConditionCheckerContext(compressedIters,
-          confFactory.getTableConfiguration(cs.tableId));
-
-      while (iter.hasNext()) {
-        final Entry<KeyExtent,List<ServerConditionalMutation>> entry = iter.next();
-        final Tablet tablet = onlineTablets.get(entry.getKey());
-
-        if (tablet == null || tablet.isClosed()) {
-          for (ServerConditionalMutation scm : entry.getValue())
-            results.add(new TCMResult(scm.getID(), TCMStatus.IGNORED));
-          iter.remove();
-        } else {
-          final List<ServerConditionalMutation> okMutations =
-              new ArrayList<>(entry.getValue().size());
-          final List<TCMResult> resultsSubList = results.subList(results.size(), results.size());
-
-          ConditionChecker checker =
-              checkerContext.newChecker(entry.getValue(), okMutations, resultsSubList);
-          try {
-            tablet.checkConditions(checker, cs.auths, cs.interruptFlag);
-
-            if (okMutations.size() > 0) {
-              entry.setValue(okMutations);
-            } else {
-              iter.remove();
-            }
-          } catch (TabletClosedException | IterationInterruptedException
-              | TooManyFilesException e) {
-            // clear anything added while checking conditions.
-            resultsSubList.clear();
-
-            for (ServerConditionalMutation scm : entry.getValue()) {
-              results.add(new TCMResult(scm.getID(), TCMStatus.IGNORED));
-            }
-            iter.remove();
-          }
-        }
-      }
-    }
-
-    private void writeConditionalMutations(Map<KeyExtent,List<ServerConditionalMutation>> updates,
-        ArrayList<TCMResult> results, ConditionalSession sess) {
-      Set<Entry<KeyExtent,List<ServerConditionalMutation>>> es = updates.entrySet();
-
-      Map<CommitSession,Mutations> sendables = new HashMap<>();
-
-      boolean sessionCanceled = sess.interruptFlag.get();
-
-      Span prepSpan = Trace.start("prep");
-      try {
-        long t1 = System.currentTimeMillis();
-        for (Entry<KeyExtent,List<ServerConditionalMutation>> entry : es) {
-          final Tablet tablet = onlineTablets.get(entry.getKey());
-          if (tablet == null || tablet.isClosed() || sessionCanceled) {
-            for (ServerConditionalMutation scm : entry.getValue())
-              results.add(new TCMResult(scm.getID(), TCMStatus.IGNORED));
-          } else {
-            final Durability tabletDurability = tablet.getDurability();
-            try {
-
-              @SuppressWarnings("unchecked")
-              List<Mutation> mutations =
-                  (List<Mutation>) (List<? extends Mutation>) entry.getValue();
-              if (mutations.size() > 0) {
-
-                CommitSession cs = tablet.prepareMutationsForCommit(
-                    new TservConstraintEnv(security, sess.credentials), mutations);
-
-                if (cs == null) {
-                  for (ServerConditionalMutation scm : entry.getValue())
-                    results.add(new TCMResult(scm.getID(), TCMStatus.IGNORED));
-                } else {
-                  for (ServerConditionalMutation scm : entry.getValue())
-                    results.add(new TCMResult(scm.getID(), TCMStatus.ACCEPTED));
-                  sendables.put(cs,
-                      new Mutations(
-                          DurabilityImpl.resolveDurabilty(sess.durability, tabletDurability),
-                          mutations));
-                }
-              }
-            } catch (TConstraintViolationException e) {
-              if (e.getNonViolators().size() > 0) {
-                sendables.put(e.getCommitSession(),
-                    new Mutations(
-                        DurabilityImpl.resolveDurabilty(sess.durability, tabletDurability),
-                        e.getNonViolators()));
-                for (Mutation m : e.getNonViolators())
-                  results.add(
-                      new TCMResult(((ServerConditionalMutation) m).getID(), TCMStatus.ACCEPTED));
-              }
-
-              for (Mutation m : e.getViolators())
-                results.add(
-                    new TCMResult(((ServerConditionalMutation) m).getID(), TCMStatus.VIOLATED));
-            }
-          }
-        }
-
-        long t2 = System.currentTimeMillis();
-        updateAvgPrepTime(t2 - t1, es.size());
-      } finally {
-        prepSpan.stop();
-      }
-
-      Span walSpan = Trace.start("wal");
-      try {
-        while (true && sendables.size() > 0) {
-          try {
-            long t1 = System.currentTimeMillis();
-            logger.logManyTablets(sendables);
-            long t2 = System.currentTimeMillis();
-            updateWalogWriteTime(t2 - t1);
-            break;
-          } catch (IOException ex) {
-            log.warn("logging mutations failed, retrying");
-          } catch (FSError ex) { // happens when DFS is localFS
-            log.warn("logging mutations failed, retrying");
-          } catch (Throwable t) {
-            log.error("Unknown exception logging mutations, counts for"
-                + " mutations in flight not decremented!", t);
-            throw new RuntimeException(t);
-          }
-        }
-      } finally {
-        walSpan.stop();
-      }
-
-      Span commitSpan = Trace.start("commit");
-      try {
-        long t1 = System.currentTimeMillis();
-        for (Entry<CommitSession,Mutations> entry : sendables.entrySet()) {
-          CommitSession commitSession = entry.getKey();
-          List<Mutation> mutations = entry.getValue().getMutations();
-
-          commitSession.commit(mutations);
-        }
-        long t2 = System.currentTimeMillis();
-        updateAvgCommitTime(t2 - t1, sendables.size());
-      } finally {
-        commitSpan.stop();
-      }
-
-    }
-
-    private Map<KeyExtent,List<ServerConditionalMutation>> conditionalUpdate(ConditionalSession cs,
-        Map<KeyExtent,List<ServerConditionalMutation>> updates, ArrayList<TCMResult> results,
-        List<String> symbols) throws IOException {
-      // sort each list of mutations, this is done to avoid deadlock and doing seeks in order is
-      // more efficient and detect duplicate rows.
-      ConditionalMutationSet.sortConditionalMutations(updates);
-
-      Map<KeyExtent,List<ServerConditionalMutation>> deferred = new HashMap<>();
-
-      // can not process two mutations for the same row, because one will not see what the other
-      // writes
-      ConditionalMutationSet.deferDuplicatesRows(updates, deferred);
-
-      // get as many locks as possible w/o blocking... defer any rows that are locked
-      List<RowLock> locks = rowLocks.acquireRowlocks(updates, deferred);
-      try {
-        Span checkSpan = Trace.start("Check conditions");
-        try {
-          checkConditions(updates, results, cs, symbols);
-        } finally {
-          checkSpan.stop();
-        }
-
-        Span updateSpan = Trace.start("apply conditional mutations");
-        try {
-          writeConditionalMutations(updates, results, cs);
-        } finally {
-          updateSpan.stop();
-        }
-      } finally {
-        rowLocks.releaseRowLocks(locks);
-      }
-      return deferred;
-    }
-
-    @Override
-    public TConditionalSession startConditionalUpdate(TInfo tinfo, TCredentials credentials,
-        List<ByteBuffer> authorizations, String tableId, TDurability tdurabilty,
-        String classLoaderContext) throws ThriftSecurityException, TException {
-
-      Authorizations userauths = null;
-      String namespaceId;
-      try {
-        namespaceId = Tables.getNamespaceId(getInstance(), tableId);
-      } catch (TableNotFoundException e) {
-        throw new ThriftSecurityException(credentials.getPrincipal(),
-            SecurityErrorCode.TABLE_DOESNT_EXIST);
-      }
-      if (!security.canConditionallyUpdate(credentials, tableId, namespaceId, authorizations))
-        throw new ThriftSecurityException(credentials.getPrincipal(),
-            SecurityErrorCode.PERMISSION_DENIED);
-
-      userauths = security.getUserAuthorizations(credentials);
-      for (ByteBuffer auth : authorizations)
-        if (!userauths.contains(ByteBufferUtil.toBytes(auth)))
-          throw new ThriftSecurityException(credentials.getPrincipal(),
-              SecurityErrorCode.BAD_AUTHORIZATIONS);
-
-      ConditionalSession cs =
-          new ConditionalSession(credentials, new Authorizations(authorizations), tableId,
-              DurabilityImpl.fromThrift(tdurabilty), classLoaderContext);
-
-      long sid = sessionManager.createSession(cs, false);
-      return new TConditionalSession(sid, lockID, sessionManager.getMaxIdleTime());
-    }
-
-    @Override
-    public List<TCMResult> conditionalUpdate(TInfo tinfo, long sessID,
-        Map<TKeyExtent,List<TConditionalMutation>> mutations, List<String> symbols)
-        throws NoSuchScanIDException, TException {
-
-      ConditionalSession cs = (ConditionalSession) sessionManager.reserveSession(sessID);
-
-      if (cs == null || cs.interruptFlag.get())
-        throw new NoSuchScanIDException();
-
-      if (!cs.tableId.equals(MetadataTable.ID) && !cs.tableId.equals(RootTable.ID)) {
-        try {
-          TabletServer.this.resourceManager.waitUntilCommitsAreEnabled();
-        } catch (HoldTimeoutException hte) {
-          // Assumption is that the client has timed out and is gone. If thats not the case throw an
-          // exception that will cause it to retry.
-          log.debug("HoldTimeoutException during conditionalUpdate, reporting no such session");
-          throw new NoSuchScanIDException();
-        }
-      }
-
-      String tid = cs.tableId;
-      long opid = writeTracker.startWrite(TabletType.type(new KeyExtent(tid, null, null)));
-
-      try {
-        Map<KeyExtent,List<ServerConditionalMutation>> updates = Translator.translate(mutations,
-            Translators.TKET, new Translator.ListTranslator<>(ServerConditionalMutation.TCMT));
-
-        for (KeyExtent ke : updates.keySet())
-          if (!ke.getTableId().equals(tid))
-            throw new IllegalArgumentException(
-                "Unexpected table id " + tid + " != " + ke.getTableId());
-
-        ArrayList<TCMResult> results = new ArrayList<>();
-
-        Map<KeyExtent,List<ServerConditionalMutation>> deferred =
-            conditionalUpdate(cs, updates, results, symbols);
-
-        while (deferred.size() > 0) {
-          deferred = conditionalUpdate(cs, deferred, results, symbols);
-        }
-
-        return results;
-      } catch (IOException ioe) {
-        throw new TException(ioe);
-      } finally {
-        writeTracker.finishWrite(opid);
-        sessionManager.unreserveSession(sessID);
-      }
-    }
-
-    @Override
-    public void invalidateConditionalUpdate(TInfo tinfo, long sessID) throws TException {
-      // this method should wait for any running conditional update to complete
-      // after this method returns a conditional update should not be able to start
-
-      ConditionalSession cs = (ConditionalSession) sessionManager.getSession(sessID);
-      if (cs != null)
-        cs.interruptFlag.set(true);
-
-      cs = (ConditionalSession) sessionManager.reserveSession(sessID, true);
-      if (cs != null)
-        sessionManager.removeSession(sessID, true);
-    }
-
-    @Override
-    public void closeConditionalUpdate(TInfo tinfo, long sessID) throws TException {
-      sessionManager.removeSession(sessID, false);
-    }
-
-    @Override
-    public void splitTablet(TInfo tinfo, TCredentials credentials, TKeyExtent tkeyExtent,
-        ByteBuffer splitPoint) throws NotServingTabletException, ThriftSecurityException {
-
-      String tableId = new String(ByteBufferUtil.toBytes(tkeyExtent.table));
-      String namespaceId;
-      try {
-        namespaceId = Tables.getNamespaceId(getInstance(), tableId);
-      } catch (TableNotFoundException ex) {
-        // tableOperationsImpl catches ThriftSeccurityException and checks for missing table
-        throw new ThriftSecurityException(credentials.getPrincipal(),
-            SecurityErrorCode.TABLE_DOESNT_EXIST);
-      }
-
-      if (!security.canSplitTablet(credentials, tableId, namespaceId))
-        throw new ThriftSecurityException(credentials.getPrincipal(),
-            SecurityErrorCode.PERMISSION_DENIED);
-
-      KeyExtent keyExtent = new KeyExtent(tkeyExtent);
-
-      Tablet tablet = onlineTablets.get(keyExtent);
-      if (tablet == null) {
-        throw new NotServingTabletException(tkeyExtent);
-      }
-
-      if (keyExtent.getEndRow() == null
-          || !keyExtent.getEndRow().equals(ByteBufferUtil.toText(splitPoint))) {
-        try {
-          if (TabletServer.this.splitTablet(tablet, ByteBufferUtil.toBytes(splitPoint)) == null) {
-            throw new NotServingTabletException(tkeyExtent);
-          }
-        } catch (IOException e) {
-          log.warn("Failed to split " + keyExtent, e);
-          throw new RuntimeException(e);
-        }
-      }
-    }
-
-    @Override
-    public TabletServerStatus getTabletServerStatus(TInfo tinfo, TCredentials credentials)
-        throws ThriftSecurityException, TException {
-      return getStats(sessionManager.getActiveScansPerTable());
-    }
-
-    @Override
-    public List<TabletStats> getTabletStats(TInfo tinfo, TCredentials credentials, String tableId)
-        throws ThriftSecurityException, TException {
-      TreeMap<KeyExtent,Tablet> onlineTabletsCopy;
-      synchronized (onlineTablets) {
-        onlineTabletsCopy = new TreeMap<>(onlineTablets);
-      }
-      List<TabletStats> result = new ArrayList<>();
-      String text = tableId;
-      KeyExtent start = new KeyExtent(text, new Text(), null);
-      for (Entry<KeyExtent,Tablet> entry : onlineTabletsCopy.tailMap(start).entrySet()) {
-        KeyExtent ke = entry.getKey();
-        if (ke.getTableId().compareTo(text) == 0) {
-          Tablet tablet = entry.getValue();
-          TabletStats stats = tablet.getTabletStats();
-          stats.extent = ke.toThrift();
-          stats.ingestRate = tablet.ingestRate();
-          stats.queryRate = tablet.queryRate();
-          stats.splitCreationTime = tablet.getSplitCreationTime();
-          stats.numEntries = tablet.getNumEntries();
-          result.add(stats);
-        }
-      }
-      return result;
-    }
-
-    private void checkPermission(TCredentials credentials, String lock, final String request)
-        throws ThriftSecurityException {
-      try {
-        log.trace("Got " + request + " message from user: " + credentials.getPrincipal());
-        if (!security.canPerformSystemActions(credentials)) {
-          log.warn("Got " + request + " message from user: " + credentials.getPrincipal());
-          throw new ThriftSecurityException(credentials.getPrincipal(),
-              SecurityErrorCode.PERMISSION_DENIED);
-        }
-      } catch (ThriftSecurityException e) {
-        log.warn("Got " + request + " message from unauthenticatable user: " + e.getUser());
-        if (getCredentials().getToken().getClass().getName()
-            .equals(credentials.getTokenClassName())) {
-          log.error("Got message from a service with a mismatched configuration."
-              + " Please ensure a compatible configuration.", e);
-        }
-        throw e;
-      }
-
-      if (tabletServerLock == null || !tabletServerLock.wasLockAcquired()) {
-        log.debug("Got " + request + " message before my lock was acquired, ignoring...");
-        throw new RuntimeException("Lock not acquired");
-      }
-
-      if (tabletServerLock != null && tabletServerLock.wasLockAcquired()
-          && !tabletServerLock.isLocked()) {
-        Halt.halt(1, new Runnable() {
-          @Override
-          public void run() {
-            log.info("Tablet server no longer holds lock during checkPermission() : " + request
-                + ", exiting");
-            gcLogger.logGCInfo(TabletServer.this.getConfiguration());
-          }
-        });
-      }
-
-      if (lock != null) {
-        ZooUtil.LockID lid =
-            new ZooUtil.LockID(ZooUtil.getRoot(getInstance()) + Constants.ZMASTER_LOCK, lock);
-
-        try {
-          if (!ZooLock.isLockHeld(masterLockCache, lid)) {
-            // maybe the cache is out of date and a new master holds the
-            // lock?
-            masterLockCache.clear();
-            if (!ZooLock.isLockHeld(masterLockCache, lid)) {
-              log.warn("Got " + request
-                  + " message from a master that does not hold the current lock " + lock);
-              throw new RuntimeException("bad master lock");
-            }
-          }
-        } catch (Exception e) {
-          throw new RuntimeException("bad master lock", e);
-        }
-      }
-    }
-
-    @Override
-    public void loadTablet(TInfo tinfo, TCredentials credentials, String lock,
-        final TKeyExtent textent) {
-
-      try {
-        checkPermission(credentials, lock, "loadTablet");
-      } catch (ThriftSecurityException e) {
-        log.error("Caller doesn't have permission to load a tablet", e);
-        throw new RuntimeException(e);
-      }
-
-      final KeyExtent extent = new KeyExtent(textent);
-
-      synchronized (unopenedTablets) {
-        synchronized (openingTablets) {
-          synchronized (onlineTablets) {
-
-            // checking if this exact tablet is in any of the sets
-            // below is not a strong enough check
-            // when splits and fix splits occurring
-
-            Set<KeyExtent> unopenedOverlapping = KeyExtent.findOverlapping(extent, unopenedTablets);
-            Set<KeyExtent> openingOverlapping = KeyExtent.findOverlapping(extent, openingTablets);
-            Set<KeyExtent> onlineOverlapping = KeyExtent.findOverlapping(extent, onlineTablets);
-
-            Set<KeyExtent> all = new HashSet<>();
-            all.addAll(unopenedOverlapping);
-            all.addAll(openingOverlapping);
-            all.addAll(onlineOverlapping);
-
-            if (!all.isEmpty()) {
-
-              // ignore any tablets that have recently split, for error logging
-              for (KeyExtent e2 : onlineOverlapping) {
-                Tablet tablet = onlineTablets.get(e2);
-                if (System.currentTimeMillis() - tablet.getSplitCreationTime()
-                    < RECENTLY_SPLIT_MILLIES) {
-                  all.remove(e2);
-                }
-              }
-
-              // ignore self, for error logging
-              all.remove(extent);
-
-              if (all.size() > 0) {
-                log.error(
-                    "Tablet " + extent + " overlaps previously assigned " + unopenedOverlapping
-                        + " " + openingOverlapping + " " + onlineOverlapping + " " + all);
-              }
-              return;
-            }
-
-            unopenedTablets.add(extent);
-          }
-        }
-      }
-
-      // add the assignment job to the appropriate queue
-      log.info("Loading tablet " + extent);
-
-      final AssignmentHandler ah = new AssignmentHandler(extent);
-      // final Runnable ah = new LoggingRunnable(log, );
-      // Root tablet assignment must take place immediately
-
-      if (extent.isRootTablet()) {
-        new Daemon("Root Tablet Assignment") {
-          @Override
-          public void run() {
-            ah.run();
-            if (onlineTablets.containsKey(extent)) {
-              log.info("Root tablet loaded: " + extent);
-            } else {
-              log.info("Root tablet failed to load");
-            }
-
-          }
-        }.start();
-      } else {
-        if (extent.isMeta()) {
-          resourceManager.addMetaDataAssignment(extent, log, ah);
-        } else {
-          resourceManager.addAssignment(extent, log, ah);
-        }
-      }
-    }
-
-    @Override
-    public void unloadTablet(TInfo tinfo, TCredentials credentials, String lock, TKeyExtent textent,
-        TUnloadTabletGoal goal, long requestTime) {
-      try {
-        checkPermission(credentials, lock, "unloadTablet");
-      } catch (ThriftSecurityException e) {
-        log.error("Caller doesn't have permission to unload a tablet", e);
-        throw new RuntimeException(e);
-      }
-
-      KeyExtent extent = new KeyExtent(textent);
-
-      resourceManager.addMigration(extent,
-          new LoggingRunnable(log, new UnloadTabletHandler(extent, goal, requestTime)));
-    }
-
-    @Override
-    public void flush(TInfo tinfo, TCredentials credentials, String lock, String tableId,
-        ByteBuffer startRow, ByteBuffer endRow) {
-      try {
-        checkPermission(credentials, lock, "flush");
-      } catch (ThriftSecurityException e) {
-        log.error("Caller doesn't have permission to flush a table", e);
-        throw new RuntimeException(e);
-      }
-
-      ArrayList<Tablet> tabletsToFlush = new ArrayList<>();
-
-      KeyExtent ke =
-          new KeyExtent(tableId, ByteBufferUtil.toText(endRow), ByteBufferUtil.toText(startRow));
-
-      synchronized (onlineTablets) {
-        for (Tablet tablet : onlineTablets.values())
-          if (ke.overlaps(tablet.getExtent()))
-            tabletsToFlush.add(tablet);
-      }
-
-      Long flushID = null;
-
-      for (Tablet tablet : tabletsToFlush) {
-        if (flushID == null) {
-          // read the flush id once from zookeeper instead of reading
-          // it for each tablet
-          try {
-            flushID = tablet.getFlushID();
-          } catch (NoNodeException e) {
-            // table was probably deleted
-            log.info("Asked to flush table that has no flush id {} {}", ke, e.getMessage());
-            return;
-          }
-        }
-        tablet.flush(flushID);
-      }
-    }
-
-    @Override
-    public void flushTablet(TInfo tinfo, TCredentials credentials, String lock, TKeyExtent textent)
-        throws TException {
-      try {
-        checkPermission(credentials, lock, "flushTablet");
-      } catch (ThriftSecurityException e) {
-        log.error("Caller doesn't have permission to flush a tablet", e);
-        throw new RuntimeException(e);
-      }
-
-      Tablet tablet = onlineTablets.get(new KeyExtent(textent));
-      if (tablet != null) {
-        log.info("Flushing " + tablet.getExtent());
-        try {
-          tablet.flush(tablet.getFlushID());
-        } catch (NoNodeException nne) {
-          log.info("Asked to flush tablet that has no flush id {} {}", new KeyExtent(textent),
-              nne.getMessage());
-        }
-      }
-    }
-
-    @Override
-    public void halt(TInfo tinfo, TCredentials credentials, String lock)
-        throws ThriftSecurityException {
-
-      checkPermission(credentials, lock, "halt");
-
-      Halt.halt(0, new Runnable() {
-        @Override
-        public void run() {
-          log.info("Master requested tablet server halt");
-          gcLogger.logGCInfo(TabletServer.this.getConfiguration());
-          serverStopRequested = true;
-          try {
-            tabletServerLock.unlock();
-          } catch (Exception e) {
-            log.error("Caught exception unlocking TabletServer lock", e);
-          }
-        }
-      });
-    }
-
-    @Override
-    public void fastHalt(TInfo info, TCredentials credentials, String lock) {
-      try {
-        halt(info, credentials, lock);
-      } catch (Exception e) {
-        log.warn("Error halting", e);
-      }
-    }
-
-    @Override
-    public TabletStats getHistoricalStats(TInfo tinfo, TCredentials credentials)
-        throws ThriftSecurityException, TException {
-      return statsKeeper.getTabletStats();
-    }
-
-    @Override
-    public List<ActiveScan> getActiveScans(TInfo tinfo, TCredentials credentials)
-        throws ThriftSecurityException, TException {
-      try {
-        checkPermission(credentials, null, "getScans");
-      } catch (ThriftSecurityException e) {
-        log.error("Caller doesn't have permission to get active scans", e);
-        throw e;
-      }
-
-      return sessionManager.getActiveScans();
-    }
-
-    @Override
-    public void chop(TInfo tinfo, TCredentials credentials, String lock, TKeyExtent textent)
-        throws TException {
-      try {
-        checkPermission(credentials, lock, "chop");
-      } catch (ThriftSecurityException e) {
-        log.error("Caller doesn't have permission to chop extent", e);
-        throw new RuntimeException(e);
-      }
-
-      KeyExtent ke = new KeyExtent(textent);
-
-      Tablet tablet = onlineTablets.get(ke);
-      if (tablet != null) {
-        tablet.chopFiles();
-      }
-    }
-
-    @Override
-    public void compact(TInfo tinfo, TCredentials credentials, String lock, String tableId,
-        ByteBuffer startRow, ByteBuffer endRow) throws TException {
-      try {
-        checkPermission(credentials, lock, "compact");
-      } catch (ThriftSecurityException e) {
-        log.error("Caller doesn't have permission to compact a table", e);
-        throw new RuntimeException(e);
-      }
-
-      KeyExtent ke =
-          new KeyExtent(tableId, ByteBufferUtil.toText(endRow), ByteBufferUtil.toText(startRow));
-
-      ArrayList<Tablet> tabletsToCompact = new ArrayList<>();
-      synchronized (onlineTablets) {
-        for (Tablet tablet : onlineTablets.values())
-          if (ke.overlaps(tablet.getExtent()))
-            tabletsToCompact.add(tablet);
-      }
-
-      Pair<Long,UserCompactionConfig> compactionInfo = null;
-
-      for (Tablet tablet : tabletsToCompact) {
-        // all for the same table id, so only need to read
-        // compaction id once
-        if (compactionInfo == null)
-          try {
-            compactionInfo = tablet.getCompactionID();
-          } catch (NoNodeException e) {
-            log.info("Asked to compact table with no compaction id {} {}", ke, e.getMessage());
-            return;
-          }
-        tablet.compactAll(compactionInfo.getFirst(), compactionInfo.getSecond());
-      }
-
-    }
-
-    @Override
-    public List<ActiveCompaction> getActiveCompactions(TInfo tinfo, TCredentials credentials)
-        throws ThriftSecurityException, TException {
-      try {
-        checkPermission(credentials, null, "getActiveCompactions");
-      } catch (ThriftSecurityException e) {
-        log.error("Caller doesn't have permission to get active compactions", e);
-        throw e;
-      }
-
-      List<CompactionInfo> compactions = Compactor.getRunningCompactions();
-      List<ActiveCompaction> ret = new ArrayList<>(compactions.size());
-
-      for (CompactionInfo compactionInfo : compactions) {
-        ret.add(compactionInfo.toThrift());
-      }
-
-      return ret;
-    }
-
-    @Override
-    public List<String> getActiveLogs(TInfo tinfo, TCredentials credentials) throws TException {
-      String log = logger.getLogFile();
-      // Might be null if there no active logger
-      if (null == log) {
-        return Collections.emptyList();
-      }
-      return Collections.singletonList(log);
-    }
-
-    @Override
-    public void removeLogs(TInfo tinfo, TCredentials credentials, List<String> filenames)
-        throws TException {
-      log.warn("Garbage collector is attempting to remove logs through the tablet server");
-      log.warn("This is probably because your file"
-          + " Garbage Collector is an older version than your tablet servers.\n"
-          + "Restart your file Garbage Collector.");
-    }
-  }
-
-  private class SplitRunner implements Runnable {
-    private final Tablet tablet;
-
-    public SplitRunner(Tablet tablet) {
-      this.tablet = tablet;
-    }
-
-    @Override
-    public void run() {
-      splitTablet(tablet);
-    }
-  }
-
-  public long updateTotalQueuedMutationSize(long additionalMutationSize) {
-    return totalQueuedMutationSize.addAndGet(additionalMutationSize);
-  }
-
-  public Tablet getOnlineTablet(KeyExtent extent) {
-    return onlineTablets.get(extent);
-  }
-
-  public Session getSession(long sessionId) {
-    return sessionManager.getSession(sessionId);
-  }
-
-  public void executeSplit(Tablet tablet) {
-    resourceManager.executeSplit(tablet.getExtent(),
-        new LoggingRunnable(log, new SplitRunner(tablet)));
-  }
-
-  private class MajorCompactor implements Runnable {
-
-    public MajorCompactor(AccumuloConfiguration config) {
-      CompactionWatcher.startWatching(config);
-    }
-
-    @Override
-    public void run() {
-      while (true) {
-        try {
-          sleepUninterruptibly(getConfiguration().getTimeInMillis(Property.TSERV_MAJC_DELAY),
-              TimeUnit.MILLISECONDS);
-
-          TreeMap<KeyExtent,Tablet> copyOnlineTablets = new TreeMap<>();
-
-          synchronized (onlineTablets) {
-            copyOnlineTablets.putAll(onlineTablets); // avoid
-            // concurrent
-            // modification
-          }
-
-          List<DfsLogger> closedCopy;
-
-          synchronized (closedLogs) {
-            closedCopy = copyClosedLogs(closedLogs);
-          }
-
-          int numMajorCompactionsInProgress = 0;
-
-          Iterator<Entry<KeyExtent,Tablet>> iter = copyOnlineTablets.entrySet().iterator();
-
-          // bail early now if we're shutting down
-          while (iter.hasNext()) {
-
-            Entry<KeyExtent,Tablet> entry = iter.next();
-
-            Tablet tablet = entry.getValue();
-
-            // if we need to split AND compact, we need a good way
-            // to decide what to do
-            if (tablet.needsSplit(tablet.getSplitComputations())) {
-              executeSplit(tablet);
-              continue;
-            }
-
-            tablet.checkIfMinorCompactionNeededForLogs(closedCopy);
-
-            synchronized (tablet) {
-              if (tablet.initiateMajorCompaction(MajorCompactionReason.NORMAL)
-                  || tablet.isMajorCompactionQueued() || tablet.isMajorCompactionRunning()) {
-                numMajorCompactionsInProgress++;
-                continue;
-              }
-            }
-          }
-
-          int idleCompactionsToStart =
-              Math.max(1, getConfiguration().getCount(Property.TSERV_MAJC_MAXCONCURRENT) / 2);
-
-          if (numMajorCompactionsInProgress < idleCompactionsToStart) {
-            // system is not major compacting, can schedule some
-            // idle compactions
-            iter = copyOnlineTablets.entrySet().iterator();
-
-            while (iter.hasNext() && numMajorCompactionsInProgress < idleCompactionsToStart) {
-              Entry<KeyExtent,Tablet> entry = iter.next();
-              Tablet tablet = entry.getValue();
-
-              if (tablet.initiateMajorCompaction(MajorCompactionReason.IDLE)) {
-                numMajorCompactionsInProgress++;
-              }
-            }
-          }
-        } catch (Throwable t) {
-          log.error("Unexpected exception in " + Thread.currentThread().getName(), t);
-          sleepUninterruptibly(1, TimeUnit.SECONDS);
-        }
-      }
-    }
-  }
-
-  private void splitTablet(Tablet tablet) {
-    try {
-
-      TreeMap<KeyExtent,TabletData> tabletInfo = splitTablet(tablet, null);
-      if (tabletInfo == null) {
-        // either split or compact not both
-        // were not able to split... so see if a major compaction is
-        // needed
-        tablet.initiateMajorCompaction(MajorCompactionReason.NORMAL);
-      }
-    } catch (IOException e) {
-      statsKeeper.updateTime(Operation.SPLIT, 0, 0, true);
-      log.error("split failed: {} for tablet {}", e.getMessage(), tablet.getExtent(), e);
-    } catch (Exception e) {
-      statsKeeper.updateTime(Operation.SPLIT, 0, 0, true);
-      log.error("Unknown error on split: {}", e, e);
-    }
-  }
-
-  private TreeMap<KeyExtent,TabletData> splitTablet(Tablet tablet, byte[] splitPoint)
-      throws IOException {
-    long t1 = System.currentTimeMillis();
-
-    TreeMap<KeyExtent,TabletData> tabletInfo = tablet.split(splitPoint);
-    if (tabletInfo == null) {
-      return null;
-    }
-
-    log.info("Starting split: " + tablet.getExtent());
->>>>>>> d61ba8ea
     statsKeeper.incrementStatusSplit();
     long start = System.currentTimeMillis();
 
