--- conflicted
+++ resolved
@@ -3070,14 +3070,9 @@
       Instance instance = HdfsZooInstance.getInstance();
       ServerConfigurationFactory conf = new ServerConfigurationFactory(instance);
       VolumeManager fs = VolumeManagerImpl.get();
-<<<<<<< HEAD
+      MetricsSystemHelper.configure(TabletServer.class.getSimpleName());
       Accumulo.init(fs, instance, conf, app);
       final TabletServer server = new TabletServer(instance, conf, fs);
-=======
-      MetricsSystemHelper.configure(TabletServer.class.getSimpleName());
-      Accumulo.init(fs, conf, app);
-      final TabletServer server = new TabletServer(conf, fs);
->>>>>>> 0c51162c
       server.config(hostname);
       DistributedTrace.enable(hostname, app, conf.getSystemConfiguration());
       if (UserGroupInformation.isSecurityEnabled()) {
