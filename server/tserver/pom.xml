<?xml version="1.0" encoding="UTF-8"?>
<!--
  Licensed to the Apache Software Foundation (ASF) under one or more
  contributor license agreements.  See the NOTICE file distributed with
  this work for additional information regarding copyright ownership.
  The ASF licenses this file to You under the Apache License, Version 2.0
  (the "License"); you may not use this file except in compliance with
  the License.  You may obtain a copy of the License at

      http://www.apache.org/licenses/LICENSE-2.0

  Unless required by applicable law or agreed to in writing, software
  distributed under the License is distributed on an "AS IS" BASIS,
  WITHOUT WARRANTIES OR CONDITIONS OF ANY KIND, either express or implied.
  See the License for the specific language governing permissions and
  limitations under the License.
-->
<project xmlns="http://maven.apache.org/POM/4.0.0" xmlns:xsi="http://www.w3.org/2001/XMLSchema-instance" xsi:schemaLocation="http://maven.apache.org/POM/4.0.0 http://maven.apache.org/maven-v4_0_0.xsd">
  <modelVersion>4.0.0</modelVersion>
  <parent>
    <groupId>org.apache.accumulo</groupId>
    <artifactId>accumulo-project</artifactId>
    <version>1.7.0-SNAPSHOT</version>
    <relativePath>../../pom.xml</relativePath>
  </parent>
  <artifactId>accumulo-tserver</artifactId>
  <name>Tablet Server</name>
  <description>The tablet server for Apache Accumulo to host tablets of data tables.</description>
  <dependencies>
    <dependency>
      <groupId>com.beust</groupId>
      <artifactId>jcommander</artifactId>
    </dependency>
    <dependency>
      <groupId>com.google.guava</groupId>
      <artifactId>guava</artifactId>
    </dependency>
    <dependency>
      <groupId>commons-codec</groupId>
      <artifactId>commons-codec</artifactId>
    </dependency>
    <dependency>
      <groupId>commons-collections</groupId>
      <artifactId>commons-collections</artifactId>
    </dependency>
    <dependency>
      <groupId>commons-io</groupId>
      <artifactId>commons-io</artifactId>
    </dependency>
    <dependency>
      <groupId>commons-lang</groupId>
      <artifactId>commons-lang</artifactId>
    </dependency>
    <dependency>
      <groupId>log4j</groupId>
      <artifactId>log4j</artifactId>
    </dependency>
    <dependency>
      <groupId>org.apache.accumulo</groupId>
      <artifactId>accumulo-core</artifactId>
    </dependency>
    <dependency>
      <groupId>org.apache.accumulo</groupId>
      <artifactId>accumulo-fate</artifactId>
    </dependency>
    <dependency>
      <groupId>org.apache.accumulo</groupId>
      <artifactId>accumulo-server-base</artifactId>
    </dependency>
    <dependency>
      <groupId>org.apache.accumulo</groupId>
      <artifactId>accumulo-start</artifactId>
    </dependency>
    <dependency>
      <groupId>org.apache.accumulo</groupId>
      <artifactId>accumulo-trace</artifactId>
    </dependency>
    <dependency>
      <groupId>org.apache.hadoop</groupId>
      <artifactId>hadoop-client</artifactId>
    </dependency>
    <dependency>
      <groupId>org.apache.thrift</groupId>
      <artifactId>libthrift</artifactId>
    </dependency>
    <dependency>
      <groupId>org.apache.zookeeper</groupId>
      <artifactId>zookeeper</artifactId>
    </dependency>
    <dependency>
      <groupId>org.slf4j</groupId>
      <artifactId>slf4j-api</artifactId>
    </dependency>
    <dependency>
      <groupId>org.slf4j</groupId>
      <artifactId>slf4j-log4j12</artifactId>
    </dependency>
         <dependency>
      <groupId>org.easymock</groupId>
      <artifactId>easymock</artifactId>
      <scope>test</scope>
    </dependency>
    <dependency>
<<<<<<< HEAD
      <groupId>junit</groupId>
      <artifactId>junit</artifactId>
=======
      <groupId>org.powermock</groupId>
      <artifactId>powermock-api-easymock</artifactId>
      <scope>test</scope>
    </dependency>
    <dependency>
      <groupId>org.powermock</groupId>
      <artifactId>powermock-core</artifactId>
      <scope>test</scope>
    </dependency>
    <dependency>
      <groupId>org.powermock</groupId>
      <artifactId>powermock-module-junit4</artifactId>
      <scope>test</scope>
    </dependency><dependency>
      <groupId>org.slf4j</groupId>
      <artifactId>slf4j-api</artifactId>
>>>>>>> 1392992b
      <scope>test</scope>
    </dependency>
    <dependency>
      <groupId>org.easymock</groupId>
      <artifactId>easymock</artifactId>
      <scope>test</scope>
    </dependency>
  </dependencies>
  <build>
    <pluginManagement>
      <plugins>
        <plugin>
          <groupId>org.apache.rat</groupId>
          <artifactId>apache-rat-plugin</artifactId>
          <configuration>
            <excludes>
              <exclude>src/test/resources/*.walog</exclude>
            </excludes>
          </configuration>
        </plugin>
      </plugins>
    </pluginManagement>
  </build>
</project><|MERGE_RESOLUTION|>--- conflicted
+++ resolved
@@ -95,16 +95,17 @@
       <groupId>org.slf4j</groupId>
       <artifactId>slf4j-log4j12</artifactId>
     </dependency>
-         <dependency>
+    <dependency>
+      <groupId>junit</groupId>
+      <artifactId>junit</artifactId>
+      <scope>test</scope>
+    </dependency>
+    <dependency>
       <groupId>org.easymock</groupId>
       <artifactId>easymock</artifactId>
       <scope>test</scope>
     </dependency>
     <dependency>
-<<<<<<< HEAD
-      <groupId>junit</groupId>
-      <artifactId>junit</artifactId>
-=======
       <groupId>org.powermock</groupId>
       <artifactId>powermock-api-easymock</artifactId>
       <scope>test</scope>
@@ -117,16 +118,6 @@
     <dependency>
       <groupId>org.powermock</groupId>
       <artifactId>powermock-module-junit4</artifactId>
-      <scope>test</scope>
-    </dependency><dependency>
-      <groupId>org.slf4j</groupId>
-      <artifactId>slf4j-api</artifactId>
->>>>>>> 1392992b
-      <scope>test</scope>
-    </dependency>
-    <dependency>
-      <groupId>org.easymock</groupId>
-      <artifactId>easymock</artifactId>
       <scope>test</scope>
     </dependency>
   </dependencies>
