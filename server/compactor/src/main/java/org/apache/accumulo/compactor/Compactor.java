--- conflicted
+++ resolved
@@ -79,12 +79,9 @@
 import org.apache.accumulo.core.lock.ServiceLockData.ServiceDescriptor;
 import org.apache.accumulo.core.lock.ServiceLockData.ServiceDescriptors;
 import org.apache.accumulo.core.lock.ServiceLockData.ThriftService;
-<<<<<<< HEAD
 import org.apache.accumulo.core.lock.ServiceLockPaths.ServiceLockPath;
+import org.apache.accumulo.core.lock.ServiceLockSupport.ServiceLockWatcher;
 import org.apache.accumulo.core.manager.state.tables.TableState;
-=======
-import org.apache.accumulo.core.lock.ServiceLockSupport.ServiceLockWatcher;
->>>>>>> 0553feb4
 import org.apache.accumulo.core.metadata.ReferencedTabletFile;
 import org.apache.accumulo.core.metadata.StoredTabletFile;
 import org.apache.accumulo.core.metadata.schema.DataFileValue;
@@ -295,29 +292,10 @@
       throw e;
     }
 
-<<<<<<< HEAD
     compactorLock =
         new ServiceLock(getContext().getZooReaderWriter().getZooKeeper(), path, compactorId);
-    LockWatcher lw = new LockWatcher() {
-      @Override
-      public void lostLock(final LockLossReason reason) {
-        Halt.halt(1, () -> {
-          LOG.error("Compactor lost lock (reason = {}), exiting.", reason);
-          getContext().getLowMemoryDetector().logGCInfo(getConfiguration());
-        });
-      }
-
-      @Override
-      public void unableToMonitorLockNode(final Exception e) {
-        Halt.halt(1, () -> LOG.error("Lost ability to monitor Compactor lock, exiting.", e));
-      }
-    };
-=======
-    compactorLock = new ServiceLock(getContext().getZooReaderWriter().getZooKeeper(),
-        ServiceLock.path(zPath), compactorId);
     LockWatcher lw = new ServiceLockWatcher("compactor", () -> false,
         (name) -> getContext().getLowMemoryDetector().logGCInfo(getConfiguration()));
->>>>>>> 0553feb4
 
     try {
       for (int i = 0; i < 25; i++) {
