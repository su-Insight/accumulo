--- conflicted
+++ resolved
@@ -127,8 +127,6 @@
 
 public class Compactor extends AbstractServer implements MetricsProducer, CompactorService.Iface {
 
-<<<<<<< HEAD
-=======
   public interface FileCompactorRunnable extends Runnable {
     /**
      * Unable to create a constructor in an anonymous class so this method serves to initialize the
@@ -139,18 +137,6 @@
     AtomicReference<FileCompactor> getFileCompactor();
   }
 
-  private static final SecureRandom random = new SecureRandom();
-
-  public static class CompactorServerOpts extends ServerOpts {
-    @Parameter(required = true, names = {"-q", "--queue"}, description = "compaction queue name")
-    private String queueName = null;
-
-    public String getQueueName() {
-      return queueName;
-    }
-  }
-
->>>>>>> b0643beb
   private static final Logger LOG = LoggerFactory.getLogger(Compactor.class);
   private static final long TIME_BETWEEN_CANCEL_CHECKS = MINUTES.toMillis(5);
 
@@ -553,49 +539,16 @@
         job.getIteratorSettings().getIterators()
             .forEach(tis -> iters.add(SystemIteratorUtil.toIteratorSetting(tis)));
 
-<<<<<<< HEAD
-        ExtCEnv cenv = new ExtCEnv(JOB_HOLDER, queueName);
-        FileCompactor compactor =
+        final ExtCEnv cenv = new ExtCEnv(JOB_HOLDER, queueName);
+        compactor.set(
             new FileCompactor(getContext(), extent, files, outputFile, job.isPropagateDeletes(),
-                cenv, iters, aConfig, tConfig.getCryptoService(), pausedMetrics);
-
-        LOG.trace("Starting compactor");
-        started.countDown();
-
-        org.apache.accumulo.server.compaction.CompactionStats stat = compactor.call();
-        TCompactionStats cs = new TCompactionStats();
-        cs.setEntriesRead(stat.getEntriesRead());
-        cs.setEntriesWritten(stat.getEntriesWritten());
-        cs.setFileSize(stat.getFileSize());
-        JOB_HOLDER.setStats(cs);
-
-        LOG.info("Compaction completed successfully {} ", job.getExternalCompactionId());
-        // Update state when completed
-        TCompactionStatusUpdate update2 = new TCompactionStatusUpdate(TCompactionState.SUCCEEDED,
-            "Compaction completed successfully", -1, -1, -1);
-        updateCompactionState(job, update2);
-      } catch (FileCompactor.CompactionCanceledException cce) {
-        LOG.debug("Compaction canceled {}", job.getExternalCompactionId());
-        err.set(cce);
-      } catch (Exception e) {
-        KeyExtent fromThriftExtent = KeyExtent.fromThrift(job.getExtent());
-        LOG.error("Compaction failed: id: {}, extent: {}", job.getExternalCompactionId(),
-            fromThriftExtent, e);
-        err.set(e);
-      } finally {
-        stopped.countDown();
-        Preconditions.checkState(compactionRunning.compareAndSet(true, false));
-=======
-        final ExtCEnv cenv = new ExtCEnv(JOB_HOLDER, queueName);
-        compactor.set(new FileCompactor(getContext(), extent, files, outputFile,
-            job.isPropagateDeletes(), cenv, iters, aConfig, tConfig.getCryptoService()));
+                cenv, iters, aConfig, tConfig.getCryptoService(), pausedMetrics));
 
       }
 
       @Override
       public AtomicReference<FileCompactor> getFileCompactor() {
         return compactor;
->>>>>>> b0643beb
       }
 
       @Override
