/*
 * Licensed to the Apache Software Foundation (ASF) under one
 * or more contributor license agreements.  See the NOTICE file
 * distributed with this work for additional information
 * regarding copyright ownership.  The ASF licenses this file
 * to you under the Apache License, Version 2.0 (the
 * "License"); you may not use this file except in compliance
 * with the License.  You may obtain a copy of the License at
 *
 *   https://www.apache.org/licenses/LICENSE-2.0
 *
 * Unless required by applicable law or agreed to in writing,
 * software distributed under the License is distributed on an
 * "AS IS" BASIS, WITHOUT WARRANTIES OR CONDITIONS OF ANY
 * KIND, either express or implied.  See the License for the
 * specific language governing permissions and limitations
 * under the License.
 */
package org.apache.accumulo.compactor;

import static com.google.common.util.concurrent.Uninterruptibles.sleepUninterruptibly;
import static java.nio.charset.StandardCharsets.UTF_8;
import static java.util.concurrent.TimeUnit.MINUTES;
import static org.apache.accumulo.core.util.LazySingletons.RANDOM;

import java.io.IOException;
import java.io.UncheckedIOException;
import java.net.UnknownHostException;
import java.util.ArrayList;
import java.util.List;
import java.util.Map;
import java.util.TreeMap;
import java.util.UUID;
import java.util.concurrent.CountDownLatch;
import java.util.concurrent.ScheduledThreadPoolExecutor;
import java.util.concurrent.TimeUnit;
import java.util.concurrent.atomic.AtomicBoolean;
import java.util.concurrent.atomic.AtomicReference;
import java.util.concurrent.atomic.LongAdder;
import java.util.function.Supplier;

import org.apache.accumulo.core.Constants;
import org.apache.accumulo.core.cli.ConfigOpts;
import org.apache.accumulo.core.client.AccumuloSecurityException;
import org.apache.accumulo.core.client.IteratorSetting;
import org.apache.accumulo.core.client.TableNotFoundException;
import org.apache.accumulo.core.clientImpl.thrift.SecurityErrorCode;
import org.apache.accumulo.core.clientImpl.thrift.TInfo;
import org.apache.accumulo.core.clientImpl.thrift.TableOperation;
import org.apache.accumulo.core.clientImpl.thrift.TableOperationExceptionType;
import org.apache.accumulo.core.clientImpl.thrift.ThriftSecurityException;
import org.apache.accumulo.core.clientImpl.thrift.ThriftTableOperationException;
import org.apache.accumulo.core.compaction.thrift.CompactionCoordinatorService;
import org.apache.accumulo.core.compaction.thrift.CompactionCoordinatorService.Client;
import org.apache.accumulo.core.compaction.thrift.CompactorService;
import org.apache.accumulo.core.compaction.thrift.TCompactionState;
import org.apache.accumulo.core.compaction.thrift.TCompactionStatusUpdate;
import org.apache.accumulo.core.compaction.thrift.UnknownCompactionIdException;
import org.apache.accumulo.core.conf.AccumuloConfiguration;
import org.apache.accumulo.core.conf.ConfigurationCopy;
import org.apache.accumulo.core.conf.Property;
import org.apache.accumulo.core.data.NamespaceId;
import org.apache.accumulo.core.data.TableId;
import org.apache.accumulo.core.dataImpl.KeyExtent;
import org.apache.accumulo.core.fate.zookeeper.ZooReaderWriter;
import org.apache.accumulo.core.fate.zookeeper.ZooUtil.NodeExistsPolicy;
import org.apache.accumulo.core.file.FileOperations;
import org.apache.accumulo.core.file.FileSKVIterator;
import org.apache.accumulo.core.iteratorsImpl.system.SystemIteratorUtil;
import org.apache.accumulo.core.lock.ServiceLock;
import org.apache.accumulo.core.lock.ServiceLock.LockLossReason;
import org.apache.accumulo.core.lock.ServiceLock.LockWatcher;
import org.apache.accumulo.core.lock.ServiceLockData;
import org.apache.accumulo.core.lock.ServiceLockData.ServiceDescriptor;
import org.apache.accumulo.core.lock.ServiceLockData.ServiceDescriptors;
import org.apache.accumulo.core.lock.ServiceLockData.ThriftService;
import org.apache.accumulo.core.metadata.ReferencedTabletFile;
import org.apache.accumulo.core.metadata.StoredTabletFile;
import org.apache.accumulo.core.metadata.schema.DataFileValue;
import org.apache.accumulo.core.metadata.schema.ExternalCompactionId;
import org.apache.accumulo.core.metadata.schema.TabletMetadata;
import org.apache.accumulo.core.metadata.schema.TabletMetadata.ColumnType;
import org.apache.accumulo.core.metrics.MetricsInfo;
import org.apache.accumulo.core.metrics.MetricsProducer;
import org.apache.accumulo.core.rpc.ThriftUtil;
import org.apache.accumulo.core.rpc.clients.ThriftClientTypes;
import org.apache.accumulo.core.securityImpl.thrift.TCredentials;
import org.apache.accumulo.core.spi.crypto.CryptoService;
import org.apache.accumulo.core.tabletserver.thrift.ActiveCompaction;
import org.apache.accumulo.core.tabletserver.thrift.TCompactionKind;
import org.apache.accumulo.core.tabletserver.thrift.TCompactionStats;
import org.apache.accumulo.core.tabletserver.thrift.TExternalCompactionJob;
import org.apache.accumulo.core.trace.TraceUtil;
import org.apache.accumulo.core.util.Halt;
import org.apache.accumulo.core.util.UtilWaitThread;
import org.apache.accumulo.core.util.compaction.ExternalCompactionUtil;
import org.apache.accumulo.core.util.threads.ThreadPools;
import org.apache.accumulo.core.util.threads.Threads;
import org.apache.accumulo.server.AbstractServer;
import org.apache.accumulo.server.client.ClientServiceHandler;
import org.apache.accumulo.server.compaction.CompactionInfo;
import org.apache.accumulo.server.compaction.CompactionWatcher;
import org.apache.accumulo.server.compaction.FileCompactor;
import org.apache.accumulo.server.compaction.PausedCompactionMetrics;
import org.apache.accumulo.server.compaction.RetryableThriftCall;
import org.apache.accumulo.server.compaction.RetryableThriftCall.RetriesExceededException;
import org.apache.accumulo.server.conf.TableConfiguration;
import org.apache.accumulo.server.fs.VolumeManager;
import org.apache.accumulo.server.rpc.ServerAddress;
import org.apache.accumulo.server.rpc.TServerUtils;
import org.apache.accumulo.server.rpc.ThriftProcessorTypes;
import org.apache.accumulo.server.zookeeper.TransactionWatcher;
import org.apache.hadoop.fs.FileSystem;
import org.apache.hadoop.fs.Path;
import org.apache.thrift.TException;
import org.apache.thrift.transport.TTransportException;
import org.apache.zookeeper.KeeperException;
import org.slf4j.Logger;
import org.slf4j.LoggerFactory;

import com.google.common.base.Preconditions;
import com.google.common.net.HostAndPort;

import io.micrometer.core.instrument.FunctionCounter;
import io.micrometer.core.instrument.LongTaskTimer;
import io.micrometer.core.instrument.MeterRegistry;

public class Compactor extends AbstractServer implements MetricsProducer, CompactorService.Iface {

  private static final Logger LOG = LoggerFactory.getLogger(Compactor.class);
  private static final long TIME_BETWEEN_CANCEL_CHECKS = MINUTES.toMillis(5);

  private static final long TEN_MEGABYTES = 10485760;

  protected static final CompactionJobHolder JOB_HOLDER = new CompactionJobHolder();

  private final UUID compactorId = UUID.randomUUID();
  private final String queueName;
  protected final AtomicReference<ExternalCompactionId> currentCompactionId =
      new AtomicReference<>();

  private ServiceLock compactorLock;
  private ServerAddress compactorAddress = null;
  private final PausedCompactionMetrics pausedMetrics = new PausedCompactionMetrics();

  // Exposed for tests
  protected volatile boolean shutdown = false;

  private final AtomicBoolean compactionRunning = new AtomicBoolean(false);

  protected Compactor(ConfigOpts opts, String[] args) {
    super("compactor", opts, args);
    queueName = super.getConfiguration().get(Property.COMPACTOR_QUEUE_NAME);
  }

  private long getTotalEntriesRead() {
    return FileCompactor.getTotalEntriesRead();
  }

  private long getTotalEntriesWritten() {
    return FileCompactor.getTotalEntriesWritten();
  }

  @Override
  public void registerMetrics(MeterRegistry registry) {
<<<<<<< HEAD
    super.registerMetrics(registry);
=======
    FunctionCounter.builder(METRICS_COMPACTOR_ENTRIES_READ, this, Compactor::getTotalEntriesRead)
        .description("Number of entries read by all compactions that have run on this compactor")
        .register(registry);
    FunctionCounter
        .builder(METRICS_COMPACTOR_ENTRIES_WRITTEN, this, Compactor::getTotalEntriesWritten)
        .description("Number of entries written by all compactions that have run on this compactor")
        .register(registry);
>>>>>>> d6eb1df8
    LongTaskTimer timer = LongTaskTimer.builder(METRICS_COMPACTOR_MAJC_STUCK)
        .description("Number and duration of stuck major compactions").register(registry);
    CompactionWatcher.setTimer(timer);
  }

  protected void startCancelChecker(ScheduledThreadPoolExecutor schedExecutor,
      long timeBetweenChecks) {
    ThreadPools.watchCriticalScheduledTask(schedExecutor.scheduleWithFixedDelay(
        this::checkIfCanceled, 0, timeBetweenChecks, TimeUnit.MILLISECONDS));
  }

  protected void checkIfCanceled() {
    TExternalCompactionJob job = JOB_HOLDER.getJob();
    if (job != null) {
      try {
        var extent = KeyExtent.fromThrift(job.getExtent());
        var ecid = ExternalCompactionId.of(job.getExternalCompactionId());

        TabletMetadata tabletMeta =
            getContext().getAmple().readTablet(extent, ColumnType.ECOMP, ColumnType.PREV_ROW);
        if (tabletMeta == null || !tabletMeta.getExternalCompactions().containsKey(ecid)) {
          // table was deleted OR tablet was split or merged OR tablet no longer thinks compaction
          // is running for some reason
          LOG.info("Cancelling compaction {} that no longer has a metadata entry at {}", ecid,
              extent);
          JOB_HOLDER.cancel(job.getExternalCompactionId());
          return;
        }

        if (job.getKind() == TCompactionKind.USER) {
          String zTablePath = Constants.ZROOT + "/" + getContext().getInstanceID()
              + Constants.ZTABLES + "/" + extent.tableId() + Constants.ZTABLE_COMPACT_CANCEL_ID;
          byte[] id = getContext().getZooCache().get(zTablePath);
          if (id == null) {
            // table probably deleted
            LOG.info("Cancelling compaction {} for table that no longer exists {}", ecid, extent);
            JOB_HOLDER.cancel(job.getExternalCompactionId());
          } else {
            var cancelId = Long.parseLong(new String(id, UTF_8));

            if (cancelId >= job.getUserCompactionId()) {
              LOG.info("Cancelling compaction {} because user compaction was canceled", ecid);
              JOB_HOLDER.cancel(job.getExternalCompactionId());
            }
          }
        }
      } catch (RuntimeException e) {
        LOG.warn("Failed to check if compaction {} for {} was canceled.",
            job.getExternalCompactionId(), KeyExtent.fromThrift(job.getExtent()), e);
      }
    }
  }

  /**
   * Set up nodes and locks in ZooKeeper for this Compactor
   *
   * @param clientAddress address of this Compactor
   * @throws KeeperException zookeeper error
   * @throws InterruptedException thread interrupted
   */
  protected void announceExistence(HostAndPort clientAddress)
      throws KeeperException, InterruptedException {

    String hostPort = ExternalCompactionUtil.getHostPortString(clientAddress);

    ZooReaderWriter zoo = getContext().getZooReaderWriter();
    String compactorQueuePath =
        getContext().getZooKeeperRoot() + Constants.ZCOMPACTORS + "/" + this.queueName;
    String zPath = compactorQueuePath + "/" + hostPort;

    try {
      zoo.mkdirs(compactorQueuePath);
      zoo.putPersistentData(zPath, new byte[] {}, NodeExistsPolicy.SKIP);
    } catch (KeeperException e) {
      if (e.code() == KeeperException.Code.NOAUTH) {
        LOG.error("Failed to write to ZooKeeper. Ensure that"
            + " accumulo.properties, specifically instance.secret, is consistent.");
      }
      throw e;
    }

    compactorLock = new ServiceLock(getContext().getZooReaderWriter().getZooKeeper(),
        ServiceLock.path(zPath), compactorId);
    LockWatcher lw = new LockWatcher() {
      @Override
      public void lostLock(final LockLossReason reason) {
        Halt.halt(1, () -> {
          LOG.error("Compactor lost lock (reason = {}), exiting.", reason);
          getContext().getLowMemoryDetector().logGCInfo(getConfiguration());
        });
      }

      @Override
      public void unableToMonitorLockNode(final Exception e) {
        Halt.halt(1, () -> LOG.error("Lost ability to monitor Compactor lock, exiting.", e));
      }
    };

    try {
      for (int i = 0; i < 25; i++) {
        zoo.putPersistentData(zPath, new byte[0], NodeExistsPolicy.SKIP);

        ServiceDescriptors descriptors = new ServiceDescriptors();
        for (ThriftService svc : new ThriftService[] {ThriftService.CLIENT,
            ThriftService.COMPACTOR}) {
          descriptors.addService(new ServiceDescriptor(compactorId, svc, hostPort, this.queueName));
        }

        if (compactorLock.tryLock(lw, new ServiceLockData(descriptors))) {
          LOG.debug("Obtained Compactor lock {}", compactorLock.getLockPath());
          return;
        }
        LOG.info("Waiting for Compactor lock");
        sleepUninterruptibly(5, TimeUnit.SECONDS);
      }
      String msg = "Too many retries, exiting.";
      LOG.info(msg);
      throw new RuntimeException(msg);
    } catch (Exception e) {
      LOG.info("Could not obtain tablet server lock, exiting.", e);
      throw new RuntimeException(e);
    }
  }

  /**
   * Start this Compactors thrift service to handle incoming client requests
   *
   * @return address of this compactor client service
   * @throws UnknownHostException host unknown
   */
  protected ServerAddress startCompactorClientService() throws UnknownHostException {

    ClientServiceHandler clientHandler =
        new ClientServiceHandler(getContext(), new TransactionWatcher(getContext()));
    var processor = ThriftProcessorTypes.getCompactorTProcessor(clientHandler, this, getContext());
    Property maxMessageSizeProperty =
        (getConfiguration().get(Property.COMPACTOR_MAX_MESSAGE_SIZE) != null
            ? Property.COMPACTOR_MAX_MESSAGE_SIZE : Property.GENERAL_MAX_MESSAGE_SIZE);
    ServerAddress sp = TServerUtils.startServer(getContext(), getHostname(),
        Property.COMPACTOR_CLIENTPORT, processor, this.getClass().getSimpleName(),
        "Thrift Client Server", Property.COMPACTOR_PORTSEARCH, Property.COMPACTOR_MINTHREADS,
        Property.COMPACTOR_MINTHREADS_TIMEOUT, Property.COMPACTOR_THREADCHECK,
        maxMessageSizeProperty);
    LOG.info("address = {}", sp.address);
    return sp;
  }

  /**
   * Cancel the compaction with this id.
   *
   * @param externalCompactionId compaction id
   * @throws UnknownCompactionIdException if the externalCompactionId does not match the currently
   *         executing compaction
   * @throws TException thrift error
   */
  private void cancel(String externalCompactionId) throws TException {
    if (JOB_HOLDER.cancel(externalCompactionId)) {
      LOG.info("Cancel requested for compaction job {}", externalCompactionId);
    } else {
      throw new UnknownCompactionIdException();
    }
  }

  @Override
  public void cancel(TInfo tinfo, TCredentials credentials, String externalCompactionId)
      throws TException {
    TableId tableId = JOB_HOLDER.getTableId();
    try {
      NamespaceId nsId = getContext().getNamespaceId(tableId);
      if (!getContext().getSecurityOperation().canCompact(credentials, tableId, nsId)) {
        throw new AccumuloSecurityException(credentials.getPrincipal(),
            SecurityErrorCode.PERMISSION_DENIED).asThriftException();
      }
    } catch (TableNotFoundException e) {
      throw new ThriftTableOperationException(tableId.canonical(), null,
          TableOperation.COMPACT_CANCEL, TableOperationExceptionType.NOTFOUND, e.getMessage());
    }

    cancel(externalCompactionId);
  }

  /**
   * Send an update to the CompactionCoordinator for this job
   *
   * @param job compactionJob
   * @param update status update
   * @throws RetriesExceededException thrown when retries have been exceeded
   */
  protected void updateCompactionState(TExternalCompactionJob job, TCompactionStatusUpdate update)
      throws RetriesExceededException {
    RetryableThriftCall<String> thriftCall =
        new RetryableThriftCall<>(1000, RetryableThriftCall.MAX_WAIT_TIME, 25, () -> {
          Client coordinatorClient = getCoordinatorClient();
          try {
            coordinatorClient.updateCompactionStatus(TraceUtil.traceInfo(), getContext().rpcCreds(),
                job.getExternalCompactionId(), update, System.currentTimeMillis());
            return "";
          } finally {
            ThriftUtil.returnClient(coordinatorClient, getContext());
          }
        });
    thriftCall.run();
  }

  /**
   * Notify the CompactionCoordinator the job failed
   *
   * @param job current compaction job
   * @throws RetriesExceededException thrown when retries have been exceeded
   */
  protected void updateCompactionFailed(TExternalCompactionJob job)
      throws RetriesExceededException {
    RetryableThriftCall<String> thriftCall =
        new RetryableThriftCall<>(1000, RetryableThriftCall.MAX_WAIT_TIME, 25, () -> {
          Client coordinatorClient = getCoordinatorClient();
          try {
            coordinatorClient.compactionFailed(TraceUtil.traceInfo(), getContext().rpcCreds(),
                job.getExternalCompactionId(), job.extent);
            return "";
          } finally {
            ThriftUtil.returnClient(coordinatorClient, getContext());
          }
        });
    thriftCall.run();
  }

  /**
   * Update the CompactionCoordinator with the stats from the completed job
   *
   * @param job current compaction job
   * @param stats compaction stats
   * @throws RetriesExceededException thrown when retries have been exceeded
   */
  protected void updateCompactionCompleted(TExternalCompactionJob job, TCompactionStats stats)
      throws RetriesExceededException {
    RetryableThriftCall<String> thriftCall =
        new RetryableThriftCall<>(1000, RetryableThriftCall.MAX_WAIT_TIME, 25, () -> {
          Client coordinatorClient = getCoordinatorClient();
          try {
            coordinatorClient.compactionCompleted(TraceUtil.traceInfo(), getContext().rpcCreds(),
                job.getExternalCompactionId(), job.extent, stats);
            return "";
          } finally {
            ThriftUtil.returnClient(coordinatorClient, getContext());
          }
        });
    thriftCall.run();
  }

  /**
   * Get the next job to run
   *
   * @param uuid uuid supplier
   * @return CompactionJob
   * @throws RetriesExceededException thrown when retries have been exceeded
   */
  protected TExternalCompactionJob getNextJob(Supplier<UUID> uuid) throws RetriesExceededException {
    final long startingWaitTime =
        getConfiguration().getTimeInMillis(Property.COMPACTOR_MIN_JOB_WAIT_TIME);
    final long maxWaitTime =
        getConfiguration().getTimeInMillis(Property.COMPACTOR_MAX_JOB_WAIT_TIME);

    RetryableThriftCall<TExternalCompactionJob> nextJobThriftCall =
        new RetryableThriftCall<>(startingWaitTime, maxWaitTime, 0, () -> {
          Client coordinatorClient = getCoordinatorClient();
          try {
            ExternalCompactionId eci = ExternalCompactionId.generate(uuid.get());
            LOG.trace("Attempting to get next job, eci = {}", eci);
            currentCompactionId.set(eci);
            return coordinatorClient.getCompactionJob(TraceUtil.traceInfo(),
                getContext().rpcCreds(), queueName,
                ExternalCompactionUtil.getHostPortString(compactorAddress.getAddress()),
                eci.toString());
          } catch (Exception e) {
            currentCompactionId.set(null);
            throw e;
          } finally {
            ThriftUtil.returnClient(coordinatorClient, getContext());
          }
        });
    return nextJobThriftCall.run();
  }

  /**
   * Get the client to the CompactionCoordinator
   *
   * @return compaction coordinator client
   * @throws TTransportException when unable to get client
   */
  protected CompactionCoordinatorService.Client getCoordinatorClient() throws TTransportException {
    var coordinatorHost = ExternalCompactionUtil.findCompactionCoordinator(getContext());
    if (coordinatorHost.isEmpty()) {
      throw new TTransportException("Unable to get CompactionCoordinator address from ZooKeeper");
    }
    LOG.trace("CompactionCoordinator address is: {}", coordinatorHost.orElseThrow());
    return ThriftUtil.getClient(ThriftClientTypes.COORDINATOR, coordinatorHost.orElseThrow(),
        getContext());
  }

  /**
   * Create compaction runnable
   *
   * @param job compaction job
   * @param totalInputEntries object to capture total entries
   * @param totalInputBytes object to capture input file size
   * @param started started latch
   * @param stopped stopped latch
   * @param err reference to error
   * @return Runnable compaction job
   */
  protected Runnable createCompactionJob(final TExternalCompactionJob job,
      final LongAdder totalInputEntries, final LongAdder totalInputBytes,
      final CountDownLatch started, final CountDownLatch stopped,
      final AtomicReference<Throwable> err) {

    return () -> {
      // Its only expected that a single compaction runs at a time. Multiple compactions running
      // at a time could cause odd behavior like out of order and unexpected thrift calls to the
      // coordinator. This is a sanity check to ensure the expectation is met. Should this check
      // ever fail, it means there is a bug elsewhere.
      Preconditions.checkState(compactionRunning.compareAndSet(false, true));
      try {
        LOG.info("Starting up compaction runnable for job: {}", job);
        TCompactionStatusUpdate update =
            new TCompactionStatusUpdate(TCompactionState.STARTED, "Compaction started", -1, -1, -1);
        updateCompactionState(job, update);
        var extent = KeyExtent.fromThrift(job.getExtent());
        final AccumuloConfiguration aConfig;
        final TableConfiguration tConfig = getContext().getTableConfiguration(extent.tableId());

        if (!job.getOverrides().isEmpty()) {
          aConfig = new ConfigurationCopy(tConfig);
          job.getOverrides().forEach(((ConfigurationCopy) aConfig)::set);
          LOG.debug("Overriding table properties with {}", job.getOverrides());
        } else {
          aConfig = tConfig;
        }

        final ReferencedTabletFile outputFile =
            new ReferencedTabletFile(new Path(job.getOutputFile()));

        final Map<StoredTabletFile,DataFileValue> files = new TreeMap<>();
        job.getFiles().forEach(f -> {
          long estEntries = f.getEntries();
          StoredTabletFile stf = new StoredTabletFile(f.getMetadataFileEntry());
          // This happens with bulk import files
          if (estEntries == 0) {
            estEntries =
                estimateOverlappingEntries(extent, stf, aConfig, tConfig.getCryptoService());
          }
          files.put(stf, new DataFileValue(f.getSize(), estEntries, f.getTimestamp()));
          totalInputEntries.add(estEntries);
          totalInputBytes.add(f.getSize());
        });

        final List<IteratorSetting> iters = new ArrayList<>();
        job.getIteratorSettings().getIterators()
            .forEach(tis -> iters.add(SystemIteratorUtil.toIteratorSetting(tis)));

        ExtCEnv cenv = new ExtCEnv(JOB_HOLDER, queueName);
        FileCompactor compactor =
            new FileCompactor(getContext(), extent, files, outputFile, job.isPropagateDeletes(),
                cenv, iters, aConfig, tConfig.getCryptoService(), pausedMetrics);

        LOG.trace("Starting compactor");
        started.countDown();

        org.apache.accumulo.server.compaction.CompactionStats stat = compactor.call();
        TCompactionStats cs = new TCompactionStats();
        cs.setEntriesRead(stat.getEntriesRead());
        cs.setEntriesWritten(stat.getEntriesWritten());
        cs.setFileSize(stat.getFileSize());
        JOB_HOLDER.setStats(cs);

        LOG.info("Compaction completed successfully {} ", job.getExternalCompactionId());
        // Update state when completed
        TCompactionStatusUpdate update2 = new TCompactionStatusUpdate(TCompactionState.SUCCEEDED,
            "Compaction completed successfully", -1, -1, -1);
        updateCompactionState(job, update2);
      } catch (FileCompactor.CompactionCanceledException cce) {
        LOG.debug("Compaction canceled {}", job.getExternalCompactionId());
      } catch (Exception e) {
        KeyExtent fromThriftExtent = KeyExtent.fromThrift(job.getExtent());
        LOG.error("Compaction failed: id: {}, extent: {}", job.getExternalCompactionId(),
            fromThriftExtent, e);
        err.set(e);
      } finally {
        stopped.countDown();
        Preconditions.checkState(compactionRunning.compareAndSet(true, false));
      }
    };
  }

  /**
   * @param extent the extent
   * @param file the file to read from
   * @param tableConf the table configuration
   * @param cryptoService the crypto service
   * @return an estimate of the number of key/value entries in the file that overlap the extent
   */
  private long estimateOverlappingEntries(KeyExtent extent, StoredTabletFile file,
      AccumuloConfiguration tableConf, CryptoService cryptoService) {
    FileOperations fileFactory = FileOperations.getInstance();
    FileSystem fs = getContext().getVolumeManager().getFileSystemByPath(file.getPath());

    try (FileSKVIterator reader =
        fileFactory.newReaderBuilder().forFile(file, fs, fs.getConf(), cryptoService)
            .withTableConfiguration(tableConf).dropCachesBehind().build()) {
      return reader.estimateOverlappingEntries(extent);
    } catch (IOException ioe) {
      throw new UncheckedIOException(ioe);
    }
  }

  /**
   * Returns the number of seconds to wait in between progress checks based on input file sizes
   *
   * @param numBytes number of bytes in input file
   * @return number of seconds to wait between progress checks
   */
  static long calculateProgressCheckTime(long numBytes) {
    return Math.max(1, (numBytes / TEN_MEGABYTES));
  }

  protected Supplier<UUID> getNextId() {
    return UUID::randomUUID;
  }

  protected long getWaitTimeBetweenCompactionChecks() {
    // get the total number of compactors assigned to this queue
    int numCompactors = ExternalCompactionUtil.countCompactors(queueName, getContext());
    long minWait = getConfiguration().getTimeInMillis(Property.COMPACTOR_MIN_JOB_WAIT_TIME);
    // Aim for around 3 compactors checking in per min wait time.
    long sleepTime = numCompactors * minWait / 3;
    // Ensure a compactor waits at least the minimum time
    sleepTime = Math.max(minWait, sleepTime);
    // Ensure a sleeping compactor has a configurable max sleep time
    sleepTime = Math.min(getConfiguration().getTimeInMillis(Property.COMPACTOR_MAX_JOB_WAIT_TIME),
        sleepTime);
    // Add some random jitter to the sleep time, that averages out to sleep time. This will spread
    // compactors out evenly over time.
    sleepTime = (long) (.9 * sleepTime + sleepTime * .2 * RANDOM.get().nextDouble());
    LOG.trace("Sleeping {}ms based on {} compactors", sleepTime, numCompactors);
    return sleepTime;
  }

  @Override
  public void run() {

    try {
      compactorAddress = startCompactorClientService();
    } catch (UnknownHostException e1) {
      throw new RuntimeException("Failed to start the compactor client service", e1);
    }
    final HostAndPort clientAddress = compactorAddress.getAddress();

    try {
      announceExistence(clientAddress);
    } catch (KeeperException | InterruptedException e) {
      throw new RuntimeException("Error registering compactor in ZooKeeper", e);
    }

    MetricsInfo metricsInfo = getContext().getMetricsInfo();
    metricsInfo.addServiceTags(getApplicationName(), clientAddress);

    metricsInfo.addMetricsProducers(this, pausedMetrics);
    metricsInfo.init();

    var watcher = new CompactionWatcher(getConfiguration());
    var schedExecutor = ThreadPools.getServerThreadPools()
        .createGeneralScheduledExecutorService(getConfiguration());
    startCancelChecker(schedExecutor, TIME_BETWEEN_CANCEL_CHECKS);

    LOG.info("Compactor started, waiting for work");
    try {

      final AtomicReference<Throwable> err = new AtomicReference<>();

      while (!shutdown) {
        currentCompactionId.set(null);
        err.set(null);
        JOB_HOLDER.reset();

        TExternalCompactionJob job;
        try {
          job = getNextJob(getNextId());
          if (!job.isSetExternalCompactionId()) {
            LOG.trace("No external compactions in queue {}", this.queueName);
            UtilWaitThread.sleep(getWaitTimeBetweenCompactionChecks());
            continue;
          }
          if (!job.getExternalCompactionId().equals(currentCompactionId.get().toString())) {
            throw new IllegalStateException("Returned eci " + job.getExternalCompactionId()
                + " does not match supplied eci " + currentCompactionId.get());
          }
        } catch (RetriesExceededException e2) {
          LOG.warn("Retries exceeded getting next job. Retrying...");
          continue;
        }
        LOG.debug("Received next compaction job: {}", job);

        final LongAdder totalInputEntries = new LongAdder();
        final LongAdder totalInputBytes = new LongAdder();
        final CountDownLatch started = new CountDownLatch(1);
        final CountDownLatch stopped = new CountDownLatch(1);

        final Thread compactionThread = Threads.createThread(
            "Compaction job for tablet " + job.getExtent().toString(),
            createCompactionJob(job, totalInputEntries, totalInputBytes, started, stopped, err));

        JOB_HOLDER.set(job, compactionThread);

        try {
          compactionThread.start(); // start the compactionThread
          started.await(); // wait until the compactor is started
          final long inputEntries = totalInputEntries.sum();
          final long waitTime = calculateProgressCheckTime(totalInputBytes.sum());
          LOG.debug("Progress checks will occur every {} seconds", waitTime);
          String percentComplete = "unknown";

          while (!stopped.await(waitTime, TimeUnit.SECONDS)) {
            List<CompactionInfo> running =
                org.apache.accumulo.server.compaction.FileCompactor.getRunningCompactions();
            if (!running.isEmpty()) {
              // Compaction has started. There should only be one in the list
              CompactionInfo info = running.get(0);
              if (info != null) {
                final long entriesRead = info.getEntriesRead();
                final long entriesWritten = info.getEntriesWritten();
                if (inputEntries > 0) {
                  percentComplete = Float.toString((entriesRead / (float) inputEntries) * 100);
                }
                String message = String.format(
<<<<<<< HEAD
                    "Compaction in progress, read %d of %d input entries ( %s %s ), written %d entries, paused %d times",
                    info.getEntriesRead(), inputEntries, percentComplete, "%",
                    info.getEntriesWritten(), info.getTimesPaused());
=======
                    "Compaction in progress, read %d of %d input entries ( %s %s ), written %d entries",
                    entriesRead, inputEntries, percentComplete, "%", entriesWritten);
>>>>>>> d6eb1df8
                watcher.run();
                try {
                  LOG.debug("Updating coordinator with compaction progress: {}.", message);
                  TCompactionStatusUpdate update =
                      new TCompactionStatusUpdate(TCompactionState.IN_PROGRESS, message,
                          inputEntries, entriesRead, entriesWritten);
                  updateCompactionState(job, update);
                } catch (RetriesExceededException e) {
                  LOG.warn("Error updating coordinator with compaction progress, error: {}",
                      e.getMessage());
                }
              }
            } else {
              LOG.debug("Waiting on compaction thread to finish, but no RUNNING compaction");
            }
          }
          compactionThread.join();
          LOG.trace("Compaction thread finished.");
          // Run the watcher again to clear out the finished compaction and set the
          // stuck count to zero.
          watcher.run();

          if (err.get() != null) {
            // maybe the error occured because the table was deleted or something like that, so
            // force a cancel check to possibly reduce noise in the logs
            checkIfCanceled();
          }

          if (compactionThread.isInterrupted() || JOB_HOLDER.isCancelled()
              || (err.get() != null && err.get().getClass().equals(InterruptedException.class))) {
            LOG.warn("Compaction thread was interrupted, sending CANCELLED state");
            try {
              TCompactionStatusUpdate update = new TCompactionStatusUpdate(
                  TCompactionState.CANCELLED, "Compaction cancelled", -1, -1, -1);
              updateCompactionState(job, update);
              updateCompactionFailed(job);
            } catch (RetriesExceededException e) {
              LOG.error("Error updating coordinator with compaction cancellation.", e);
            } finally {
              currentCompactionId.set(null);
            }
          } else if (err.get() != null) {
            KeyExtent fromThriftExtent = KeyExtent.fromThrift(job.getExtent());
            try {
              LOG.info("Updating coordinator with compaction failure: id: {}, extent: {}",
                  job.getExternalCompactionId(), fromThriftExtent);
              TCompactionStatusUpdate update = new TCompactionStatusUpdate(TCompactionState.FAILED,
                  "Compaction failed due to: " + err.get().getMessage(), -1, -1, -1);
              updateCompactionState(job, update);
              updateCompactionFailed(job);
            } catch (RetriesExceededException e) {
              LOG.error("Error updating coordinator with compaction failure: id: {}, extent: {}",
                  job.getExternalCompactionId(), fromThriftExtent, e);
            } finally {
              currentCompactionId.set(null);
            }
          } else {
            try {
              LOG.trace("Updating coordinator with compaction completion.");
              updateCompactionCompleted(job, JOB_HOLDER.getStats());
            } catch (RetriesExceededException e) {
              LOG.error(
                  "Error updating coordinator with compaction completion, cancelling compaction.",
                  e);
              try {
                cancel(job.getExternalCompactionId());
              } catch (TException e1) {
                LOG.error("Error cancelling compaction.", e1);
              }
            } finally {
              currentCompactionId.set(null);
            }
          }
        } catch (RuntimeException e1) {
          LOG.error(
              "Compactor thread was interrupted waiting for compaction to start, cancelling job",
              e1);
          try {
            cancel(job.getExternalCompactionId());
          } catch (TException e2) {
            LOG.error("Error cancelling compaction.", e2);
          }
        } finally {
          currentCompactionId.set(null);
          // In the case where there is an error in the foreground code the background compaction
          // may still be running. Must cancel it before starting another iteration of the loop to
          // avoid multiple threads updating shared state.
          while (compactionThread.isAlive()) {
            compactionThread.interrupt();
            compactionThread.join(1000);
          }
        }

      }

    } catch (Exception e) {
      LOG.error("Unhandled error occurred in Compactor", e);
    } finally {
      // Shutdown local thrift server
      LOG.info("Stopping Thrift Servers");
      if (compactorAddress.server != null) {
        compactorAddress.server.stop();
      }

      try {
        LOG.debug("Closing filesystems");
        VolumeManager mgr = getContext().getVolumeManager();
        if (null != mgr) {
          mgr.close();
        }
      } catch (IOException e) {
        LOG.warn("Failed to close filesystem : {}", e.getMessage(), e);
      }

      getContext().getLowMemoryDetector().logGCInfo(getConfiguration());
      LOG.info("stop requested. exiting ... ");
      try {
        if (null != compactorLock) {
          compactorLock.unlock();
        }
      } catch (Exception e) {
        LOG.warn("Failed to release compactor lock", e);
      }
    }

  }

  public static void main(String[] args) throws Exception {
    try (Compactor compactor = new Compactor(new ConfigOpts(), args)) {
      compactor.runServer();
    }
  }

  @Override
  public List<ActiveCompaction> getActiveCompactions(TInfo tinfo, TCredentials credentials)
      throws ThriftSecurityException, TException {
    if (!getContext().getSecurityOperation().canPerformSystemActions(credentials)) {
      throw new AccumuloSecurityException(credentials.getPrincipal(),
          SecurityErrorCode.PERMISSION_DENIED).asThriftException();
    }

    List<CompactionInfo> compactions =
        org.apache.accumulo.server.compaction.FileCompactor.getRunningCompactions();
    List<ActiveCompaction> ret = new ArrayList<>(compactions.size());

    for (CompactionInfo compactionInfo : compactions) {
      ret.add(compactionInfo.toThrift());
    }

    return ret;
  }

  /**
   * Called by a CompactionCoordinator to get the running compaction
   *
   * @param tinfo trace info
   * @param credentials caller credentials
   * @return current compaction job or empty compaction job is none running
   */
  @Override
  public TExternalCompactionJob getRunningCompaction(TInfo tinfo, TCredentials credentials)
      throws ThriftSecurityException, TException {
    // do not expect users to call this directly, expect other tservers to call this method
    if (!getContext().getSecurityOperation().canPerformSystemActions(credentials)) {
      throw new AccumuloSecurityException(credentials.getPrincipal(),
          SecurityErrorCode.PERMISSION_DENIED).asThriftException();
    }

    // Return what is currently running, does not wait for jobs in the process of reserving. This
    // method is called by a coordinator starting up to determine what is currently running on all
    // compactors.

    TExternalCompactionJob job = null;
    synchronized (JOB_HOLDER) {
      job = JOB_HOLDER.getJob();
    }

    if (null == job) {
      return new TExternalCompactionJob();
    } else {
      return job;
    }
  }

  @Override
  public String getRunningCompactionId(TInfo tinfo, TCredentials credentials)
      throws ThriftSecurityException, TException {
    // do not expect users to call this directly, expect other tservers to call this method
    if (!getContext().getSecurityOperation().canPerformSystemActions(credentials)) {
      throw new AccumuloSecurityException(credentials.getPrincipal(),
          SecurityErrorCode.PERMISSION_DENIED).asThriftException();
    }

    // Any returned id must cover the time period from before a job is reserved until after it
    // commits. This method is called to detect dead compactions and depends on this behavior.
    // For the purpose of detecting dead compactions its ok if ids are returned that never end up
    // being related to a running compaction.
    ExternalCompactionId eci = currentCompactionId.get();
    if (null == eci) {
      return "";
    } else {
      return eci.canonical();
    }
  }
}<|MERGE_RESOLUTION|>--- conflicted
+++ resolved
@@ -163,9 +163,7 @@
 
   @Override
   public void registerMetrics(MeterRegistry registry) {
-<<<<<<< HEAD
     super.registerMetrics(registry);
-=======
     FunctionCounter.builder(METRICS_COMPACTOR_ENTRIES_READ, this, Compactor::getTotalEntriesRead)
         .description("Number of entries read by all compactions that have run on this compactor")
         .register(registry);
@@ -173,7 +171,6 @@
         .builder(METRICS_COMPACTOR_ENTRIES_WRITTEN, this, Compactor::getTotalEntriesWritten)
         .description("Number of entries written by all compactions that have run on this compactor")
         .register(registry);
->>>>>>> d6eb1df8
     LongTaskTimer timer = LongTaskTimer.builder(METRICS_COMPACTOR_MAJC_STUCK)
         .description("Number and duration of stuck major compactions").register(registry);
     CompactionWatcher.setTimer(timer);
@@ -707,14 +704,9 @@
                   percentComplete = Float.toString((entriesRead / (float) inputEntries) * 100);
                 }
                 String message = String.format(
-<<<<<<< HEAD
                     "Compaction in progress, read %d of %d input entries ( %s %s ), written %d entries, paused %d times",
-                    info.getEntriesRead(), inputEntries, percentComplete, "%",
-                    info.getEntriesWritten(), info.getTimesPaused());
-=======
-                    "Compaction in progress, read %d of %d input entries ( %s %s ), written %d entries",
-                    entriesRead, inputEntries, percentComplete, "%", entriesWritten);
->>>>>>> d6eb1df8
+                    entriesRead, inputEntries, percentComplete, "%", entriesWritten,
+                    info.getTimesPaused());
                 watcher.run();
                 try {
                   LOG.debug("Updating coordinator with compaction progress: {}.", message);
