--- conflicted
+++ resolved
@@ -62,12 +62,7 @@
 import org.apache.accumulo.core.data.NamespaceId;
 import org.apache.accumulo.core.data.TableId;
 import org.apache.accumulo.core.dataImpl.KeyExtent;
-<<<<<<< HEAD
-=======
 import org.apache.accumulo.core.fate.FateId;
-import org.apache.accumulo.core.fate.FateInstanceType;
-import org.apache.accumulo.core.fate.FateTxId;
->>>>>>> 10d0824f
 import org.apache.accumulo.core.fate.zookeeper.ZooReaderWriter;
 import org.apache.accumulo.core.fate.zookeeper.ZooUtil.NodeExistsPolicy;
 import org.apache.accumulo.core.iteratorsImpl.system.SystemIteratorUtil;
@@ -216,20 +211,8 @@
 
         if (job.getKind() == TCompactionKind.USER) {
 
-<<<<<<< HEAD
-          // ELASTICITY_TODO DEFERRED - ISSUE 4044
-          // deferred for after pull/4247 is merged. Will be able to pass
-          // FateId.fromThrift(job.getFateTxId())
-          var cconf = CompactionConfigStorage.getConfig(getContext(), job.getFateTxId().getTid());
-=======
-          // ELASTICITY_TODO DEFERRED - ISSUE 4044: TExternalCompactionJob.getFateTxId should be
-          // changed to
-          // TExternalCompactionJob.getFateId and return the FateId
-          FateInstanceType type =
-              FateInstanceType.fromTableId(KeyExtent.fromThrift(job.getExtent()).tableId());
-          FateId fateId = FateId.from(type, job.getFateTxId());
-          var cconf = CompactionConfigStorage.getConfig(getContext(), fateId);
->>>>>>> 10d0824f
+          var cconf =
+              CompactionConfigStorage.getConfig(getContext(), FateId.fromThrift(job.getFateTxId()));
 
           if (cconf == null) {
             LOG.info("Cancelling compaction {} for user compaction that no longer exists {} {}",
