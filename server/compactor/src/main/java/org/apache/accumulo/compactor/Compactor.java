--- conflicted
+++ resolved
@@ -1018,12 +1018,8 @@
     }
   }
 
-<<<<<<< HEAD
-=======
   @Override
   public ServiceLock getLock() {
     return compactorLock;
   }
-
->>>>>>> 96c45827
 }