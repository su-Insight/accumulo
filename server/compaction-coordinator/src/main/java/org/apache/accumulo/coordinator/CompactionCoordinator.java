--- conflicted
+++ resolved
@@ -266,12 +266,8 @@
 
     try {
       MetricsUtil.initializeMetrics(getContext().getConfiguration(), this.applicationName,
-<<<<<<< HEAD
-          clientAddress);
+          clientAddress, getContext().getInstanceName());
       MetricsUtil.initializeProducers(this);
-=======
-          clientAddress, getContext().getInstanceName());
->>>>>>> e34f7fe1
     } catch (ClassNotFoundException | InstantiationException | IllegalAccessException
         | IllegalArgumentException | InvocationTargetException | NoSuchMethodException
         | SecurityException e1) {
