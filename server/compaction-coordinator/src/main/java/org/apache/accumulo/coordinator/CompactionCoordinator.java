--- conflicted
+++ resolved
@@ -141,13 +141,9 @@
   private final ScheduledThreadPoolExecutor schedExecutor;
   private final ExecutorService summariesExecutor;
 
-<<<<<<< HEAD
+  private final LoadingCache<String,Integer> compactorCounts;
+
   protected CompactionCoordinator(ConfigOpts opts, String[] args) {
-=======
-  private final LoadingCache<String,Integer> compactorCounts;
-
-  protected CompactionCoordinator(ServerOpts opts, String[] args) {
->>>>>>> bb6143cb
     this(opts, args, null);
   }
 
