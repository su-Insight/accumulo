/*
 * Licensed to the Apache Software Foundation (ASF) under one
 * or more contributor license agreements.  See the NOTICE file
 * distributed with this work for additional information
 * regarding copyright ownership.  The ASF licenses this file
 * to you under the Apache License, Version 2.0 (the
 * "License"); you may not use this file except in compliance
 * with the License.  You may obtain a copy of the License at
 *
 *   https://www.apache.org/licenses/LICENSE-2.0
 *
 * Unless required by applicable law or agreed to in writing,
 * software distributed under the License is distributed on an
 * "AS IS" BASIS, WITHOUT WARRANTIES OR CONDITIONS OF ANY
 * KIND, either express or implied.  See the License for the
 * specific language governing permissions and limitations
 * under the License.
 */
package org.apache.accumulo.monitor;

import static com.google.common.util.concurrent.Uninterruptibles.sleepUninterruptibly;
import static java.nio.charset.StandardCharsets.UTF_8;
import static java.util.concurrent.TimeUnit.HOURS;

import java.net.InetAddress;
import java.net.URL;
import java.net.UnknownHostException;
import java.util.ArrayList;
import java.util.Arrays;
import java.util.Collections;
import java.util.HashMap;
import java.util.HashSet;
import java.util.Iterator;
import java.util.LinkedList;
import java.util.List;
import java.util.Map;
import java.util.Map.Entry;
import java.util.Optional;
import java.util.Set;
import java.util.UUID;
import java.util.concurrent.ConcurrentHashMap;
import java.util.concurrent.TimeUnit;
import java.util.concurrent.atomic.AtomicBoolean;
import java.util.concurrent.atomic.AtomicLong;

import jakarta.inject.Singleton;

import org.apache.accumulo.core.Constants;
import org.apache.accumulo.core.cli.ConfigOpts;
import org.apache.accumulo.core.compaction.thrift.CompactionCoordinatorService;
import org.apache.accumulo.core.compaction.thrift.TExternalCompaction;
import org.apache.accumulo.core.compaction.thrift.TExternalCompactionList;
import org.apache.accumulo.core.conf.Property;
import org.apache.accumulo.core.data.TableId;
import org.apache.accumulo.core.fate.zookeeper.ZooReaderWriter;
import org.apache.accumulo.core.fate.zookeeper.ZooUtil.NodeExistsPolicy;
import org.apache.accumulo.core.fate.zookeeper.ZooUtil.NodeMissingPolicy;
import org.apache.accumulo.core.gc.thrift.GCMonitorService;
import org.apache.accumulo.core.gc.thrift.GCStatus;
import org.apache.accumulo.core.lock.ServiceLock;
import org.apache.accumulo.core.lock.ServiceLock.LockLossReason;
import org.apache.accumulo.core.lock.ServiceLockData;
import org.apache.accumulo.core.lock.ServiceLockData.ThriftService;
import org.apache.accumulo.core.manager.thrift.ManagerClientService;
import org.apache.accumulo.core.manager.thrift.ManagerMonitorInfo;
import org.apache.accumulo.core.manager.thrift.TableInfo;
import org.apache.accumulo.core.manager.thrift.TabletServerStatus;
import org.apache.accumulo.core.metrics.MetricsInfo;
import org.apache.accumulo.core.rpc.ThriftUtil;
import org.apache.accumulo.core.rpc.clients.ThriftClientTypes;
import org.apache.accumulo.core.tabletscan.thrift.ActiveScan;
import org.apache.accumulo.core.tabletscan.thrift.TabletScanClientService;
import org.apache.accumulo.core.tabletserver.thrift.ActiveCompaction;
import org.apache.accumulo.core.tabletserver.thrift.TabletServerClientService.Client;
import org.apache.accumulo.core.trace.TraceUtil;
import org.apache.accumulo.core.util.Halt;
import org.apache.accumulo.core.util.Pair;
import org.apache.accumulo.core.util.compaction.ExternalCompactionUtil;
import org.apache.accumulo.core.util.threads.Threads;
import org.apache.accumulo.monitor.rest.compactions.external.ExternalCompactionInfo;
import org.apache.accumulo.monitor.util.logging.RecentLogs;
import org.apache.accumulo.server.AbstractServer;
import org.apache.accumulo.server.HighlyAvailableService;
import org.apache.accumulo.server.ServerContext;
import org.apache.accumulo.server.problems.ProblemReports;
import org.apache.accumulo.server.problems.ProblemType;
import org.apache.accumulo.server.util.TableInfoUtil;
import org.apache.zookeeper.KeeperException;
import org.eclipse.jetty.servlet.DefaultServlet;
import org.eclipse.jetty.servlet.ServletHolder;
import org.eclipse.jetty.util.resource.Resource;
import org.glassfish.hk2.api.Factory;
import org.glassfish.hk2.utilities.binding.AbstractBinder;
import org.glassfish.jersey.jackson.JacksonFeature;
import org.glassfish.jersey.logging.LoggingFeature;
import org.glassfish.jersey.server.ResourceConfig;
import org.glassfish.jersey.server.mvc.MvcFeature;
import org.glassfish.jersey.server.mvc.freemarker.FreemarkerMvcFeature;
import org.glassfish.jersey.servlet.ServletContainer;
import org.slf4j.Logger;
import org.slf4j.LoggerFactory;

import com.google.common.net.HostAndPort;

/**
 * Serve manager statistics with an embedded web server.
 */
public class Monitor extends AbstractServer implements HighlyAvailableService {

  private static final Logger log = LoggerFactory.getLogger(Monitor.class);
  private static final int REFRESH_TIME = 5;

  private final long START_TIME;

  public static void main(String[] args) throws Exception {
    try (Monitor monitor = new Monitor(new ConfigOpts(), args)) {
      monitor.runServer();
    }
  }

  Monitor(ConfigOpts opts, String[] args) {
    super("monitor", opts, args);
    START_TIME = System.currentTimeMillis();
  }

  private final AtomicLong lastRecalc = new AtomicLong(0L);
  private double totalIngestRate = 0.0;
  private double totalQueryRate = 0.0;
  private double totalScanRate = 0.0;
  private long totalEntries = 0L;
  private int totalTabletCount = 0;
  private long totalHoldTime = 0;
  private long totalLookups = 0;
  private int totalTables = 0;
  private final AtomicBoolean monitorInitialized = new AtomicBoolean(false);

  private static <T> List<Pair<Long,T>> newMaxList() {
    return Collections.synchronizedList(new LinkedList<>() {

      private static final long serialVersionUID = 1L;
      private final long maxDelta = HOURS.toMillis(1);

      @Override
      public boolean add(Pair<Long,T> obj) {
        boolean result = super.add(obj);
        if (obj.getFirst() - get(0).getFirst() > maxDelta) {
          remove(0);
        }
        return result;
      }

    });
  }

  private final List<Pair<Long,Double>> loadOverTime = newMaxList();
  private final List<Pair<Long,Double>> ingestRateOverTime = newMaxList();
  private final List<Pair<Long,Double>> ingestByteRateOverTime = newMaxList();
  private final List<Pair<Long,Integer>> minorCompactionsOverTime = newMaxList();
  private final List<Pair<Long,Double>> lookupsOverTime = newMaxList();
  private final List<Pair<Long,Long>> queryRateOverTime = newMaxList();
  private final List<Pair<Long,Long>> scanRateOverTime = newMaxList();
  private final List<Pair<Long,Double>> queryByteRateOverTime = newMaxList();
  private final List<Pair<Long,Double>> indexCacheHitRateOverTime = newMaxList();
  private final List<Pair<Long,Double>> dataCacheHitRateOverTime = newMaxList();
  private EventCounter lookupRateTracker = new EventCounter();
  private EventCounter indexCacheHitTracker = new EventCounter();
  private EventCounter indexCacheRequestTracker = new EventCounter();
  private EventCounter dataCacheHitTracker = new EventCounter();
  private EventCounter dataCacheRequestTracker = new EventCounter();

  private final AtomicBoolean fetching = new AtomicBoolean(false);
  private ManagerMonitorInfo mmi;
  private Map<TableId,Map<ProblemType,Integer>> problemSummary = Collections.emptyMap();
  private Exception problemException;
  private GCStatus gcStatus;
  private Optional<HostAndPort> coordinatorHost = Optional.empty();
  private long coordinatorCheckNanos = 0L;
  private CompactionCoordinatorService.Client coordinatorClient;
  private final String coordinatorMissingMsg =
      "Error getting the compaction coordinator. Check that it is running. It is not "
          + "started automatically with other cluster processes so must be started by running "
          + "'accumulo compaction-coordinator'.";

  private EmbeddedWebServer server;
  private int livePort = 0;

  private ServiceLock monitorLock;

  private static class EventCounter {

    Map<String,Pair<Long,Long>> prevSamples = new HashMap<>();
    Map<String,Pair<Long,Long>> samples = new HashMap<>();
    Set<String> serversUpdated = new HashSet<>();

    void startingUpdates() {
      serversUpdated.clear();
    }

    void updateTabletServer(String name, long sampleTime, long numEvents) {
      Pair<Long,Long> newSample = new Pair<>(sampleTime, numEvents);
      Pair<Long,Long> lastSample = samples.get(name);

      if (lastSample == null || !lastSample.equals(newSample)) {
        samples.put(name, newSample);
        if (lastSample != null) {
          prevSamples.put(name, lastSample);
        }
      }
      serversUpdated.add(name);
    }

    void finishedUpdating() {
      // remove any tablet servers not updated
      samples.keySet().retainAll(serversUpdated);
      prevSamples.keySet().retainAll(serversUpdated);
    }

    double calculateRate() {
      double totalRate = 0;

      for (Entry<String,Pair<Long,Long>> entry : prevSamples.entrySet()) {
        Pair<Long,Long> prevSample = entry.getValue();
        Pair<Long,Long> sample = samples.get(entry.getKey());

        totalRate += (sample.getSecond() - prevSample.getSecond())
            / ((sample.getFirst() - prevSample.getFirst()) / (double) 1000);
      }

      return totalRate;
    }

    long calculateCount() {
      long count = 0;

      for (Entry<String,Pair<Long,Long>> entry : prevSamples.entrySet()) {
        Pair<Long,Long> prevSample = entry.getValue();
        Pair<Long,Long> sample = samples.get(entry.getKey());

        count += sample.getSecond() - prevSample.getSecond();
      }

      return count;
    }
  }

  public void fetchData() {
    ServerContext context = getContext();
    double totalIngestRate = 0.;
    double totalIngestByteRate = 0.;
    double totalQueryRate = 0.;
    double totalQueryByteRate = 0.;
    double totalScanRate = 0.;
    long totalEntries = 0;
    int totalTabletCount = 0;
    long totalHoldTime = 0;
    long totalLookups = 0;
    boolean retry = true;

    // only recalc every so often
    long currentTime = System.currentTimeMillis();
    if (currentTime - lastRecalc.get() < REFRESH_TIME * 1000) {
      return;
    }

    // try to begin fetching; return if unsuccessful (because another thread is already fetching)
    if (!fetching.compareAndSet(false, true)) {
      return;
    }
    // DO NOT ADD CODE HERE that could throw an exception before we enter the try block
    // Otherwise, we'll never release the lock by unsetting 'fetching' in the the finally block
    try {
      while (retry) {
        ManagerClientService.Client client = null;
        try {
          client = ThriftClientTypes.MANAGER.getConnection(context);
          if (client != null) {
            mmi = client.getManagerStats(TraceUtil.traceInfo(), context.rpcCreds());
            retry = false;
          } else {
            mmi = null;
            log.error("Unable to get info from Manager");
          }
          gcStatus = fetchGcStatus();
        } catch (Exception e) {
          mmi = null;
          log.info("Error fetching stats: ", e);
        } finally {
          if (client != null) {
            ThriftUtil.close(client, context);
          }
        }
        if (mmi == null) {
          sleepUninterruptibly(1, TimeUnit.SECONDS);
        }
      }
      if (mmi != null) {
        int minorCompactions = 0;

        lookupRateTracker.startingUpdates();
        indexCacheHitTracker.startingUpdates();
        indexCacheRequestTracker.startingUpdates();
        dataCacheHitTracker.startingUpdates();
        dataCacheRequestTracker.startingUpdates();

        for (TabletServerStatus server : mmi.tServerInfo) {
          TableInfo summary = TableInfoUtil.summarizeTableStats(server);
          totalIngestRate += summary.ingestRate;
          totalIngestByteRate += summary.ingestByteRate;
          totalQueryRate += summary.queryRate;
          totalScanRate += summary.scanRate;
          totalQueryByteRate += summary.queryByteRate;
          totalEntries += summary.recs;
          totalHoldTime += server.holdTime;
          totalLookups += server.lookups;
          minorCompactions += summary.minors.running;
          lookupRateTracker.updateTabletServer(server.name, server.lastContact, server.lookups);
          indexCacheHitTracker.updateTabletServer(server.name, server.lastContact,
              server.indexCacheHits);
          indexCacheRequestTracker.updateTabletServer(server.name, server.lastContact,
              server.indexCacheRequest);
          dataCacheHitTracker.updateTabletServer(server.name, server.lastContact,
              server.dataCacheHits);
          dataCacheRequestTracker.updateTabletServer(server.name, server.lastContact,
              server.dataCacheRequest);
        }

        lookupRateTracker.finishedUpdating();
        indexCacheHitTracker.finishedUpdating();
        indexCacheRequestTracker.finishedUpdating();
        dataCacheHitTracker.finishedUpdating();
        dataCacheRequestTracker.finishedUpdating();

        int totalTables = 0;
        for (TableInfo tInfo : mmi.tableMap.values()) {
          totalTabletCount += tInfo.tablets;
          totalTables++;
        }
        this.totalIngestRate = totalIngestRate;
        this.totalTables = totalTables;
        totalIngestByteRate = totalIngestByteRate / 1000000.0;
        this.totalQueryRate = totalQueryRate;
        this.totalScanRate = totalScanRate;
        totalQueryByteRate = totalQueryByteRate / 1000000.0;
        this.totalEntries = totalEntries;
        this.totalTabletCount = totalTabletCount;
        this.totalHoldTime = totalHoldTime;
        this.totalLookups = totalLookups;

        ingestRateOverTime.add(new Pair<>(currentTime, totalIngestRate));
        ingestByteRateOverTime.add(new Pair<>(currentTime, totalIngestByteRate));

        double totalLoad = 0.;
        for (TabletServerStatus status : mmi.tServerInfo) {
          if (status != null) {
            totalLoad += status.osLoad;
          }
        }
        loadOverTime.add(new Pair<>(currentTime, totalLoad));

        minorCompactionsOverTime.add(new Pair<>(currentTime, minorCompactions));

        lookupsOverTime.add(new Pair<>(currentTime, lookupRateTracker.calculateRate()));

        queryRateOverTime.add(new Pair<>(currentTime, (long) totalQueryRate));
        queryByteRateOverTime.add(new Pair<>(currentTime, totalQueryByteRate));

        scanRateOverTime.add(new Pair<>(currentTime, (long) totalScanRate));

        calcCacheHitRate(indexCacheHitRateOverTime, currentTime, indexCacheHitTracker,
            indexCacheRequestTracker);
        calcCacheHitRate(dataCacheHitRateOverTime, currentTime, dataCacheHitTracker,
            dataCacheRequestTracker);
      }
      try {
        this.problemSummary = ProblemReports.getInstance(context).summarize();
        this.problemException = null;
      } catch (Exception e) {
        log.info("Failed to obtain problem reports ", e);
        this.problemSummary = Collections.emptyMap();
        this.problemException = e;
      }

      // check for compaction coordinator host and only notify its discovery
      Optional<HostAndPort> previousHost;
      if (System.nanoTime() - coordinatorCheckNanos > fetchTimeNanos) {
        previousHost = coordinatorHost;
        coordinatorHost = ExternalCompactionUtil.findCompactionCoordinator(context);
        coordinatorCheckNanos = System.nanoTime();
        if (previousHost.isEmpty() && coordinatorHost.isPresent()) {
          log.info("External Compaction Coordinator found at {}", coordinatorHost.orElseThrow());
        }
      }

    } finally {
      if (coordinatorClient != null) {
        ThriftUtil.returnClient(coordinatorClient, context);
        coordinatorClient = null;
      }
      lastRecalc.set(currentTime);
      // stop fetching; log an error if this thread wasn't already fetching
      if (!fetching.compareAndSet(true, false)) {
        throw new AssertionError("Not supposed to happen; somebody broke this code");
      }
    }
  }

  private static void calcCacheHitRate(List<Pair<Long,Double>> hitRate, long currentTime,
      EventCounter cacheHits, EventCounter cacheReq) {
    long req = cacheReq.calculateCount();
    if (req > 0) {
      hitRate.add(
          new Pair<>(currentTime, cacheHits.calculateCount() / (double) cacheReq.calculateCount()));
    } else {
      hitRate.add(new Pair<>(currentTime, null));
    }
  }

  private GCStatus fetchGcStatus() {
    ServerContext context = getContext();
    GCStatus result = null;
    HostAndPort address = null;
    try {
      // Read the gc location from its lock
      ZooReaderWriter zk = context.getZooReaderWriter();
      var path = ServiceLock.path(context.getZooKeeperRoot() + Constants.ZGC_LOCK);
      List<String> locks = ServiceLock.validateAndSort(path, zk.getChildren(path.toString()));
      if (locks != null && !locks.isEmpty()) {
        address = ServiceLockData.parse(zk.getData(path + "/" + locks.get(0)))
            .map(sld -> sld.getAddress(ThriftService.GC)).orElse(null);
        if (address == null) {
          log.warn("Unable to contact the garbage collector (no address)");
          return null;
        }
        GCMonitorService.Client client =
            ThriftUtil.getClient(ThriftClientTypes.GC, address, context);
        try {
          result = client.getStatus(TraceUtil.traceInfo(), context.rpcCreds());
        } finally {
          ThriftUtil.returnClient(client, context);
        }
      }
    } catch (Exception ex) {
      log.warn("Unable to contact the garbage collector at " + address, ex);
    }
    return result;
  }

  @Override
  public void run() {
    ServerContext context = getContext();
    int[] ports = getConfiguration().getPort(Property.MONITOR_PORT);
    for (int port : ports) {
      try {
        log.debug("Trying monitor on port {}", port);
        server = new EmbeddedWebServer(this, port);
        server.addServlet(getDefaultServlet(), "/resources/*");
        server.addServlet(getRestServlet(), "/rest/*");
        server.addServlet(getViewServlet(), "/*");
        server.start();
        livePort = port;
        break;
      } catch (Exception ex) {
        log.error("Unable to start embedded web server", ex);
      }
    }
    if (!server.isRunning()) {
      throw new RuntimeException(
          "Unable to start embedded web server on ports: " + Arrays.toString(ports));
    } else {
      log.debug("Monitor started on port {}", livePort);
    }

    try {
      getMonitorLock();
    } catch (Exception e) {
      log.error("Failed to get Monitor ZooKeeper lock");
      throw new RuntimeException(e);
    }
    this.getContext().setServiceLock(this.monitorLock);

    String advertiseHost = getHostname();
    if (advertiseHost.equals("0.0.0.0")) {
      try {
        advertiseHost = InetAddress.getLocalHost().getHostName();
      } catch (UnknownHostException e) {
        log.error("Unable to get hostname", e);
      }
    }
    HostAndPort monitorHostAndPort = HostAndPort.fromParts(advertiseHost, livePort);
    log.debug("Using {} to advertise monitor location in ZooKeeper", monitorHostAndPort);

    MetricsInfo metricsInfo = getContext().getMetricsInfo();
<<<<<<< HEAD
    metricsInfo.addServiceTags(getApplicationName(), HostAndPort.fromParts(advertiseHost, livePort),
        getResourceGroup());
=======
    metricsInfo.addServiceTags(getApplicationName(), monitorHostAndPort);
>>>>>>> 7f58fc03
    metricsInfo.addMetricsProducers(this);
    metricsInfo.init();

    try {
      URL url = new URL(server.isSecure() ? "https" : "http", advertiseHost, server.getPort(), "/");
      final String path = context.getZooKeeperRoot() + Constants.ZMONITOR_HTTP_ADDR;
      final ZooReaderWriter zoo = context.getZooReaderWriter();
      // Delete before we try to re-create in case the previous session hasn't yet expired
      zoo.delete(path);
      zoo.putEphemeralData(path, url.toString().getBytes(UTF_8));
      log.info("Set monitor address in zookeeper to {}", url);
    } catch (Exception ex) {
      log.error("Unable to advertise monitor HTTP address in zookeeper", ex);
    }

    // need to regularly fetch data so plot data is updated
    Threads.createThread("Data fetcher", () -> {
      while (true) {
        try {
          fetchData();
        } catch (Exception e) {
          log.warn("{}", e.getMessage(), e);
        }
        sleepUninterruptibly(333, TimeUnit.MILLISECONDS);
      }
    }).start();

    monitorInitialized.set(true);
  }

  private ServletHolder getDefaultServlet() {
    return new ServletHolder(new DefaultServlet() {
      private static final long serialVersionUID = 1L;

      @Override
      public Resource getResource(String pathInContext) {
        return Resource.newClassPathResource("/org/apache/accumulo/monitor" + pathInContext);
      }
    });
  }

  public static class MonitorFactory extends AbstractBinder implements Factory<Monitor> {

    private final Monitor monitor;

    public MonitorFactory(Monitor monitor) {
      this.monitor = monitor;
    }

    @Override
    public Monitor provide() {
      return monitor;
    }

    @Override
    public void dispose(Monitor instance) {}

    @Override
    protected void configure() {
      bindFactory(this).to(Monitor.class).in(Singleton.class);
    }
  }

  private ServletHolder getViewServlet() {
    final ResourceConfig rc = new ResourceConfig().packages("org.apache.accumulo.monitor.view")
        .register(new MonitorFactory(this))
        .register(new LoggingFeature(java.util.logging.Logger.getLogger(this.getClass().getName())))
        .register(FreemarkerMvcFeature.class)
        .property(MvcFeature.TEMPLATE_BASE_PATH, "/org/apache/accumulo/monitor/templates");
    return new ServletHolder(new ServletContainer(rc));
  }

  private ServletHolder getRestServlet() {
    final ResourceConfig rc = new ResourceConfig().packages("org.apache.accumulo.monitor.rest")
        .register(new MonitorFactory(this))
        .register(new LoggingFeature(java.util.logging.Logger.getLogger(this.getClass().getName())))
        .register(JacksonFeature.class);
    return new ServletHolder(new ServletContainer(rc));
  }

  public static class ScanStats {
    public final long scanCount;
    public final Long oldestScan;
    public final long fetched;

    ScanStats(List<ActiveScan> active) {
      this.scanCount = active.size();
      long oldest = -1;
      for (ActiveScan scan : active) {
        oldest = Math.max(oldest, scan.age);
      }
      this.oldestScan = oldest < 0 ? null : oldest;
      // use clock time for date friendly display
      this.fetched = System.currentTimeMillis();
    }
  }

  public static class CompactionStats {
    public final long count;
    public final Long oldest;
    public final long fetched;

    CompactionStats(List<ActiveCompaction> active) {
      this.count = active.size();
      long oldest = -1;
      for (ActiveCompaction a : active) {
        oldest = Math.max(oldest, a.age);
      }
      this.oldest = oldest < 0 ? null : oldest;
      // use clock time for date friendly display
      this.fetched = System.currentTimeMillis();
    }
  }

  private final Map<HostAndPort,ScanStats> tserverScans = new HashMap<>();
  private final Map<HostAndPort,ScanStats> sserverScans = new HashMap<>();
  private final Map<HostAndPort,CompactionStats> allCompactions = new HashMap<>();
  private final RecentLogs recentLogs = new RecentLogs();
  private final ExternalCompactionInfo ecInfo = new ExternalCompactionInfo();
  private final Map<String,TExternalCompaction> ecRunningMap = new ConcurrentHashMap<>();
  private long scansFetchedNanos = 0L;
  private long compactsFetchedNanos = 0L;
  private long ecInfoFetchedNanos = 0L;
  private final long fetchTimeNanos = TimeUnit.MINUTES.toNanos(1);
  private final long ageOffEntriesMillis = TimeUnit.MINUTES.toMillis(15);

  /**
   * Fetch the active scans but only if fetchTimeNanos has elapsed.
   */
  public synchronized Map<HostAndPort,ScanStats> getScans() {
    if (System.nanoTime() - scansFetchedNanos > fetchTimeNanos) {
      log.info("User initiated fetch of Active TabletServer Scans");
      fetchScans();
    }
    return Map.copyOf(tserverScans);
  }

  public synchronized Map<HostAndPort,ScanStats> getScanServerScans() {
    if (System.nanoTime() - scansFetchedNanos > fetchTimeNanos) {
      log.info("User initiated fetch of Active ScanServer Scans");
      fetchScans();
    }
    return Map.copyOf(sserverScans);
  }

  /**
   * Fetch the active compactions but only if fetchTimeNanos has elapsed.
   */
  public synchronized Map<HostAndPort,CompactionStats> getCompactions() {
    if (System.nanoTime() - compactsFetchedNanos > fetchTimeNanos) {
      log.info("User initiated fetch of Active Compactions");
      fetchCompactions();
    }
    return Map.copyOf(allCompactions);
  }

  public synchronized ExternalCompactionInfo getCompactorsInfo() {
    if (coordinatorHost.isEmpty()) {
      throw new IllegalStateException("Tried fetching from compaction coordinator that's missing");
    }
    if (System.nanoTime() - ecInfoFetchedNanos > fetchTimeNanos) {
      log.info("User initiated fetch of External Compaction info");
      Map<String,Set<HostAndPort>> compactors =
          ExternalCompactionUtil.getCompactorAddrs(getContext());
      log.debug("Found compactors: " + compactors);
      ecInfo.setFetchedTimeMillis(System.currentTimeMillis());
      ecInfo.setCompactors(compactors);
      ecInfo.setCoordinatorHost(coordinatorHost);

      ecInfoFetchedNanos = System.nanoTime();
    }
    return ecInfo;
  }

  /**
   * Fetch running compactions from Compaction Coordinator. Chose not to restrict the frequency of
   * user fetches since RPC calls are going to the coordinator. This allows for fine grain updates
   * of external compaction progress.
   */
  public synchronized Map<String,TExternalCompaction> fetchRunningInfo() {
    if (coordinatorHost.isEmpty()) {
      throw new IllegalStateException(coordinatorMissingMsg);
    }
    var ccHost = coordinatorHost.orElseThrow();
    log.info("User initiated fetch of running External Compactions from " + ccHost);
    var client = getCoordinator(ccHost);
    TExternalCompactionList running;
    try {
      running = client.getRunningCompactions(TraceUtil.traceInfo(), getContext().rpcCreds());
    } catch (Exception e) {
      throw new IllegalStateException("Unable to get running compactions from " + ccHost, e);
    }

    ecRunningMap.clear();
    if (running.getCompactions() != null) {
      ecRunningMap.putAll(running.getCompactions());
    }

    return ecRunningMap;
  }

  public Map<String,TExternalCompaction> getEcRunningMap() {
    return ecRunningMap;
  }

  private CompactionCoordinatorService.Client getCoordinator(HostAndPort address) {
    if (coordinatorClient == null) {
      try {
        coordinatorClient =
            ThriftUtil.getClient(ThriftClientTypes.COORDINATOR, address, getContext());
      } catch (Exception e) {
        log.error("Unable to get Compaction coordinator at {}", address);
        throw new IllegalStateException(coordinatorMissingMsg, e);
      }
    }
    return coordinatorClient;
  }

  private void fetchScans() {
    ServerContext context = getContext();
    for (String server : context.instanceOperations().getTabletServers()) {
      final HostAndPort parsedServer = HostAndPort.fromString(server);
      TabletScanClientService.Client tserver = null;
      try {
        tserver = ThriftUtil.getClient(ThriftClientTypes.TABLET_SCAN, parsedServer, context);
        List<ActiveScan> scans = tserver.getActiveScans(null, context.rpcCreds());
        tserverScans.put(parsedServer, new ScanStats(scans));
        scansFetchedNanos = System.nanoTime();
      } catch (Exception ex) {
        log.error("Failed to get active scans from {}", server, ex);
      } finally {
        ThriftUtil.returnClient(tserver, context);
      }
    }
    // Age off old scan information
    Iterator<Entry<HostAndPort,ScanStats>> tserverIter = tserverScans.entrySet().iterator();
    // clock time used for fetched for date friendly display
    long now = System.currentTimeMillis();
    while (tserverIter.hasNext()) {
      Entry<HostAndPort,ScanStats> entry = tserverIter.next();
      if (now - entry.getValue().fetched > ageOffEntriesMillis) {
        tserverIter.remove();
      }
    }
    // Scan Servers
    for (String server : context.instanceOperations().getScanServers()) {
      final HostAndPort parsedServer = HostAndPort.fromString(server);
      TabletScanClientService.Client sserver = null;
      try {
        sserver = ThriftUtil.getClient(ThriftClientTypes.TABLET_SCAN, parsedServer, context);
        List<ActiveScan> scans = sserver.getActiveScans(null, context.rpcCreds());
        sserverScans.put(parsedServer, new ScanStats(scans));
        scansFetchedNanos = System.nanoTime();
      } catch (Exception ex) {
        log.error("Failed to get active scans from {}", server, ex);
      } finally {
        ThriftUtil.returnClient(sserver, context);
      }
    }
    // Age off old scan information
    Iterator<Entry<HostAndPort,ScanStats>> sserverIter = sserverScans.entrySet().iterator();
    // clock time used for fetched for date friendly display
    now = System.currentTimeMillis();
    while (sserverIter.hasNext()) {
      Entry<HostAndPort,ScanStats> entry = sserverIter.next();
      if (now - entry.getValue().fetched > ageOffEntriesMillis) {
        sserverIter.remove();
      }
    }
  }

  private void fetchCompactions() {
    ServerContext context = getContext();

    for (String server : context.instanceOperations().getTabletServers()) {
      final HostAndPort parsedServer = HostAndPort.fromString(server);
      Client tserver = null;
      try {
        tserver = ThriftUtil.getClient(ThriftClientTypes.TABLET_SERVER, parsedServer, context);
        var compacts = tserver.getActiveCompactions(null, context.rpcCreds());
        allCompactions.put(parsedServer, new CompactionStats(compacts));
        compactsFetchedNanos = System.nanoTime();
      } catch (Exception ex) {
        log.debug("Failed to get active compactions from {}", server, ex);
      } finally {
        ThriftUtil.returnClient(tserver, context);
      }
    }
    // Age off old compaction information
    var entryIter = allCompactions.entrySet().iterator();
    // clock time used for fetched for date friendly display
    long now = System.currentTimeMillis();
    while (entryIter.hasNext()) {
      var entry = entryIter.next();
      if (now - entry.getValue().fetched > ageOffEntriesMillis) {
        entryIter.remove();
      }
    }
  }

  /**
   * Get the monitor lock in ZooKeeper
   */
  private void getMonitorLock() throws KeeperException, InterruptedException {
    ServerContext context = getContext();
    final String zRoot = context.getZooKeeperRoot();
    final String monitorPath = zRoot + Constants.ZMONITOR;
    final var monitorLockPath = ServiceLock.path(zRoot + Constants.ZMONITOR_LOCK);

    // Ensure that everything is kosher with ZK as this has changed.
    ZooReaderWriter zoo = context.getZooReaderWriter();
    if (zoo.exists(monitorPath)) {
      byte[] data = zoo.getData(monitorPath);
      // If the node isn't empty, it's from a previous install (has hostname:port for HTTP server)
      if (data.length != 0) {
        // Recursively delete from that parent node
        zoo.recursiveDelete(monitorPath, NodeMissingPolicy.SKIP);

        // And then make the nodes that we expect for the incoming ephemeral nodes
        zoo.putPersistentData(monitorPath, new byte[0], NodeExistsPolicy.FAIL);
        zoo.putPersistentData(monitorLockPath.toString(), new byte[0], NodeExistsPolicy.FAIL);
      } else if (!zoo.exists(monitorLockPath.toString())) {
        // monitor node in ZK exists and is empty as we expect
        // but the monitor/lock node does not
        zoo.putPersistentData(monitorLockPath.toString(), new byte[0], NodeExistsPolicy.FAIL);
      }
    } else {
      // 1.5.0 and earlier
      zoo.putPersistentData(zRoot + Constants.ZMONITOR, new byte[0], NodeExistsPolicy.FAIL);
      if (!zoo.exists(monitorLockPath.toString())) {
        // Somehow the monitor node exists but not monitor/lock
        zoo.putPersistentData(monitorLockPath.toString(), new byte[0], NodeExistsPolicy.FAIL);
      }
    }

    // Get a ZooLock for the monitor
    UUID zooLockUUID = UUID.randomUUID();
    while (true) {
      MoniterLockWatcher monitorLockWatcher = new MoniterLockWatcher();
      monitorLock = new ServiceLock(zoo.getZooKeeper(), monitorLockPath, zooLockUUID);
      monitorLock.lock(monitorLockWatcher, new ServiceLockData(zooLockUUID, getHostname(),
          ThriftService.NONE, this.getResourceGroup()));

      monitorLockWatcher.waitForChange();

      if (monitorLockWatcher.acquiredLock) {
        break;
      }

      if (!monitorLockWatcher.failedToAcquireLock) {
        throw new IllegalStateException("monitor lock in unknown state");
      }

      monitorLock.tryToCancelAsyncLockOrUnlock();

      sleepUninterruptibly(
          context.getConfiguration().getTimeInMillis(Property.MONITOR_LOCK_CHECK_INTERVAL),
          TimeUnit.MILLISECONDS);
    }

    log.info("Got Monitor lock.");
  }

  /**
   * Async Watcher for monitor lock
   */
  private static class MoniterLockWatcher implements ServiceLock.AccumuloLockWatcher {

    boolean acquiredLock = false;
    boolean failedToAcquireLock = false;

    @Override
    public void lostLock(LockLossReason reason) {
      Halt.halt("Monitor lock in zookeeper lost (reason = " + reason + "), exiting!", -1);
    }

    @Override
    public void unableToMonitorLockNode(final Exception e) {
      Halt.halt(-1, () -> log.error("No longer able to monitor Monitor lock node", e));

    }

    @Override
    public synchronized void acquiredLock() {
      if (acquiredLock || failedToAcquireLock) {
        Halt.halt("Zoolock in unexpected state AL " + acquiredLock + " " + failedToAcquireLock, -1);
      }

      acquiredLock = true;
      notifyAll();
    }

    @Override
    public synchronized void failedToAcquireLock(Exception e) {
      log.warn("Failed to get monitor lock " + e);

      if (acquiredLock) {
        Halt.halt("Zoolock in unexpected state FAL " + acquiredLock + " " + failedToAcquireLock,
            -1);
      }

      failedToAcquireLock = true;
      notifyAll();
    }

    public synchronized void waitForChange() {
      while (!acquiredLock && !failedToAcquireLock) {
        try {
          wait();
        } catch (InterruptedException e) {}
      }
    }
  }

  public ManagerMonitorInfo getMmi() {
    return mmi;
  }

  public int getTotalTables() {
    return totalTables;
  }

  public int getTotalTabletCount() {
    return totalTabletCount;
  }

  public long getTotalEntries() {
    return totalEntries;
  }

  public double getTotalIngestRate() {
    return totalIngestRate;
  }

  public double getTotalQueryRate() {
    return totalQueryRate;
  }

  public double getTotalScanRate() {
    return totalScanRate;
  }

  public long getTotalHoldTime() {
    return totalHoldTime;
  }

  public Exception getProblemException() {
    return problemException;
  }

  public Map<TableId,Map<ProblemType,Integer>> getProblemSummary() {
    return problemSummary;
  }

  public GCStatus getGcStatus() {
    return gcStatus;
  }

  public long getTotalLookups() {
    return totalLookups;
  }

  public long getStartTime() {
    return START_TIME;
  }

  public List<Pair<Long,Double>> getLoadOverTime() {
    return new ArrayList<>(loadOverTime);
  }

  public List<Pair<Long,Double>> getIngestRateOverTime() {
    return new ArrayList<>(ingestRateOverTime);
  }

  public List<Pair<Long,Double>> getIngestByteRateOverTime() {
    return new ArrayList<>(ingestByteRateOverTime);
  }

  public List<Pair<Long,Integer>> getMinorCompactionsOverTime() {
    return new ArrayList<>(minorCompactionsOverTime);
  }

  public List<Pair<Long,Double>> getLookupsOverTime() {
    return new ArrayList<>(lookupsOverTime);
  }

  public double getLookupRate() {
    return lookupRateTracker.calculateRate();
  }

  public List<Pair<Long,Long>> getQueryRateOverTime() {
    return new ArrayList<>(queryRateOverTime);
  }

  public List<Pair<Long,Long>> getScanRateOverTime() {
    return new ArrayList<>(scanRateOverTime);
  }

  public List<Pair<Long,Double>> getQueryByteRateOverTime() {
    return new ArrayList<>(queryByteRateOverTime);
  }

  public List<Pair<Long,Double>> getIndexCacheHitRateOverTime() {
    return new ArrayList<>(indexCacheHitRateOverTime);
  }

  public List<Pair<Long,Double>> getDataCacheHitRateOverTime() {
    return new ArrayList<>(dataCacheHitRateOverTime);
  }

  @Override
  public boolean isActiveService() {
    return monitorInitialized.get();
  }

  public RecentLogs recentLogs() {
    return recentLogs;
  }

  public Optional<HostAndPort> getCoordinatorHost() {
    return coordinatorHost;
  }

  public int getLivePort() {
    return livePort;
  }
}<|MERGE_RESOLUTION|>--- conflicted
+++ resolved
@@ -490,12 +490,7 @@
     log.debug("Using {} to advertise monitor location in ZooKeeper", monitorHostAndPort);
 
     MetricsInfo metricsInfo = getContext().getMetricsInfo();
-<<<<<<< HEAD
-    metricsInfo.addServiceTags(getApplicationName(), HostAndPort.fromParts(advertiseHost, livePort),
-        getResourceGroup());
-=======
-    metricsInfo.addServiceTags(getApplicationName(), monitorHostAndPort);
->>>>>>> 7f58fc03
+    metricsInfo.addServiceTags(getApplicationName(), monitorHostAndPort, getResourceGroup());
     metricsInfo.addMetricsProducers(this);
     metricsInfo.init();
 
