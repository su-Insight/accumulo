--- conflicted
+++ resolved
@@ -16,11 +16,10 @@
  */
 package org.apache.accumulo.monitor.servlets;
 
-import static com.google.common.base.Charsets.UTF_8;
+import static java.nio.charset.StandardCharsets.UTF_8;
 
 import java.io.IOException;
 import java.io.InputStream;
-import java.nio.charset.StandardCharsets;
 import java.util.ArrayList;
 import java.util.Arrays;
 import java.util.Calendar;
@@ -33,10 +32,7 @@
 import javax.servlet.http.HttpServletRequest;
 import javax.servlet.http.HttpServletResponse;
 
-<<<<<<< HEAD
 import org.apache.accumulo.core.conf.SiteConfiguration;
-=======
->>>>>>> 9b20a9d4
 import org.apache.accumulo.core.master.thrift.MasterMonitorInfo;
 import org.apache.accumulo.core.util.Duration;
 import org.apache.accumulo.core.util.NumUtil;
@@ -81,11 +77,7 @@
           while ((n = data.read(buffer)) > 0)
             out.write(buffer, 0, n);
         } else {
-<<<<<<< HEAD
-          out.write(("could not get resource " + path + "").getBytes(StandardCharsets.UTF_8));
-=======
           out.write(("could not get resource " + path + "").getBytes(UTF_8));
->>>>>>> 9b20a9d4
         }
       } finally {
         if (data != null)
