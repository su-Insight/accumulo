--- conflicted
+++ resolved
@@ -196,19 +196,11 @@
   final LiveTServerSet tserverSet;
   private final List<TabletGroupWatcher> watchers = new ArrayList<>();
   final SecurityOperation security;
-  final Map<TServerInstance,AtomicInteger> badServers = Collections
-<<<<<<< HEAD
-      .synchronizedMap(new DefaultMap<>(new AtomicInteger()));
+  final Map<TServerInstance,AtomicInteger> badServers =
+      Collections.synchronizedMap(new DefaultMap<>(new AtomicInteger()));
   final Set<TServerInstance> serversToShutdown = Collections.synchronizedSet(new HashSet<>());
-  final SortedMap<KeyExtent,TServerInstance> migrations = Collections
-      .synchronizedSortedMap(new TreeMap<>());
-=======
-      .synchronizedMap(new DefaultMap<TServerInstance,AtomicInteger>(new AtomicInteger()));
-  final Set<TServerInstance> serversToShutdown =
-      Collections.synchronizedSet(new HashSet<TServerInstance>());
   final SortedMap<KeyExtent,TServerInstance> migrations =
-      Collections.synchronizedSortedMap(new TreeMap<KeyExtent,TServerInstance>());
->>>>>>> 0a9837f3
+      Collections.synchronizedSortedMap(new TreeMap<>());
   final EventCoordinator nextEvent = new EventCoordinator();
   private final Object mergeLock = new Object();
   private ReplicationDriver replicationWorkDriver;
@@ -229,13 +221,8 @@
 
   Fate<Master> fate;
 
-<<<<<<< HEAD
-  volatile SortedMap<TServerInstance,TabletServerStatus> tserverStatus = Collections
-      .unmodifiableSortedMap(new TreeMap<>());
-=======
   volatile SortedMap<TServerInstance,TabletServerStatus> tserverStatus =
-      Collections.unmodifiableSortedMap(new TreeMap<TServerInstance,TabletServerStatus>());
->>>>>>> 0a9837f3
+      Collections.unmodifiableSortedMap(new TreeMap<>());
   final ServerBulkImportStatus bulkImportStatus = new ServerBulkImportStatus();
 
   private final AtomicBoolean masterInitialized = new AtomicBoolean(false);
@@ -297,8 +284,8 @@
     if (!zoo.exists(dirZPath)) {
       Path oldPath = fs.getFullPath(FileType.TABLE, "/" + MetadataTable.ID + "/root_tablet");
       if (fs.exists(oldPath)) {
-        VolumeChooserEnvironment chooserEnv = new VolumeChooserEnvironmentImpl(RootTable.ID,
-            RootTable.EXTENT.getEndRow(), context);
+        VolumeChooserEnvironment chooserEnv =
+            new VolumeChooserEnvironmentImpl(RootTable.ID, RootTable.EXTENT.getEndRow(), context);
         String newPath = fs.choose(chooserEnv, ServerConstants.getBaseUris(context))
             + Constants.HDFS_TABLES_DIR + Path.SEPARATOR + RootTable.ID;
         fs.mkdirs(new Path(newPath));
@@ -447,21 +434,12 @@
         // put existing tables in the correct namespaces
         String tables = getZooKeeperRoot() + Constants.ZTABLES;
         for (String tableId : zoo.getChildren(tables)) {
-<<<<<<< HEAD
           NamespaceId targetNamespace = (MetadataTable.ID.canonical().equals(tableId)
               || RootTable.ID.canonical().equals(tableId)) ? Namespace.ACCUMULO.id()
                   : Namespace.DEFAULT.id();
           log.debug("Upgrade moving table {} (ID: {}) into namespace with ID {}",
               new String(zoo.getData(tables + "/" + tableId + Constants.ZTABLE_NAME, null), UTF_8),
               tableId, targetNamespace);
-=======
-          String targetNamespace =
-              (MetadataTable.ID.equals(tableId) || RootTable.ID.equals(tableId))
-                  ? Namespaces.ACCUMULO_NAMESPACE_ID : Namespaces.DEFAULT_NAMESPACE_ID;
-          log.debug("Upgrade moving table "
-              + new String(zoo.getData(tables + "/" + tableId + Constants.ZTABLE_NAME, null), UTF_8)
-              + " (ID: " + tableId + ") into namespace with ID " + targetNamespace);
->>>>>>> 0a9837f3
           zoo.putPersistentData(tables + "/" + tableId + Constants.ZTABLE_NAMESPACE,
               targetNamespace.canonical().getBytes(UTF_8), NodeExistsPolicy.SKIP);
         }
@@ -724,19 +702,11 @@
       // SASL is enabled, create the key distributor (ZooKeeper) and manager (generates/rolls secret
       // keys)
       log.info("SASL is enabled, creating delegation token key manager and distributor");
-<<<<<<< HEAD
-      final long tokenUpdateInterval = aconf
-          .getTimeInMillis(Property.GENERAL_DELEGATION_TOKEN_UPDATE_INTERVAL);
+      final long tokenUpdateInterval =
+          aconf.getTimeInMillis(Property.GENERAL_DELEGATION_TOKEN_UPDATE_INTERVAL);
       keyDistributor = new ZooAuthenticationKeyDistributor(context.getZooReaderWriter(),
           getZooKeeperRoot() + Constants.ZDELEGATION_TOKEN_KEYS);
       authenticationTokenKeyManager = new AuthenticationTokenKeyManager(context.getSecretManager(),
-=======
-      final long tokenUpdateInterval =
-          aconf.getTimeInMillis(Property.GENERAL_DELEGATION_TOKEN_UPDATE_INTERVAL);
-      keyDistributor = new ZooAuthenticationKeyDistributor(ZooReaderWriter.getInstance(),
-          ZooUtil.getRoot(getInstance()) + Constants.ZDELEGATION_TOKEN_KEYS);
-      authenticationTokenKeyManager = new AuthenticationTokenKeyManager(getSecretManager(),
->>>>>>> 0a9837f3
           keyDistributor, tokenUpdateInterval, tokenLifetime);
       delegationTokensAvailable = true;
     } else {
@@ -788,8 +758,8 @@
   public void setMergeState(MergeInfo info, MergeState state)
       throws KeeperException, InterruptedException {
     synchronized (mergeLock) {
-      String path = getZooKeeperRoot() + Constants.ZTABLES + "/" + info.getExtent().getTableId()
-          + "/merge";
+      String path =
+          getZooKeeperRoot() + Constants.ZTABLES + "/" + info.getExtent().getTableId() + "/merge";
       info.setState(state);
       if (state.equals(MergeState.NONE)) {
         context.getZooReaderWriter().recursiveDelete(path, NodeMissingPolicy.SKIP);
@@ -1421,7 +1391,6 @@
       sleepUninterruptibly(100, TimeUnit.MILLISECONDS);
     }
 
-<<<<<<< HEAD
     // if the replication name is ever set, then start replication services
     final AtomicReference<TServer> replServer = new AtomicReference<>();
     SimpleTimer.getInstance(getConfiguration()).schedule(() -> {
@@ -1436,38 +1405,6 @@
         log.error("Error occurred starting replication services. ", e);
       }
     }, 0, 5000);
-=======
-    // Start the daemon to scan the replication table and make units of work
-    replicationWorkDriver = new ReplicationDriver(this);
-    replicationWorkDriver.start();
-
-    // Start the daemon to assign work to tservers to replicate to our peers
-    try {
-      replicationWorkAssigner = new WorkDriver(this);
-    } catch (AccumuloException | AccumuloSecurityException e) {
-      log.error("Caught exception trying to initialize replication WorkDriver", e);
-      throw new RuntimeException(e);
-    }
-    replicationWorkAssigner.start();
-
-    // Start the replication coordinator which assigns tservers to service replication requests
-    MasterReplicationCoordinator impl = new MasterReplicationCoordinator(this);
-    ReplicationCoordinator.Processor<ReplicationCoordinator.Iface> replicationCoordinatorProcessor =
-        new ReplicationCoordinator.Processor<>(RpcWrapper.service(impl,
-            new ReplicationCoordinator.Processor<ReplicationCoordinator.Iface>(impl)));
-    ServerAddress replAddress =
-        TServerUtils.startServer(this, hostname, Property.MASTER_REPLICATION_COORDINATOR_PORT,
-            replicationCoordinatorProcessor, "Master Replication Coordinator",
-            "Replication Coordinator", null, Property.MASTER_REPLICATION_COORDINATOR_MINTHREADS,
-            Property.MASTER_REPLICATION_COORDINATOR_THREADCHECK, Property.GENERAL_MAX_MESSAGE_SIZE);
-
-    log.info("Started replication coordinator service at " + replAddress.address);
-
-    // Advertise that port we used so peers don't have to be told what it is
-    ZooReaderWriter.getInstance().putPersistentData(
-        ZooUtil.getRoot(getInstance()) + Constants.ZMASTER_REPLICATION_COORDINATOR_ADDR,
-        replAddress.address.toString().getBytes(UTF_8), NodeExistsPolicy.OVERWRITE);
->>>>>>> 0a9837f3
 
     // Register metrics modules
     MasterMetricsFactory factory = new MasterMetricsFactory(getConfiguration(), this);
@@ -1520,17 +1457,15 @@
       throws UnknownHostException, KeeperException, InterruptedException {
     // Start the replication coordinator which assigns tservers to service replication requests
     MasterReplicationCoordinator impl = new MasterReplicationCoordinator(this);
-    ReplicationCoordinator.Iface haReplicationProxy = HighlyAvailableServiceWrapper.service(impl,
-        this);
-    // @formatter:off
+    ReplicationCoordinator.Iface haReplicationProxy =
+        HighlyAvailableServiceWrapper.service(impl, this);
     ReplicationCoordinator.Processor<ReplicationCoordinator.Iface> replicationCoordinatorProcessor =
-            new ReplicationCoordinator.Processor<>(TraceUtil.wrapService(haReplicationProxy));
-    // @formatter:on
-    ServerAddress replAddress = TServerUtils.startServer(context, hostname,
-        Property.MASTER_REPLICATION_COORDINATOR_PORT, replicationCoordinatorProcessor,
-        "Master Replication Coordinator", "Replication Coordinator", null,
-        Property.MASTER_REPLICATION_COORDINATOR_MINTHREADS,
-        Property.MASTER_REPLICATION_COORDINATOR_THREADCHECK, Property.GENERAL_MAX_MESSAGE_SIZE);
+        new ReplicationCoordinator.Processor<>(TraceUtil.wrapService(haReplicationProxy));
+    ServerAddress replAddress =
+        TServerUtils.startServer(context, hostname, Property.MASTER_REPLICATION_COORDINATOR_PORT,
+            replicationCoordinatorProcessor, "Master Replication Coordinator",
+            "Replication Coordinator", null, Property.MASTER_REPLICATION_COORDINATOR_MINTHREADS,
+            Property.MASTER_REPLICATION_COORDINATOR_THREADCHECK, Property.GENERAL_MAX_MESSAGE_SIZE);
 
     log.info("Started replication coordinator service at " + replAddress.address);
     // Start the daemon to scan the replication table and make units of work
@@ -1650,24 +1585,7 @@
     ServerContext context = new ServerContext(opts.getSiteConfiguration());
     context.setupServer(app, Master.class.getName(), opts.getAddress());
     try {
-<<<<<<< HEAD
       Master master = new Master(context);
-=======
-      final String app = "master";
-      Accumulo.setupLogging(app);
-      SecurityUtil.serverLogin(SiteConfiguration.getInstance());
-
-      ServerOpts opts = new ServerOpts();
-      opts.parseArgs(app, args);
-      String hostname = opts.getAddress();
-      ServerConfigurationFactory conf =
-          new ServerConfigurationFactory(HdfsZooInstance.getInstance());
-      VolumeManager fs = VolumeManagerImpl.get();
-      MetricsSystemHelper.configure(Master.class.getSimpleName());
-      Accumulo.init(fs, conf, app);
-      Master master = new Master(conf, fs, hostname);
-      DistributedTrace.enable(hostname, app, conf.getConfiguration());
->>>>>>> 0a9837f3
       master.run();
     } finally {
       context.teardownServer();
@@ -1679,13 +1597,8 @@
       Set<TServerInstance> added) {
     // if we have deleted or added tservers, then adjust our dead server list
     if (!deleted.isEmpty() || !added.isEmpty()) {
-<<<<<<< HEAD
-      DeadServerList obit = new DeadServerList(context,
-          getZooKeeperRoot() + Constants.ZDEADTSERVERS);
-=======
       DeadServerList obit =
-          new DeadServerList(ZooUtil.getRoot(getInstance()) + Constants.ZDEADTSERVERS);
->>>>>>> 0a9837f3
+          new DeadServerList(context, getZooKeeperRoot() + Constants.ZDEADTSERVERS);
       if (added.size() > 0) {
         log.info("New servers: {}", added);
         for (TServerInstance up : added) {
@@ -1886,12 +1799,7 @@
         result.serversShuttingDown.add(server.hostPort());
       }
     }
-<<<<<<< HEAD
     DeadServerList obit = new DeadServerList(context, getZooKeeperRoot() + Constants.ZDEADTSERVERS);
-=======
-    DeadServerList obit =
-        new DeadServerList(ZooUtil.getRoot(getInstance()) + Constants.ZDEADTSERVERS);
->>>>>>> 0a9837f3
     result.deadTabletServers = obit.getList();
     result.bulkImports = bulkImportStatus.getBulkLoadStatus();
     return result;
