/*
 * Licensed to the Apache Software Foundation (ASF) under one or more
 * contributor license agreements.  See the NOTICE file distributed with
 * this work for additional information regarding copyright ownership.
 * The ASF licenses this file to You under the Apache License, Version 2.0
 * (the "License"); you may not use this file except in compliance with
 * the License.  You may obtain a copy of the License at
 *
 *     http://www.apache.org/licenses/LICENSE-2.0
 *
 * Unless required by applicable law or agreed to in writing, software
 * distributed under the License is distributed on an "AS IS" BASIS,
 * WITHOUT WARRANTIES OR CONDITIONS OF ANY KIND, either express or implied.
 * See the License for the specific language governing permissions and
 * limitations under the License.
 */
package org.apache.accumulo.master.tableOps;

import org.apache.accumulo.core.Constants;
import org.apache.accumulo.fate.Repo;
import org.apache.accumulo.master.Master;
import org.apache.accumulo.server.ServerConstants;
import org.apache.accumulo.server.fs.VolumeChooserEnvironment;
import org.apache.hadoop.fs.Path;

class ChooseDir extends MasterRepo {
  private static final long serialVersionUID = 1L;

  private TableInfo tableInfo;

  ChooseDir(TableInfo ti) {
    this.tableInfo = ti;
  }

  @Override
  public long isReady(long tid, Master environment) throws Exception {
    return 0;
  }

  @Override
  public Repo<Master> call(long tid, Master master) throws Exception {
<<<<<<< HEAD
    // Constants.DEFAULT_TABLET_LOCATION has a leading slash prepended to it so we don't need to add one here
    VolumeChooserEnvironment chooserEnv = new VolumeChooserEnvironment(tableInfo.tableId);
    tableInfo.dir = master.getFileSystem().choose(chooserEnv, ServerConstants.getBaseUris()) + Constants.HDFS_TABLES_DIR + Path.SEPARATOR + tableInfo.tableId
        + Constants.DEFAULT_TABLET_LOCATION;
=======
    // Constants.DEFAULT_TABLET_LOCATION has a leading slash prepended to it so we don't need to add
    // one here
    tableInfo.dir = master.getFileSystem().choose(Optional.of(tableInfo.tableId),
        ServerConstants.getBaseUris()) + Constants.HDFS_TABLES_DIR + Path.SEPARATOR
        + tableInfo.tableId + Constants.DEFAULT_TABLET_LOCATION;
>>>>>>> f4f43feb
    return new CreateDir(tableInfo);
  }

  @Override
  public void undo(long tid, Master master) throws Exception {

  }
}<|MERGE_RESOLUTION|>--- conflicted
+++ resolved
@@ -39,18 +39,12 @@
 
   @Override
   public Repo<Master> call(long tid, Master master) throws Exception {
-<<<<<<< HEAD
-    // Constants.DEFAULT_TABLET_LOCATION has a leading slash prepended to it so we don't need to add one here
-    VolumeChooserEnvironment chooserEnv = new VolumeChooserEnvironment(tableInfo.tableId);
-    tableInfo.dir = master.getFileSystem().choose(chooserEnv, ServerConstants.getBaseUris()) + Constants.HDFS_TABLES_DIR + Path.SEPARATOR + tableInfo.tableId
-        + Constants.DEFAULT_TABLET_LOCATION;
-=======
     // Constants.DEFAULT_TABLET_LOCATION has a leading slash prepended to it so we don't need to add
     // one here
-    tableInfo.dir = master.getFileSystem().choose(Optional.of(tableInfo.tableId),
-        ServerConstants.getBaseUris()) + Constants.HDFS_TABLES_DIR + Path.SEPARATOR
-        + tableInfo.tableId + Constants.DEFAULT_TABLET_LOCATION;
->>>>>>> f4f43feb
+    VolumeChooserEnvironment chooserEnv = new VolumeChooserEnvironment(tableInfo.tableId);
+    tableInfo.dir = master.getFileSystem().choose(chooserEnv, ServerConstants.getBaseUris())
+        + Constants.HDFS_TABLES_DIR + Path.SEPARATOR + tableInfo.tableId
+        + Constants.DEFAULT_TABLET_LOCATION;
     return new CreateDir(tableInfo);
   }
 
