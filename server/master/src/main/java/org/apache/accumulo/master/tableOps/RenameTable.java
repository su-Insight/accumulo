--- conflicted
+++ resolved
@@ -16,11 +16,7 @@
  */
 package org.apache.accumulo.master.tableOps;
 
-<<<<<<< HEAD
-import java.nio.charset.StandardCharsets;
-=======
-import static com.google.common.base.Charsets.UTF_8;
->>>>>>> 9b20a9d4
+import static java.nio.charset.StandardCharsets.UTF_8;
 
 import org.apache.accumulo.core.Constants;
 import org.apache.accumulo.core.client.Instance;
@@ -87,22 +83,14 @@
       zoo.mutate(tap, null, null, new Mutator() {
         @Override
         public byte[] mutate(byte[] current) throws Exception {
-<<<<<<< HEAD
-          final String currentName = new String(current, StandardCharsets.UTF_8);
-=======
           final String currentName = new String(current, UTF_8);
->>>>>>> 9b20a9d4
           if (currentName.equals(newName))
             return null; // assume in this case the operation is running again, so we are done
           if (!currentName.equals(oldName)) {
             throw new ThriftTableOperationException(null, oldTableName, TableOperation.RENAME, TableOperationExceptionType.NOTFOUND,
                 "Name changed while processing");
           }
-<<<<<<< HEAD
-          return newName.getBytes(StandardCharsets.UTF_8);
-=======
           return newName.getBytes(UTF_8);
->>>>>>> 9b20a9d4
         }
       });
       Tables.clearCache(instance);
