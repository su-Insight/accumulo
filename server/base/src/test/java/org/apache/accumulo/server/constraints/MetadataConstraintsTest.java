/*
 * Licensed to the Apache Software Foundation (ASF) under one
 * or more contributor license agreements.  See the NOTICE file
 * distributed with this work for additional information
 * regarding copyright ownership.  The ASF licenses this file
 * to you under the Apache License, Version 2.0 (the
 * "License"); you may not use this file except in compliance
 * with the License.  You may obtain a copy of the License at
 *
 *   https://www.apache.org/licenses/LICENSE-2.0
 *
 * Unless required by applicable law or agreed to in writing,
 * software distributed under the License is distributed on an
 * "AS IS" BASIS, WITHOUT WARRANTIES OR CONDITIONS OF ANY
 * KIND, either express or implied.  See the License for the
 * specific language governing permissions and limitations
 * under the License.
 */
package org.apache.accumulo.server.constraints;

import static org.junit.jupiter.api.Assertions.assertEquals;
import static org.junit.jupiter.api.Assertions.assertNotNull;
import static org.junit.jupiter.api.Assertions.assertNull;

import java.util.List;
import java.util.Set;

import org.apache.accumulo.core.data.Mutation;
import org.apache.accumulo.core.data.Value;
import org.apache.accumulo.core.metadata.MetadataTable;
import org.apache.accumulo.core.metadata.StoredTabletFile;
import org.apache.accumulo.core.metadata.schema.DataFileValue;
import org.apache.accumulo.core.metadata.schema.MetadataSchema.TabletsSection.BulkFileColumnFamily;
import org.apache.accumulo.core.metadata.schema.MetadataSchema.TabletsSection.CurrentLocationColumnFamily;
import org.apache.accumulo.core.metadata.schema.MetadataSchema.TabletsSection.DataFileColumnFamily;
import org.apache.accumulo.core.metadata.schema.MetadataSchema.TabletsSection.ScanFileColumnFamily;
import org.apache.accumulo.core.metadata.schema.MetadataSchema.TabletsSection.ServerColumnFamily;
import org.apache.accumulo.core.metadata.schema.MetadataSchema.TabletsSection.TabletColumnFamily;
import org.apache.accumulo.core.metadata.schema.SelectedFiles;
import org.apache.accumulo.server.ServerContext;
import org.apache.hadoop.io.Text;
import org.easymock.EasyMock;
import org.junit.jupiter.api.Test;

public class MetadataConstraintsTest {

  private SystemEnvironment createEnv() {
    SystemEnvironment env = EasyMock.createMock(SystemEnvironment.class);
    ServerContext context = EasyMock.createMock(ServerContext.class);
    EasyMock.expect(env.getServerContext()).andReturn(context);
    EasyMock.replay(env);
    return env;
  }

  @Test
  public void testCheck() {
    Mutation m = new Mutation(new Text("0;foo"));
    TabletColumnFamily.PREV_ROW_COLUMN.put(m, new Value("1foo"));

    MetadataConstraints mc = new MetadataConstraints();

    List<Short> violations = mc.check(createEnv(), m);

    assertNotNull(violations);
    assertEquals(1, violations.size());
    assertEquals(Short.valueOf((short) 3), violations.get(0));

    m = new Mutation(new Text("0:foo"));
    TabletColumnFamily.PREV_ROW_COLUMN.put(m, new Value("1poo"));

    violations = mc.check(createEnv(), m);

    assertNotNull(violations);
    assertEquals(1, violations.size());
    assertEquals(Short.valueOf((short) 4), violations.get(0));

    m = new Mutation(new Text("0;foo"));
    m.put("bad_column_name", "", "e");

    violations = mc.check(createEnv(), m);

    assertNotNull(violations);
    assertEquals(1, violations.size());
    assertEquals(Short.valueOf((short) 2), violations.get(0));

    m = new Mutation(new Text("!!<"));
    TabletColumnFamily.PREV_ROW_COLUMN.put(m, new Value("1poo"));

    violations = mc.check(createEnv(), m);

    assertNotNull(violations);
    assertEquals(2, violations.size());
    assertEquals(Short.valueOf((short) 4), violations.get(0));
    assertEquals(Short.valueOf((short) 5), violations.get(1));

    m = new Mutation(new Text("0;foo"));
    TabletColumnFamily.PREV_ROW_COLUMN.put(m, new Value(""));

    violations = mc.check(createEnv(), m);

    assertNotNull(violations);
    assertEquals(1, violations.size());
    assertEquals(Short.valueOf((short) 6), violations.get(0));

    m = new Mutation(new Text("0;foo"));
    TabletColumnFamily.PREV_ROW_COLUMN.put(m, new Value("bar"));

    violations = mc.check(createEnv(), m);

    assertNull(violations);

    m = new Mutation(new Text(MetadataTable.ID.canonical() + "<"));
    TabletColumnFamily.PREV_ROW_COLUMN.put(m, new Value("bar"));

    violations = mc.check(createEnv(), m);

    assertNull(violations);

    m = new Mutation(new Text("!1<"));
    TabletColumnFamily.PREV_ROW_COLUMN.put(m, new Value("bar"));

    violations = mc.check(createEnv(), m);

    assertNotNull(violations);
    assertEquals(1, violations.size());
    assertEquals(Short.valueOf((short) 4), violations.get(0));

  }

  @Test
  public void testBulkFileCheck() {
    MetadataConstraints mc = new MetadataConstraints();
    Mutation m;
    List<Short> violations;

<<<<<<< HEAD
    // txid that throws exception
    m = new Mutation(new Text("0;foo"));
    m.put(BulkFileColumnFamily.NAME, new Text("/someFile"), new Value("bad value"));
    m.put(DataFileColumnFamily.NAME, new Text("/someFile"),
=======
    // inactive txid
    m = new Mutation(new Text("0;foo"));
    m.put(BulkFileColumnFamily.NAME, new Text("hdfs://nn1/a/accumulo/tables/2b/t-001/someFile"),
        new Value("12345"));
    m.put(DataFileColumnFamily.NAME, new Text("hdfs://nn1/a/accumulo/tables/2b/t-001/someFile"),
        new DataFileValue(1, 1).encodeAsValue());
    violations = mc.check(createEnv(), m);
    assertNotNull(violations);
    assertEquals(1, violations.size());
    assertEquals(Short.valueOf((short) 8), violations.get(0));

    // txid that throws exception
    m = new Mutation(new Text("0;foo"));
    m.put(BulkFileColumnFamily.NAME, new Text("hdfs://nn1/a/accumulo/tables/2b/t-001/someFile"),
        new Value("9"));
    m.put(DataFileColumnFamily.NAME, new Text("hdfs://nn1/a/accumulo/tables/2b/t-001/someFile"),
>>>>>>> 4b1c1b17
        new DataFileValue(1, 1).encodeAsValue());
    violations = mc.check(createEnv(), m);
    assertNotNull(violations);
    assertEquals(1, violations.size());
    assertEquals(Short.valueOf((short) 8), violations.get(0));

    // active txid w/ file
    m = new Mutation(new Text("0;foo"));
    m.put(BulkFileColumnFamily.NAME, new Text("hdfs://nn1/a/accumulo/tables/2b/t-001/someFile"),
        new Value("5"));
    m.put(DataFileColumnFamily.NAME, new Text("hdfs://nn1/a/accumulo/tables/2b/t-001/someFile"),
        new DataFileValue(1, 1).encodeAsValue());
    violations = mc.check(createEnv(), m);
    assertNull(violations);

    // active txid w/o file
    m = new Mutation(new Text("0;foo"));
    m.put(BulkFileColumnFamily.NAME, new Text("hdfs://nn1/a/accumulo/tables/2b/t-001/someFile"),
        new Value("5"));
    violations = mc.check(createEnv(), m);
    assertNotNull(violations);
    assertEquals(1, violations.size());
    assertEquals(Short.valueOf((short) 8), violations.get(0));

    // two active txids w/ files
    m = new Mutation(new Text("0;foo"));
    m.put(BulkFileColumnFamily.NAME, new Text("hdfs://nn1/a/accumulo/tables/2b/t-001/someFile"),
        new Value("5"));
    m.put(DataFileColumnFamily.NAME, new Text("hdfs://nn1/a/accumulo/tables/2b/t-001/someFile"),
        new DataFileValue(1, 1).encodeAsValue());
    m.put(BulkFileColumnFamily.NAME, new Text("hdfs://nn1/a/accumulo/tables/2b/t-001/someFile2"),
        new Value("7"));
    m.put(DataFileColumnFamily.NAME, new Text("hdfs://nn1/a/accumulo/tables/2b/t-001/someFile2"),
        new DataFileValue(1, 1).encodeAsValue());
    violations = mc.check(createEnv(), m);
    assertNotNull(violations);
    assertEquals(1, violations.size());
    assertEquals(Short.valueOf((short) 8), violations.get(0));

    // two files w/ one active txid
    m = new Mutation(new Text("0;foo"));
    m.put(BulkFileColumnFamily.NAME, new Text("hdfs://nn1/a/accumulo/tables/2b/t-001/someFile"),
        new Value("5"));
    m.put(DataFileColumnFamily.NAME, new Text("hdfs://nn1/a/accumulo/tables/2b/t-001/someFile"),
        new DataFileValue(1, 1).encodeAsValue());
    m.put(BulkFileColumnFamily.NAME, new Text("hdfs://nn1/a/accumulo/tables/2b/t-001/someFile2"),
        new Value("5"));
    m.put(DataFileColumnFamily.NAME, new Text("hdfs://nn1/a/accumulo/tables/2b/t-001/someFile2"),
        new DataFileValue(1, 1).encodeAsValue());
    violations = mc.check(createEnv(), m);
    assertNull(violations);

    // two loaded w/ one active txid and one file
    m = new Mutation(new Text("0;foo"));
    m.put(BulkFileColumnFamily.NAME, new Text("hdfs://nn1/a/accumulo/tables/2b/t-001/someFile"),
        new Value("5"));
    m.put(DataFileColumnFamily.NAME, new Text("hdfs://nn1/a/accumulo/tables/2b/t-001/someFile"),
        new DataFileValue(1, 1).encodeAsValue());
    m.put(BulkFileColumnFamily.NAME, new Text("hdfs://nn1/a/accumulo/tables/2b/t-001/someFile2"),
        new Value("5"));
    violations = mc.check(createEnv(), m);
    assertNotNull(violations);
    assertEquals(1, violations.size());
    assertEquals(Short.valueOf((short) 8), violations.get(0));

    // active txid, mutation that looks like split
    m = new Mutation(new Text("0;foo"));
    m.put(BulkFileColumnFamily.NAME, new Text("hdfs://nn1/a/accumulo/tables/2b/t-001/someFile"),
        new Value("5"));
    ServerColumnFamily.DIRECTORY_COLUMN.put(m, new Value("/t1"));
    violations = mc.check(createEnv(), m);
    assertNull(violations);

    // inactive txid, mutation that looks like split
    m = new Mutation(new Text("0;foo"));
    m.put(BulkFileColumnFamily.NAME, new Text("hdfs://nn1/a/accumulo/tables/2b/t-001/someFile"),
        new Value("12345"));
    ServerColumnFamily.DIRECTORY_COLUMN.put(m, new Value("/t1"));
    violations = mc.check(createEnv(), m);
    assertNull(violations);

    // active txid, mutation that looks like a load
    m = new Mutation(new Text("0;foo"));
    m.put(BulkFileColumnFamily.NAME, new Text("hdfs://nn1/a/accumulo/tables/2b/t-001/someFile"),
        new Value("5"));
    m.put(CurrentLocationColumnFamily.NAME, new Text("789"), new Value("127.0.0.1:9997"));
    violations = mc.check(createEnv(), m);
    assertNull(violations);

    // inactive txid, mutation that looks like a load
    m = new Mutation(new Text("0;foo"));
    m.put(BulkFileColumnFamily.NAME, new Text("hdfs://nn1/a/accumulo/tables/2b/t-001/someFile"),
        new Value("12345"));
    m.put(CurrentLocationColumnFamily.NAME, new Text("789"), new Value("127.0.0.1:9997"));
    violations = mc.check(createEnv(), m);
    assertNull(violations);

    // deleting a load flag
    m = new Mutation(new Text("0;foo"));
    m.putDelete(BulkFileColumnFamily.NAME,
        new Text("hdfs://nn1/a/accumulo/tables/2b/t-001/someFile"));
    violations = mc.check(createEnv(), m);
    assertNull(violations);

    // Missing beginning of path
    m = new Mutation(new Text("0;foo"));
    m.put(BulkFileColumnFamily.NAME, new Text("/someFile"), new Value("5"));
    violations = mc.check(createEnv(), m);
    assertNotNull(violations);
    assertEquals(2, violations.size());
    assertEquals(Short.valueOf((short) 9), violations.get(0));
    assertNotNull(mc.getViolationDescription(violations.get(0)));
    // No DataFileColumnFamily included
    assertEquals(Short.valueOf((short) 8), violations.get(1));

    // Missing tables directory in path
    m = new Mutation(new Text("0;foo"));
    m.put(BulkFileColumnFamily.NAME, new Text("hdfs://nn1/a/accumulo/2b/t-001/C00.rf"),
        new Value("5"));
    violations = mc.check(createEnv(), m);
    assertNotNull(violations);
    assertEquals(2, violations.size());
    assertEquals(Short.valueOf((short) 9), violations.get(0));
    // No DataFileColumnFamily included
    assertEquals(Short.valueOf((short) 8), violations.get(1));

  }

  @Test
  public void testDataFileCheck() {
    testFileMetadataValidation(DataFileColumnFamily.NAME, new DataFileValue(1, 1).encodeAsValue());
  }

  @Test
  public void testScanFileCheck() {
    testFileMetadataValidation(ScanFileColumnFamily.NAME, new Value());
  }

  private void testFileMetadataValidation(Text columnFamily, Value value) {
    MetadataConstraints mc = new TestMetadataConstraints();
    Mutation m;
    List<Short> violations;

    // Missing beginning of path
    m = new Mutation(new Text("0;foo"));
    m.put(columnFamily, new Text("/someFile"), value);
    violations = mc.check(createEnv(), m);
    assertNotNull(violations);
    assertEquals(1, violations.size());
    assertEquals(Short.valueOf((short) 9), violations.get(0));
    assertNotNull(mc.getViolationDescription(violations.get(0)));

    // Missing tables directory in path
    m = new Mutation(new Text("0;foo"));
    m.put(columnFamily, new Text("hdfs://nn1/a/accumulo/2b/t-001/C00.rf"),
        new DataFileValue(1, 1).encodeAsValue());
    violations = mc.check(createEnv(), m);
    assertNotNull(violations);
    assertEquals(1, violations.size());
    assertEquals(Short.valueOf((short) 9), violations.get(0));

    // Should pass validation
    m = new Mutation(new Text("0;foo"));
    m.put(columnFamily, new Text("hdfs://nn1/a/accumulo/tables/2b/t-001/C00.rf"),
        new DataFileValue(1, 1).encodeAsValue());
    violations = mc.check(createEnv(), m);
    assertNull(violations);

    assertNotNull(mc.getViolationDescription((short) 9));
  }

  @Test
  public void testOperationId() {
    MetadataConstraints mc = new MetadataConstraints();
    Mutation m;
    List<Short> violations;

    m = new Mutation(new Text("0;foo"));
    ServerColumnFamily.OPID_COLUMN.put(m, new Value("bad id"));
    violations = mc.check(createEnv(), m);
    assertNotNull(violations);
    assertEquals(1, violations.size());
    assertEquals(Short.valueOf((short) 9), violations.get(0));

    m = new Mutation(new Text("0;foo"));
    ServerColumnFamily.OPID_COLUMN.put(m, new Value("MERGING:FATE[123abc]"));
    violations = mc.check(createEnv(), m);
    assertNull(violations);
  }

  @Test
  public void testSelectedFiles() {
    MetadataConstraints mc = new MetadataConstraints();
    Mutation m;
    List<Short> violations;

    m = new Mutation(new Text("0;foo"));
    ServerColumnFamily.SELECTED_COLUMN.put(m, new Value("bad id"));
    violations = mc.check(createEnv(), m);
    assertNotNull(violations);
    assertEquals(1, violations.size());
    assertEquals(Short.valueOf((short) 11), violations.get(0));

    m = new Mutation(new Text("0;foo"));
    ServerColumnFamily.SELECTED_COLUMN.put(m,
        new Value(new SelectedFiles(
            Set.of(StoredTabletFile
                .of("hdfs://nn.somewhere.com:86753/accumulo/tables/42/t-0000/F00001.rf")),
            true, 42L).getMetadataValue()));
    violations = mc.check(createEnv(), m);
    assertNull(violations);
  }
}<|MERGE_RESOLUTION|>--- conflicted
+++ resolved
@@ -133,29 +133,11 @@
     Mutation m;
     List<Short> violations;
 
-<<<<<<< HEAD
     // txid that throws exception
     m = new Mutation(new Text("0;foo"));
-    m.put(BulkFileColumnFamily.NAME, new Text("/someFile"), new Value("bad value"));
-    m.put(DataFileColumnFamily.NAME, new Text("/someFile"),
-=======
-    // inactive txid
-    m = new Mutation(new Text("0;foo"));
-    m.put(BulkFileColumnFamily.NAME, new Text("hdfs://nn1/a/accumulo/tables/2b/t-001/someFile"),
-        new Value("12345"));
-    m.put(DataFileColumnFamily.NAME, new Text("hdfs://nn1/a/accumulo/tables/2b/t-001/someFile"),
-        new DataFileValue(1, 1).encodeAsValue());
-    violations = mc.check(createEnv(), m);
-    assertNotNull(violations);
-    assertEquals(1, violations.size());
-    assertEquals(Short.valueOf((short) 8), violations.get(0));
-
-    // txid that throws exception
-    m = new Mutation(new Text("0;foo"));
-    m.put(BulkFileColumnFamily.NAME, new Text("hdfs://nn1/a/accumulo/tables/2b/t-001/someFile"),
-        new Value("9"));
-    m.put(DataFileColumnFamily.NAME, new Text("hdfs://nn1/a/accumulo/tables/2b/t-001/someFile"),
->>>>>>> 4b1c1b17
+    m.put(BulkFileColumnFamily.NAME, new Text("hdfs://nn1/a/accumulo/tables/2b/t-001/someFile"),
+        new Value("bad value"));
+    m.put(DataFileColumnFamily.NAME, new Text("hdfs://nn1/a/accumulo/tables/2b/t-001/someFile"),
         new DataFileValue(1, 1).encodeAsValue());
     violations = mc.check(createEnv(), m);
     assertNotNull(violations);
@@ -266,7 +248,7 @@
     violations = mc.check(createEnv(), m);
     assertNotNull(violations);
     assertEquals(2, violations.size());
-    assertEquals(Short.valueOf((short) 9), violations.get(0));
+    assertEquals(Short.valueOf((short) 12), violations.get(0));
     assertNotNull(mc.getViolationDescription(violations.get(0)));
     // No DataFileColumnFamily included
     assertEquals(Short.valueOf((short) 8), violations.get(1));
@@ -278,7 +260,7 @@
     violations = mc.check(createEnv(), m);
     assertNotNull(violations);
     assertEquals(2, violations.size());
-    assertEquals(Short.valueOf((short) 9), violations.get(0));
+    assertEquals(Short.valueOf((short) 12), violations.get(0));
     // No DataFileColumnFamily included
     assertEquals(Short.valueOf((short) 8), violations.get(1));
 
@@ -295,7 +277,7 @@
   }
 
   private void testFileMetadataValidation(Text columnFamily, Value value) {
-    MetadataConstraints mc = new TestMetadataConstraints();
+    MetadataConstraints mc = new MetadataConstraints();
     Mutation m;
     List<Short> violations;
 
@@ -305,7 +287,7 @@
     violations = mc.check(createEnv(), m);
     assertNotNull(violations);
     assertEquals(1, violations.size());
-    assertEquals(Short.valueOf((short) 9), violations.get(0));
+    assertEquals(Short.valueOf((short) 12), violations.get(0));
     assertNotNull(mc.getViolationDescription(violations.get(0)));
 
     // Missing tables directory in path
@@ -315,7 +297,7 @@
     violations = mc.check(createEnv(), m);
     assertNotNull(violations);
     assertEquals(1, violations.size());
-    assertEquals(Short.valueOf((short) 9), violations.get(0));
+    assertEquals(Short.valueOf((short) 12), violations.get(0));
 
     // Should pass validation
     m = new Mutation(new Text("0;foo"));
@@ -324,7 +306,7 @@
     violations = mc.check(createEnv(), m);
     assertNull(violations);
 
-    assertNotNull(mc.getViolationDescription((short) 9));
+    assertNotNull(mc.getViolationDescription((short) 12));
   }
 
   @Test
