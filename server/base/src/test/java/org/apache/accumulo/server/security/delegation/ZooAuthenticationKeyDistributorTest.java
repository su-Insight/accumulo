/*
 * Licensed to the Apache Software Foundation (ASF) under one or more
 * contributor license agreements.  See the NOTICE file distributed with
 * this work for additional information regarding copyright ownership.
 * The ASF licenses this file to You under the Apache License, Version 2.0
 * (the "License"); you may not use this file except in compliance with
 * the License.  You may obtain a copy of the License at
 *
 *     http://www.apache.org/licenses/LICENSE-2.0
 *
 * Unless required by applicable law or agreed to in writing, software
 * distributed under the License is distributed on an "AS IS" BASIS,
 * WITHOUT WARRANTIES OR CONDITIONS OF ANY KIND, either express or implied.
 * See the License for the specific language governing permissions and
 * limitations under the License.
 */
package org.apache.accumulo.server.security.delegation;

import static org.easymock.EasyMock.anyObject;
import static org.easymock.EasyMock.aryEq;
import static org.easymock.EasyMock.createMock;
import static org.easymock.EasyMock.eq;
import static org.easymock.EasyMock.expect;
import static org.easymock.EasyMock.expectLastCall;
import static org.easymock.EasyMock.replay;
import static org.easymock.EasyMock.verify;
import static org.junit.Assert.assertEquals;

import java.io.ByteArrayOutputStream;
import java.io.DataOutputStream;
import java.util.ArrayList;
import java.util.Collections;
import java.util.List;

import javax.crypto.KeyGenerator;

import org.apache.accumulo.core.Constants;
import org.apache.accumulo.fate.zookeeper.ZooUtil;
import org.apache.accumulo.fate.zookeeper.ZooUtil.NodeExistsPolicy;
import org.apache.accumulo.server.zookeeper.ZooReaderWriter;
import org.apache.zookeeper.KeeperException.AuthFailedException;
import org.apache.zookeeper.data.ACL;
import org.apache.zookeeper.data.Id;
import org.apache.zookeeper.data.Stat;
import org.junit.Before;
import org.junit.BeforeClass;
import org.junit.Test;

public class ZooAuthenticationKeyDistributorTest {

  // From org.apache.hadoop.security.token.SecretManager
  private static final String DEFAULT_HMAC_ALGORITHM = "HmacSHA1";
  private static final int KEY_LENGTH = 64;
  private static KeyGenerator keyGen;

  @BeforeClass
  public static void setupKeyGenerator() throws Exception {
    // From org.apache.hadoop.security.token.SecretManager
    keyGen = KeyGenerator.getInstance(DEFAULT_HMAC_ALGORITHM);
    keyGen.init(KEY_LENGTH);
  }

  private ZooReaderWriter zrw;
  private String baseNode = Constants.ZDELEGATION_TOKEN_KEYS;

  @Before
  public void setupMocks() {
    zrw = createMock(ZooReaderWriter.class);
  }

  @Test(expected = AuthFailedException.class)
  public void testInitialize() throws Exception {
    ZooAuthenticationKeyDistributor distributor = new ZooAuthenticationKeyDistributor(zrw,
        baseNode);

    // Attempt to create the directory and fail
    expect(zrw.exists(baseNode)).andReturn(false);
    expect(
        zrw.putPrivatePersistentData(eq(baseNode), aryEq(new byte[0]), eq(NodeExistsPolicy.FAIL)))
            .andThrow(new AuthFailedException());

    replay(zrw);

    distributor.initialize();

    verify(zrw);
  }

  @Test
  public void testInitializeCreatesParentNode() throws Exception {
    ZooAuthenticationKeyDistributor distributor = new ZooAuthenticationKeyDistributor(zrw,
        baseNode);

    // Attempt to create the directory and fail
    expect(zrw.exists(baseNode)).andReturn(false);
<<<<<<< HEAD
    expect(zrw.putPrivatePersistentData(eq(baseNode), anyObject(), eq(NodeExistsPolicy.FAIL))).andReturn(true);
=======
    expect(
        zrw.putPrivatePersistentData(eq(baseNode), (byte[]) anyObject(), eq(NodeExistsPolicy.FAIL)))
            .andReturn(true);
>>>>>>> f4f43feb

    replay(zrw);

    distributor.initialize();

    verify(zrw);
  }

  @Test(expected = IllegalStateException.class)
  public void testInitializedNotCalledAdvertise() throws Exception {
    ZooAuthenticationKeyDistributor distributor = new ZooAuthenticationKeyDistributor(zrw,
        baseNode);
    distributor.advertise(new AuthenticationKey(1, 0l, 5l, keyGen.generateKey()));
  }

  @Test(expected = IllegalStateException.class)
  public void testInitializedNotCalledCurrentKeys() throws Exception {
    ZooAuthenticationKeyDistributor distributor = new ZooAuthenticationKeyDistributor(zrw,
        baseNode);
    distributor.getCurrentKeys();
  }

  @Test(expected = IllegalStateException.class)
  public void testInitializedNotCalledRemove() throws Exception {
    ZooAuthenticationKeyDistributor distributor = new ZooAuthenticationKeyDistributor(zrw,
        baseNode);
    distributor.remove(new AuthenticationKey(1, 0l, 5l, keyGen.generateKey()));
  }

  @Test(expected = IllegalStateException.class)
  public void testMissingAcl() throws Exception {
    ZooAuthenticationKeyDistributor distributor = new ZooAuthenticationKeyDistributor(zrw,
        baseNode);

    // Attempt to create the directory and fail
    expect(zrw.exists(baseNode)).andReturn(true);
<<<<<<< HEAD
    expect(zrw.getACL(eq(baseNode), anyObject(Stat.class))).andReturn(Collections.emptyList());
=======
    expect(zrw.getACL(eq(baseNode), anyObject(Stat.class)))
        .andReturn(Collections.<ACL> emptyList());
>>>>>>> f4f43feb

    replay(zrw);

    try {
      distributor.initialize();
    } finally {
      verify(zrw);
    }
  }

  @Test(expected = IllegalStateException.class)
  public void testBadAcl() throws Exception {
    ZooAuthenticationKeyDistributor distributor = new ZooAuthenticationKeyDistributor(zrw,
        baseNode);

    // Attempt to create the directory and fail
    expect(zrw.exists(baseNode)).andReturn(true);
    expect(zrw.getACL(eq(baseNode), anyObject(Stat.class))).andReturn(Collections.singletonList(
        new ACL(ZooUtil.PRIVATE.get(0).getPerms(), new Id("digest", "somethingweird"))));

    replay(zrw);

    try {
      distributor.initialize();
    } finally {
      verify(zrw);
    }
  }

  @Test
  public void testAdvertiseKey() throws Exception {
    ZooAuthenticationKeyDistributor distributor = new ZooAuthenticationKeyDistributor(zrw,
        baseNode);
    AuthenticationKey key = new AuthenticationKey(1, 0l, 10l, keyGen.generateKey());
    ByteArrayOutputStream baos = new ByteArrayOutputStream();
    key.write(new DataOutputStream(baos));
    byte[] serialized = baos.toByteArray();
    String path = baseNode + "/" + key.getKeyId();

    // Attempt to create the directory and fail
    expect(zrw.exists(baseNode)).andReturn(true);
    expect(zrw.getACL(eq(baseNode), anyObject(Stat.class))).andReturn(Collections.singletonList(
        new ACL(ZooUtil.PRIVATE.get(0).getPerms(), new Id("digest", "accumulo:DEFAULT"))));
    expect(zrw.exists(path)).andReturn(false);
    expect(zrw.putPrivatePersistentData(eq(path), aryEq(serialized), eq(NodeExistsPolicy.FAIL)))
        .andReturn(true);

    replay(zrw);

    distributor.initialize();
    distributor.advertise(key);

    verify(zrw);
  }

  @Test
  public void testAlreadyAdvertisedKey() throws Exception {
    ZooAuthenticationKeyDistributor distributor = new ZooAuthenticationKeyDistributor(zrw,
        baseNode);
    AuthenticationKey key = new AuthenticationKey(1, 0l, 10l, keyGen.generateKey());
    String path = baseNode + "/" + key.getKeyId();

    // Attempt to create the directory and fail
    expect(zrw.exists(baseNode)).andReturn(true);
    expect(zrw.getACL(eq(baseNode), anyObject(Stat.class))).andReturn(Collections.singletonList(
        new ACL(ZooUtil.PRIVATE.get(0).getPerms(), new Id("digest", "accumulo:DEFAULT"))));
    expect(zrw.exists(path)).andReturn(true);

    replay(zrw);

    distributor.initialize();
    distributor.advertise(key);

    verify(zrw);
  }

  @Test
  public void testRemoveKey() throws Exception {
    ZooAuthenticationKeyDistributor distributor = new ZooAuthenticationKeyDistributor(zrw,
        baseNode);
    AuthenticationKey key = new AuthenticationKey(1, 0l, 10l, keyGen.generateKey());
    String path = baseNode + "/" + key.getKeyId();

    // Attempt to create the directory and fail
    expect(zrw.exists(baseNode)).andReturn(true);
    expect(zrw.getACL(eq(baseNode), anyObject(Stat.class))).andReturn(Collections.singletonList(
        new ACL(ZooUtil.PRIVATE.get(0).getPerms(), new Id("digest", "accumulo:DEFAULT"))));
    expect(zrw.exists(path)).andReturn(true);
    zrw.delete(path, -1);
    expectLastCall().once();

    replay(zrw);

    distributor.initialize();
    distributor.remove(key);

    verify(zrw);
  }

  @Test
  public void testRemoveMissingKey() throws Exception {
    ZooAuthenticationKeyDistributor distributor = new ZooAuthenticationKeyDistributor(zrw,
        baseNode);
    AuthenticationKey key = new AuthenticationKey(1, 0l, 10l, keyGen.generateKey());
    String path = baseNode + "/" + key.getKeyId();

    // Attempt to create the directory and fail
    expect(zrw.exists(baseNode)).andReturn(true);
    expect(zrw.getACL(eq(baseNode), anyObject(Stat.class))).andReturn(Collections.singletonList(
        new ACL(ZooUtil.PRIVATE.get(0).getPerms(), new Id("digest", "accumulo:DEFAULT"))));
    expect(zrw.exists(path)).andReturn(false);

    replay(zrw);

    distributor.initialize();
    distributor.remove(key);

    verify(zrw);
  }

  @Test
  public void testGetCurrentKeys() throws Exception {
    ZooAuthenticationKeyDistributor distributor = new ZooAuthenticationKeyDistributor(zrw,
        baseNode);
    List<AuthenticationKey> keys = new ArrayList<>(5);
    List<byte[]> serializedKeys = new ArrayList<>(5);
    List<String> children = new ArrayList<>(5);
    for (int i = 1; i < 6; i++) {
      children.add(Integer.toString(i));
      AuthenticationKey key = new AuthenticationKey(i, 0l, 10l, keyGen.generateKey());
      keys.add(key);
      ByteArrayOutputStream baos = new ByteArrayOutputStream();
      key.write(new DataOutputStream(baos));
      serializedKeys.add(baos.toByteArray());
    }

    expect(zrw.exists(baseNode)).andReturn(true);
    expect(zrw.getACL(eq(baseNode), anyObject(Stat.class))).andReturn(Collections.singletonList(
        new ACL(ZooUtil.PRIVATE.get(0).getPerms(), new Id("digest", "accumulo:DEFAULT"))));
    expect(zrw.getChildren(baseNode)).andReturn(children);
    for (int i = 1; i < 6; i++) {
      expect(zrw.getData(baseNode + "/" + i, null)).andReturn(serializedKeys.get(i - 1));
    }

    replay(zrw);

    distributor.initialize();
    assertEquals(keys, distributor.getCurrentKeys());

    verify(zrw);
  }
}<|MERGE_RESOLUTION|>--- conflicted
+++ resolved
@@ -93,13 +93,8 @@
 
     // Attempt to create the directory and fail
     expect(zrw.exists(baseNode)).andReturn(false);
-<<<<<<< HEAD
-    expect(zrw.putPrivatePersistentData(eq(baseNode), anyObject(), eq(NodeExistsPolicy.FAIL))).andReturn(true);
-=======
-    expect(
-        zrw.putPrivatePersistentData(eq(baseNode), (byte[]) anyObject(), eq(NodeExistsPolicy.FAIL)))
-            .andReturn(true);
->>>>>>> f4f43feb
+    expect(zrw.putPrivatePersistentData(eq(baseNode), anyObject(), eq(NodeExistsPolicy.FAIL)))
+        .andReturn(true);
 
     replay(zrw);
 
@@ -136,12 +131,7 @@
 
     // Attempt to create the directory and fail
     expect(zrw.exists(baseNode)).andReturn(true);
-<<<<<<< HEAD
     expect(zrw.getACL(eq(baseNode), anyObject(Stat.class))).andReturn(Collections.emptyList());
-=======
-    expect(zrw.getACL(eq(baseNode), anyObject(Stat.class)))
-        .andReturn(Collections.<ACL> emptyList());
->>>>>>> f4f43feb
 
     replay(zrw);
 
