--- conflicted
+++ resolved
@@ -87,12 +87,8 @@
     ProblemReport r2 = new ProblemReport(TABLE_ID, ProblemType.FILE_READ, RESOURCE, SERVER, null);
     assertTrue(r.equals(r2));
     assertTrue(r2.equals(r));
-<<<<<<< HEAD
-    ProblemReport rx1 = new ProblemReport(Table.ID.METADATA, ProblemType.FILE_READ, RESOURCE, SERVER, null);
-=======
-    ProblemReport rx1 = new ProblemReport(TABLE_ID + "x", ProblemType.FILE_READ, RESOURCE, SERVER,
-        null);
->>>>>>> f4f43feb
+    ProblemReport rx1 = new ProblemReport(Table.ID.METADATA, ProblemType.FILE_READ, RESOURCE,
+        SERVER, null);
     assertFalse(r.equals(rx1));
     ProblemReport rx2 = new ProblemReport(TABLE_ID, ProblemType.FILE_WRITE, RESOURCE, SERVER, null);
     assertFalse(r.equals(rx2));
@@ -126,12 +122,8 @@
     assertEquals(r.hashCode(), re2.hashCode());
   }
 
-<<<<<<< HEAD
-  private byte[] makeZPathFileName(Table.ID table, ProblemType problemType, String resource) throws Exception {
-=======
-  private byte[] makeZPathFileName(String table, ProblemType problemType, String resource)
+  private byte[] makeZPathFileName(Table.ID table, ProblemType problemType, String resource)
       throws Exception {
->>>>>>> f4f43feb
     ByteArrayOutputStream baos = new ByteArrayOutputStream();
     DataOutputStream dos = new DataOutputStream(baos);
     dos.writeUTF(table.canonicalID());
