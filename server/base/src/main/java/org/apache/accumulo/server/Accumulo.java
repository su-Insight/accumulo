--- conflicted
+++ resolved
@@ -199,10 +199,7 @@
       log.info(key + " = " + (Property.isSensitive(key) ? "<hidden>" : entry.getValue()));
     }
 
-<<<<<<< HEAD
     monitorSwappiness(conf);
-=======
-    monitorSwappiness();
 
     // Encourage users to configure TLS
     final String SSL = "SSL";
@@ -212,8 +209,6 @@
         log.warn("It is recommended that " + sslProtocolProperty + " only allow TLS");
       }
     }
-
->>>>>>> 9ea8f09a
   }
 
   /**
