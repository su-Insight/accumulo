/*
 * Licensed to the Apache Software Foundation (ASF) under one or more
 * contributor license agreements.  See the NOTICE file distributed with
 * this work for additional information regarding copyright ownership.
 * The ASF licenses this file to You under the Apache License, Version 2.0
 * (the "License"); you may not use this file except in compliance with
 * the License.  You may obtain a copy of the License at
 *
 *     http://www.apache.org/licenses/LICENSE-2.0
 *
 * Unless required by applicable law or agreed to in writing, software
 * distributed under the License is distributed on an "AS IS" BASIS,
 * WITHOUT WARRANTIES OR CONDITIONS OF ANY KIND, either express or implied.
 * See the License for the specific language governing permissions and
 * limitations under the License.
 */
package org.apache.accumulo.server.conf;

import java.nio.charset.StandardCharsets;
import java.util.List;
import java.util.Map;

import org.apache.accumulo.core.Constants;
import org.apache.accumulo.core.client.Instance;
import org.apache.accumulo.core.client.impl.Namespaces;
import org.apache.accumulo.core.conf.AccumuloConfiguration;
import org.apache.accumulo.core.conf.ConfigurationObserver;
import org.apache.accumulo.core.conf.ObservableConfiguration;
import org.apache.accumulo.core.conf.Property;
import org.apache.accumulo.core.zookeeper.ZooUtil;
import org.apache.accumulo.fate.zookeeper.ZooCache;
import org.apache.accumulo.fate.zookeeper.ZooCacheFactory;
import org.apache.accumulo.server.client.HdfsZooInstance;
import org.apache.accumulo.server.conf.ZooCachePropertyAccessor.PropCacheKey;
import org.apache.log4j.Logger;

public class NamespaceConfiguration extends ObservableConfiguration {
  private static final Logger log = Logger.getLogger(NamespaceConfiguration.class);

  private static final Map<PropCacheKey,ZooCache> propCaches = new java.util.HashMap<PropCacheKey,ZooCache>();

  private final AccumuloConfiguration parent;
  private ZooCachePropertyAccessor propCacheAccessor = null;
  protected String namespaceId = null;
  protected Instance inst = null;
  private ZooCacheFactory zcf = new ZooCacheFactory();

  public NamespaceConfiguration(String namespaceId, AccumuloConfiguration parent) {
    this(namespaceId, HdfsZooInstance.getInstance(), parent);
  }

  public NamespaceConfiguration(String namespaceId, Instance inst, AccumuloConfiguration parent) {
    this.inst = inst;
    this.parent = parent;
    this.namespaceId = namespaceId;
  }

  /**
   * Gets the parent configuration of this configuration.
   *
   * @return parent configuration
   */
  public AccumuloConfiguration getParentConfiguration() {
    return parent;
  }

<<<<<<< HEAD
  private String get(ZooCache zc, String key) {
    String zPath = ZooUtil.getRoot(inst.getInstanceID()) + Constants.ZNAMESPACES + "/" + getNamespaceId() + Constants.ZNAMESPACE_CONF + "/" + key;
    byte[] v = zc.get(zPath);
    String value = null;
    if (v != null)
      value = new String(v, StandardCharsets.UTF_8);
    return value;
=======
  void setZooCacheFactory(ZooCacheFactory zcf) {
    this.zcf = zcf;
>>>>>>> d53d45cc
  }

  private synchronized ZooCachePropertyAccessor getPropCacheAccessor() {
    if (propCacheAccessor == null) {
      synchronized (propCaches) {
        PropCacheKey key = new PropCacheKey(inst.getInstanceID(), namespaceId);
        ZooCache propCache = propCaches.get(key);
        if (propCache == null) {
          propCache = zcf.getZooCache(inst.getZooKeepers(), inst.getZooKeepersSessionTimeOut(), new NamespaceConfWatcher(inst));
          propCaches.put(key, propCache);
        }
        propCacheAccessor = new ZooCachePropertyAccessor(propCache);
      }
    }
    return propCacheAccessor;
  }

  private String getPath() {
    return ZooUtil.getRoot(inst.getInstanceID()) + Constants.ZNAMESPACES + "/" + getNamespaceId() + Constants.ZNAMESPACE_CONF;
  }

  @Override
  public String get(Property property) {
    String key = property.getKey();
    AccumuloConfiguration getParent;
    if (!(namespaceId.equals(Namespaces.ACCUMULO_NAMESPACE_ID) && isIteratorOrConstraint(property.getKey()))) {
      getParent = parent;
    } else {
      // ignore iterators from parent if system namespace
      getParent = null;
    }
    return getPropCacheAccessor().get(property, getPath(), getParent);
  }

  private class SystemNamespaceFilter implements PropertyFilter {

    private PropertyFilter userFilter;

    SystemNamespaceFilter(PropertyFilter userFilter) {
      this.userFilter = userFilter;
    }

    @Override
    public boolean accept(String key) {
      if (isIteratorOrConstraint(key))
        return false;
      return userFilter.accept(key);
    }

  }

  @Override
  public void getProperties(Map<String,String> props, PropertyFilter filter) {
    PropertyFilter parentFilter = filter;
    // exclude system iterators/constraints from the system namespace
    // so they don't affect the metadata or root tables.
    if (getNamespaceId().equals(Namespaces.ACCUMULO_NAMESPACE_ID))
      parentFilter = new SystemNamespaceFilter(filter);

    getPropCacheAccessor().getProperties(props, getPath(), filter, parent, parentFilter);
  }

  protected String getNamespaceId() {
    return namespaceId;
  }

  @Override
  public void addObserver(ConfigurationObserver co) {
    if (namespaceId == null) {
      String err = "Attempt to add observer for non-namespace configuration";
      log.error(err);
      throw new RuntimeException(err);
    }
    iterator();
    super.addObserver(co);
  }

  @Override
  public void removeObserver(ConfigurationObserver co) {
    if (namespaceId == null) {
      String err = "Attempt to remove observer for non-namespace configuration";
      log.error(err);
      throw new RuntimeException(err);
    }
    super.removeObserver(co);
  }

  static boolean isIteratorOrConstraint(String key) {
    return key.startsWith(Property.TABLE_ITERATOR_PREFIX.getKey()) || key.startsWith(Property.TABLE_CONSTRAINT_PREFIX.getKey());
  }

  /**
   * Invalidates the <code>ZooCache</code> used for storage and quick retrieval
   * of properties for this namespace configuration.
   */
  @Override
  public synchronized void invalidateCache() {
    if (null != propCacheAccessor) {
      propCacheAccessor.invalidateCache();
    }
    // Else, if the accessor is null, we could lock and double-check
    // to see if it happened to be created so we could invalidate its cache
    // but I don't see much benefit coming from that extra check.
  }
}<|MERGE_RESOLUTION|>--- conflicted
+++ resolved
@@ -64,18 +64,8 @@
     return parent;
   }
 
-<<<<<<< HEAD
-  private String get(ZooCache zc, String key) {
-    String zPath = ZooUtil.getRoot(inst.getInstanceID()) + Constants.ZNAMESPACES + "/" + getNamespaceId() + Constants.ZNAMESPACE_CONF + "/" + key;
-    byte[] v = zc.get(zPath);
-    String value = null;
-    if (v != null)
-      value = new String(v, StandardCharsets.UTF_8);
-    return value;
-=======
   void setZooCacheFactory(ZooCacheFactory zcf) {
     this.zcf = zcf;
->>>>>>> d53d45cc
   }
 
   private synchronized ZooCachePropertyAccessor getPropCacheAccessor() {
