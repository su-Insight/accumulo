/*
 * Licensed to the Apache Software Foundation (ASF) under one or more
 * contributor license agreements.  See the NOTICE file distributed with
 * this work for additional information regarding copyright ownership.
 * The ASF licenses this file to You under the Apache License, Version 2.0
 * (the "License"); you may not use this file except in compliance with
 * the License.  You may obtain a copy of the License at
 *
 *     http://www.apache.org/licenses/LICENSE-2.0
 *
 * Unless required by applicable law or agreed to in writing, software
 * distributed under the License is distributed on an "AS IS" BASIS,
 * WITHOUT WARRANTIES OR CONDITIONS OF ANY KIND, either express or implied.
 * See the License for the specific language governing permissions and
 * limitations under the License.
 */
package org.apache.accumulo.server.master.state;

import java.util.Collection;
import java.util.Set;

import org.apache.accumulo.core.data.impl.KeyExtent;
import org.apache.accumulo.core.master.thrift.MasterState;

public interface CurrentState {

  Set<String> onlineTables();

  Set<TServerInstance> onlineTabletServers();

  Set<TServerInstance> shutdownServers();

  Collection<MergeInfo> merges();

<<<<<<< HEAD
  Collection<KeyExtent> migrations();

  MasterState getMasterState();
=======
  /**
   * Provide an immutable snapshot view of migrating tablets. Objects contained in the set may still be mutable.
   */
  Set<KeyExtent> migrationsSnapshot();
>>>>>>> f1e4f9a3
}<|MERGE_RESOLUTION|>--- conflicted
+++ resolved
@@ -32,14 +32,10 @@
 
   Collection<MergeInfo> merges();
 
-<<<<<<< HEAD
-  Collection<KeyExtent> migrations();
-
-  MasterState getMasterState();
-=======
   /**
    * Provide an immutable snapshot view of migrating tablets. Objects contained in the set may still be mutable.
    */
   Set<KeyExtent> migrationsSnapshot();
->>>>>>> f1e4f9a3
+
+  MasterState getMasterState();
 }