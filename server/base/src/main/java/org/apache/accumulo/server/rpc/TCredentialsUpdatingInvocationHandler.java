--- conflicted
+++ resolved
@@ -112,16 +112,11 @@
     if (!KerberosToken.class.isAssignableFrom(tokenClass)
         && !SystemToken.class.isAssignableFrom(tokenClass)) {
       // Don't include messages about SystemToken since it's internal
-<<<<<<< HEAD
-      log.debug("Will not update principal on authentication tokens other than KerberosToken. Received {}", tokenClass);
-      throw new ThriftSecurityException("Did not receive a valid token", SecurityErrorCode.BAD_CREDENTIALS);
-=======
       log.debug(
-          "Will not update principal on authentication tokens other than KerberosToken. Received "
-              + tokenClass);
+          "Will not update principal on authentication tokens other than KerberosToken. Received {}",
+          tokenClass);
       throw new ThriftSecurityException("Did not receive a valid token",
           SecurityErrorCode.BAD_CREDENTIALS);
->>>>>>> f4f43feb
     }
 
     if (null == principal) {
