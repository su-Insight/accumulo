/*
 * Licensed to the Apache Software Foundation (ASF) under one
 * or more contributor license agreements.  See the NOTICE file
 * distributed with this work for additional information
 * regarding copyright ownership.  The ASF licenses this file
 * to you under the Apache License, Version 2.0 (the
 * "License"); you may not use this file except in compliance
 * with the License.  You may obtain a copy of the License at
 *
 *   https://www.apache.org/licenses/LICENSE-2.0
 *
 * Unless required by applicable law or agreed to in writing,
 * software distributed under the License is distributed on an
 * "AS IS" BASIS, WITHOUT WARRANTIES OR CONDITIONS OF ANY
 * KIND, either express or implied.  See the License for the
 * specific language governing permissions and limitations
 * under the License.
 */
package org.apache.accumulo.server.util;

import java.util.List;

import org.apache.accumulo.core.Constants;
import org.apache.accumulo.core.cli.Help;
import org.apache.accumulo.core.conf.Property;
import org.apache.accumulo.core.conf.SiteConfiguration;
import org.apache.accumulo.core.data.InstanceId;
import org.apache.accumulo.core.fate.zookeeper.ZooReaderWriter;
import org.apache.accumulo.core.fate.zookeeper.ZooUtil;
import org.apache.accumulo.core.fate.zookeeper.ZooUtil.NodeMissingPolicy;
import org.apache.accumulo.core.lock.ServiceLock;
import org.apache.accumulo.core.singletons.SingletonManager;
import org.apache.accumulo.core.singletons.SingletonManager.Mode;
import org.apache.accumulo.core.volume.VolumeConfiguration;
import org.apache.accumulo.core.zookeeper.ZooSession;
import org.apache.accumulo.server.fs.VolumeManager;
import org.apache.accumulo.server.security.SecurityUtil;
import org.apache.accumulo.start.spi.KeywordExecutable;
import org.apache.hadoop.conf.Configuration;
import org.apache.hadoop.fs.Path;
import org.apache.zookeeper.KeeperException;
import org.slf4j.Logger;
import org.slf4j.LoggerFactory;

import com.beust.jcommander.JCommander;
import com.beust.jcommander.Parameter;
import com.google.auto.service.AutoService;

@AutoService(KeywordExecutable.class)
public class ZooZap implements KeywordExecutable {
  private static final Logger log = LoggerFactory.getLogger(ZooZap.class);

  private static void message(String msg, Opts opts) {
    if (opts.verbose) {
      System.out.println(msg);
    }
  }

  @Override
  public String keyword() {
    return "zoo-zap";
  }

  @Override
  public String description() {
    return "Utility for zapping Zookeeper locks";
  }

  static class Opts extends Help {
    @Parameter(names = "-manager", description = "remove manager locks")
    boolean zapManager = false;
    @Parameter(names = "-tservers", description = "remove tablet server locks")
    boolean zapTservers = false;
    @Parameter(names = "-compaction-coordinators",
        description = "remove compaction coordinator locks")
    boolean zapCoordinators = false;
    @Parameter(names = "-compactors", description = "remove compactor locks")
    boolean zapCompactors = false;
    @Parameter(names = "-sservers", description = "remove scan server locks")
    boolean zapScanServers = false;
    @Parameter(names = "-verbose", description = "print out messages about progress")
    boolean verbose = false;
  }

  public static void main(String[] args) throws Exception {
    new ZooZap().execute(args);
  }

  @Override
  public void execute(String[] args) throws Exception {
    try {
      var siteConf = SiteConfiguration.auto();
      // Login as the server on secure HDFS
      if (siteConf.getBoolean(Property.INSTANCE_RPC_SASL_ENABLED)) {
        SecurityUtil.serverLogin(siteConf);
      }
      zap(siteConf, args);
    } finally {
      SingletonManager.setMode(Mode.CLOSED);
    }
  }

  public void zap(SiteConfiguration siteConf, String... args) {
    Opts opts = new Opts();
    opts.parseArgs(keyword(), args);

    if (!opts.zapManager && !opts.zapTservers) {
      new JCommander(opts).usage();
      return;
    }

<<<<<<< HEAD
    var siteConf = SiteConfiguration.auto();
    try (var zk = new ZooSession(getClass().getSimpleName(), siteConf)) {
      // Login as the server on secure HDFS
      if (siteConf.getBoolean(Property.INSTANCE_RPC_SASL_ENABLED)) {
        SecurityUtil.serverLogin(siteConf);
      }

      String volDir = VolumeConfiguration.getVolumeUris(siteConf).iterator().next();
      Path instanceDir = new Path(volDir, "instance_id");
      InstanceId iid = VolumeManager.getInstanceIDFromHdfs(instanceDir, new Configuration());
      var zrw = zk.asReaderWriter();

      if (opts.zapManager) {
        String managerLockPath = ZooUtil.getRoot(iid) + Constants.ZMANAGER_LOCK;

        try {
          zapDirectory(zrw, managerLockPath, opts);
        } catch (KeeperException | InterruptedException e) {
          e.printStackTrace();
        }
=======
    String volDir = VolumeConfiguration.getVolumeUris(siteConf).iterator().next();
    Path instanceDir = new Path(volDir, "instance_id");
    InstanceId iid = VolumeManager.getInstanceIDFromHdfs(instanceDir, new Configuration());
    ZooReaderWriter zoo = new ZooReaderWriter(siteConf);

    if (opts.zapMaster) {
      log.warn("The -master option is deprecated. Please use -manager instead.");
    }
    if (opts.zapManager || opts.zapMaster) {
      String managerLockPath = Constants.ZROOT + "/" + iid + Constants.ZMANAGER_LOCK;

      try {
        zapDirectory(zoo, managerLockPath, opts);
      } catch (KeeperException | InterruptedException e) {
        e.printStackTrace();
>>>>>>> 7b118219
      }
    }

<<<<<<< HEAD
      if (opts.zapTservers) {
        String tserversPath = ZooUtil.getRoot(iid) + Constants.ZTSERVERS;
        try {
          List<String> children = zrw.getChildren(tserversPath);
          for (String child : children) {
            message("Deleting " + tserversPath + "/" + child + " from zookeeper", opts);

            if (opts.zapManager) {
              zrw.recursiveDelete(tserversPath + "/" + child, NodeMissingPolicy.SKIP);
            } else {
              var zLockPath = ServiceLock.path(tserversPath + "/" + child);
              if (!zrw.getChildren(zLockPath.toString()).isEmpty()) {
                if (!ServiceLock.deleteLock(zrw, zLockPath, "tserver")) {
                  message("Did not delete " + tserversPath + "/" + child, opts);
                }
=======
    if (opts.zapTservers) {
      String tserversPath = Constants.ZROOT + "/" + iid + Constants.ZTSERVERS;
      try {
        List<String> children = zoo.getChildren(tserversPath);
        for (String child : children) {
          message("Deleting " + tserversPath + "/" + child + " from zookeeper", opts);

          if (opts.zapManager || opts.zapMaster) {
            zoo.recursiveDelete(tserversPath + "/" + child, NodeMissingPolicy.SKIP);
          } else {
            var zLockPath = ServiceLock.path(tserversPath + "/" + child);
            if (!zoo.getChildren(zLockPath.toString()).isEmpty()) {
              if (!ServiceLock.deleteLock(zoo, zLockPath, "tserver")) {
                message("Did not delete " + tserversPath + "/" + child, opts);
>>>>>>> 7b118219
              }
            }
          }
        }
      } catch (KeeperException | InterruptedException e) {
        log.error("{}", e.getMessage(), e);
      }
    }

<<<<<<< HEAD
      if (opts.zapCoordinators) {
        final String coordinatorPath = ZooUtil.getRoot(iid) + Constants.ZCOORDINATOR_LOCK;
        try {
          if (zrw.exists(coordinatorPath)) {
            zapDirectory(zrw, coordinatorPath, opts);
=======
    // Remove the tracers, we don't use them anymore.
    @SuppressWarnings("deprecation")
    String path = siteConf.get(Property.TRACE_ZK_PATH);
    try {
      zapDirectory(zoo, path, opts);
    } catch (Exception e) {
      // do nothing if the /tracers node does not exist.
    }

    if (opts.zapCoordinators) {
      final String coordinatorPath = Constants.ZROOT + "/" + iid + Constants.ZCOORDINATOR_LOCK;
      try {
        if (zoo.exists(coordinatorPath)) {
          zapDirectory(zoo, coordinatorPath, opts);
        }
      } catch (KeeperException | InterruptedException e) {
        log.error("Error deleting coordinator from zookeeper, {}", e.getMessage(), e);
      }
    }

    if (opts.zapCompactors) {
      String compactorsBasepath = Constants.ZROOT + "/" + iid + Constants.ZCOMPACTORS;
      try {
        if (zoo.exists(compactorsBasepath)) {
          List<String> queues = zoo.getChildren(compactorsBasepath);
          for (String queue : queues) {
            message("Deleting " + compactorsBasepath + "/" + queue + " from zookeeper", opts);
            zoo.recursiveDelete(compactorsBasepath + "/" + queue, NodeMissingPolicy.SKIP);
>>>>>>> 7b118219
          }
        }
      } catch (KeeperException | InterruptedException e) {
        log.error("Error deleting compactors from zookeeper, {}", e.getMessage(), e);
      }

<<<<<<< HEAD
      if (opts.zapCompactors) {
        String compactorsBasepath = ZooUtil.getRoot(iid) + Constants.ZCOMPACTORS;
        try {
          if (zrw.exists(compactorsBasepath)) {
            List<String> queues = zrw.getChildren(compactorsBasepath);
            for (String queue : queues) {
              message("Deleting " + compactorsBasepath + "/" + queue + " from zookeeper", opts);
              zrw.recursiveDelete(compactorsBasepath + "/" + queue, NodeMissingPolicy.SKIP);
            }
          }
        } catch (KeeperException | InterruptedException e) {
          log.error("Error deleting compactors from zookeeper, {}", e.getMessage(), e);
        }
=======
    }
>>>>>>> 7b118219

    if (opts.zapScanServers) {
      String sserversPath = Constants.ZROOT + "/" + iid + Constants.ZSSERVERS;
      try {
        if (zoo.exists(sserversPath)) {
          List<String> children = zoo.getChildren(sserversPath);
          for (String child : children) {
            message("Deleting " + sserversPath + "/" + child + " from zookeeper", opts);

<<<<<<< HEAD
      if (opts.zapScanServers) {
        String sserversPath = ZooUtil.getRoot(iid) + Constants.ZSSERVERS;
        try {
          if (zrw.exists(sserversPath)) {
            List<String> children = zrw.getChildren(sserversPath);
            for (String child : children) {
              message("Deleting " + sserversPath + "/" + child + " from zookeeper", opts);

              var zLockPath = ServiceLock.path(sserversPath + "/" + child);
              if (!zrw.getChildren(zLockPath.toString()).isEmpty()) {
                ServiceLock.deleteLock(zrw, zLockPath);
              }
=======
            var zLockPath = ServiceLock.path(sserversPath + "/" + child);
            if (!zoo.getChildren(zLockPath.toString()).isEmpty()) {
              ServiceLock.deleteLock(zoo, zLockPath);
>>>>>>> 7b118219
            }
          }
        }
      } catch (KeeperException | InterruptedException e) {
        log.error("{}", e.getMessage(), e);
      }
    }

  }

  private static void zapDirectory(ZooReaderWriter zoo, String path, Opts opts)
      throws KeeperException, InterruptedException {
    List<String> children = zoo.getChildren(path);
    for (String child : children) {
      message("Deleting " + path + "/" + child + " from zookeeper", opts);
      zoo.recursiveDelete(path + "/" + child, NodeMissingPolicy.SKIP);
    }
  }
}<|MERGE_RESOLUTION|>--- conflicted
+++ resolved
@@ -109,8 +109,6 @@
       return;
     }
 
-<<<<<<< HEAD
-    var siteConf = SiteConfiguration.auto();
     try (var zk = new ZooSession(getClass().getSimpleName(), siteConf)) {
       // Login as the server on secure HDFS
       if (siteConf.getBoolean(Property.INSTANCE_RPC_SASL_ENABLED)) {
@@ -130,27 +128,8 @@
         } catch (KeeperException | InterruptedException e) {
           e.printStackTrace();
         }
-=======
-    String volDir = VolumeConfiguration.getVolumeUris(siteConf).iterator().next();
-    Path instanceDir = new Path(volDir, "instance_id");
-    InstanceId iid = VolumeManager.getInstanceIDFromHdfs(instanceDir, new Configuration());
-    ZooReaderWriter zoo = new ZooReaderWriter(siteConf);
-
-    if (opts.zapMaster) {
-      log.warn("The -master option is deprecated. Please use -manager instead.");
-    }
-    if (opts.zapManager || opts.zapMaster) {
-      String managerLockPath = Constants.ZROOT + "/" + iid + Constants.ZMANAGER_LOCK;
-
-      try {
-        zapDirectory(zoo, managerLockPath, opts);
-      } catch (KeeperException | InterruptedException e) {
-        e.printStackTrace();
->>>>>>> 7b118219
-      }
-    }
-
-<<<<<<< HEAD
+      }
+
       if (opts.zapTservers) {
         String tserversPath = ZooUtil.getRoot(iid) + Constants.ZTSERVERS;
         try {
@@ -166,74 +145,25 @@
                 if (!ServiceLock.deleteLock(zrw, zLockPath, "tserver")) {
                   message("Did not delete " + tserversPath + "/" + child, opts);
                 }
-=======
-    if (opts.zapTservers) {
-      String tserversPath = Constants.ZROOT + "/" + iid + Constants.ZTSERVERS;
-      try {
-        List<String> children = zoo.getChildren(tserversPath);
-        for (String child : children) {
-          message("Deleting " + tserversPath + "/" + child + " from zookeeper", opts);
-
-          if (opts.zapManager || opts.zapMaster) {
-            zoo.recursiveDelete(tserversPath + "/" + child, NodeMissingPolicy.SKIP);
-          } else {
-            var zLockPath = ServiceLock.path(tserversPath + "/" + child);
-            if (!zoo.getChildren(zLockPath.toString()).isEmpty()) {
-              if (!ServiceLock.deleteLock(zoo, zLockPath, "tserver")) {
-                message("Did not delete " + tserversPath + "/" + child, opts);
->>>>>>> 7b118219
               }
             }
           }
-        }
-      } catch (KeeperException | InterruptedException e) {
-        log.error("{}", e.getMessage(), e);
-      }
-    }
-
-<<<<<<< HEAD
+        } catch (KeeperException | InterruptedException e) {
+          log.error("{}", e.getMessage(), e);
+        }
+      }
+
       if (opts.zapCoordinators) {
         final String coordinatorPath = ZooUtil.getRoot(iid) + Constants.ZCOORDINATOR_LOCK;
         try {
           if (zrw.exists(coordinatorPath)) {
             zapDirectory(zrw, coordinatorPath, opts);
-=======
-    // Remove the tracers, we don't use them anymore.
-    @SuppressWarnings("deprecation")
-    String path = siteConf.get(Property.TRACE_ZK_PATH);
-    try {
-      zapDirectory(zoo, path, opts);
-    } catch (Exception e) {
-      // do nothing if the /tracers node does not exist.
-    }
-
-    if (opts.zapCoordinators) {
-      final String coordinatorPath = Constants.ZROOT + "/" + iid + Constants.ZCOORDINATOR_LOCK;
-      try {
-        if (zoo.exists(coordinatorPath)) {
-          zapDirectory(zoo, coordinatorPath, opts);
-        }
-      } catch (KeeperException | InterruptedException e) {
-        log.error("Error deleting coordinator from zookeeper, {}", e.getMessage(), e);
-      }
-    }
-
-    if (opts.zapCompactors) {
-      String compactorsBasepath = Constants.ZROOT + "/" + iid + Constants.ZCOMPACTORS;
-      try {
-        if (zoo.exists(compactorsBasepath)) {
-          List<String> queues = zoo.getChildren(compactorsBasepath);
-          for (String queue : queues) {
-            message("Deleting " + compactorsBasepath + "/" + queue + " from zookeeper", opts);
-            zoo.recursiveDelete(compactorsBasepath + "/" + queue, NodeMissingPolicy.SKIP);
->>>>>>> 7b118219
-          }
-        }
-      } catch (KeeperException | InterruptedException e) {
-        log.error("Error deleting compactors from zookeeper, {}", e.getMessage(), e);
-      }
-
-<<<<<<< HEAD
+          }
+        } catch (KeeperException | InterruptedException e) {
+          log.error("Error deleting coordinator from zookeeper, {}", e.getMessage(), e);
+        }
+      }
+
       if (opts.zapCompactors) {
         String compactorsBasepath = ZooUtil.getRoot(iid) + Constants.ZCOMPACTORS;
         try {
@@ -247,19 +177,9 @@
         } catch (KeeperException | InterruptedException e) {
           log.error("Error deleting compactors from zookeeper, {}", e.getMessage(), e);
         }
-=======
-    }
->>>>>>> 7b118219
-
-    if (opts.zapScanServers) {
-      String sserversPath = Constants.ZROOT + "/" + iid + Constants.ZSSERVERS;
-      try {
-        if (zoo.exists(sserversPath)) {
-          List<String> children = zoo.getChildren(sserversPath);
-          for (String child : children) {
-            message("Deleting " + sserversPath + "/" + child + " from zookeeper", opts);
-
-<<<<<<< HEAD
+
+      }
+
       if (opts.zapScanServers) {
         String sserversPath = ZooUtil.getRoot(iid) + Constants.ZSSERVERS;
         try {
@@ -272,19 +192,14 @@
               if (!zrw.getChildren(zLockPath.toString()).isEmpty()) {
                 ServiceLock.deleteLock(zrw, zLockPath);
               }
-=======
-            var zLockPath = ServiceLock.path(sserversPath + "/" + child);
-            if (!zoo.getChildren(zLockPath.toString()).isEmpty()) {
-              ServiceLock.deleteLock(zoo, zLockPath);
->>>>>>> 7b118219
             }
           }
-        }
-      } catch (KeeperException | InterruptedException e) {
-        log.error("{}", e.getMessage(), e);
-      }
-    }
-
+        } catch (KeeperException | InterruptedException e) {
+          log.error("{}", e.getMessage(), e);
+        }
+      }
+
+    }
   }
 
   private static void zapDirectory(ZooReaderWriter zoo, String path, Opts opts)
