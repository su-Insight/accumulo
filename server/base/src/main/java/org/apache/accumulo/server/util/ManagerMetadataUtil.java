--- conflicted
+++ resolved
@@ -263,16 +263,11 @@
    * @param location The new location
    * @param lastLocation The previous last location, which may be null
    */
-<<<<<<< HEAD
-  public static void updateLastForAssignmentMode(ClientContext context, Ample ample,
-      Ample.TabletUpdates<?> tabletMutator, KeyExtent extent, TServerInstance location) {
-=======
   public static void updateLastForAssignmentMode(ClientContext context,
-      Ample.TabletMutator tabletMutator, TServerInstance location, Location lastLocation) {
+      Ample.TabletUpdates<?> tabletMutator, TServerInstance location, Location lastLocation) {
     Preconditions.checkArgument(
         lastLocation == null || lastLocation.getType() == TabletMetadata.LocationType.LAST);
 
->>>>>>> afe56546
     // if the location mode is assignment, then preserve the current location in the last
     // location value
     if ("assignment".equals(context.getConfiguration().get(Property.TSERV_LAST_LOCATION_MODE))) {
