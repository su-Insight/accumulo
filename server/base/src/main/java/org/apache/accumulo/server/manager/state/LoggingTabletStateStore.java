--- conflicted
+++ resolved
@@ -27,11 +27,8 @@
 import org.apache.accumulo.core.manager.state.TabletManagement;
 import org.apache.accumulo.core.metadata.TServerInstance;
 import org.apache.accumulo.core.metadata.schema.Ample.DataLevel;
-<<<<<<< HEAD
 import org.apache.accumulo.core.metadata.schema.TabletMetadata;
-=======
 import org.apache.accumulo.core.util.time.SteadyTime;
->>>>>>> 5aca4f67
 import org.apache.hadoop.fs.Path;
 
 import com.google.common.net.HostAndPort;
@@ -91,13 +88,8 @@
   }
 
   @Override
-<<<<<<< HEAD
   public void suspend(Collection<TabletMetadata> tablets,
-      Map<TServerInstance,List<Path>> logsForDeadServers, long suspensionTimestamp)
-=======
-  public void suspend(Collection<TabletLocationState> tablets,
       Map<TServerInstance,List<Path>> logsForDeadServers, SteadyTime suspensionTimestamp)
->>>>>>> 5aca4f67
       throws DistributedStoreException {
     wrapped.suspend(tablets, logsForDeadServers, suspensionTimestamp);
 
@@ -111,12 +103,8 @@
       if (location != null) {
         server = location.getHostAndPort();
       }
-<<<<<<< HEAD
-      TabletLogger.suspended(tm.getExtent(), server, suspensionTimestamp, TimeUnit.MILLISECONDS,
+      TabletLogger.suspended(tm.getExtent(), server, suspensionTimestamp,
           logsForDeadServers.size());
-=======
-      TabletLogger.suspended(tls.extent, server, suspensionTimestamp, logsForDeadServers.size());
->>>>>>> 5aca4f67
     }
   }
 
