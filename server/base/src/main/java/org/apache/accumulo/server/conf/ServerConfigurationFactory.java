/*
 * Licensed to the Apache Software Foundation (ASF) under one or more
 * contributor license agreements.  See the NOTICE file distributed with
 * this work for additional information regarding copyright ownership.
 * The ASF licenses this file to You under the Apache License, Version 2.0
 * (the "License"); you may not use this file except in compliance with
 * the License.  You may obtain a copy of the License at
 *
 *     http://www.apache.org/licenses/LICENSE-2.0
 *
 * Unless required by applicable law or agreed to in writing, software
 * distributed under the License is distributed on an "AS IS" BASIS,
 * WITHOUT WARRANTIES OR CONDITIONS OF ANY KIND, either express or implied.
 * See the License for the specific language governing permissions and
 * limitations under the License.
 */
package org.apache.accumulo.server.conf;

import java.util.HashMap;
import java.util.Map;

import org.apache.accumulo.core.client.TableNotFoundException;
import org.apache.accumulo.core.clientImpl.Tables;
import org.apache.accumulo.core.conf.AccumuloConfiguration;
import org.apache.accumulo.core.conf.ConfigSanityCheck;
import org.apache.accumulo.core.conf.DefaultConfiguration;
import org.apache.accumulo.core.conf.SiteConfiguration;
import org.apache.accumulo.core.data.NamespaceId;
import org.apache.accumulo.core.data.TableId;
import org.apache.accumulo.fate.zookeeper.ZooCacheFactory;
import org.apache.accumulo.server.ServerContext;

/**
 * A factor for configurations used by a server process. Instance of this class are thread-safe.
 */
public class ServerConfigurationFactory extends ServerConfiguration {

<<<<<<< HEAD
  private static final Map<String,Map<TableId,TableConfiguration>> tableConfigs = new HashMap<>(1);
  private static final Map<String,Map<NamespaceId,NamespaceConfiguration>> namespaceConfigs = new HashMap<>(
      1);
  private static final Map<String,Map<TableId,NamespaceConfiguration>> tableParentConfigs = new HashMap<>(
      1);
=======
  private static final Map<String,Map<String,TableConfiguration>> tableConfigs = new HashMap<>(1);
  private static final Map<String,Map<String,NamespaceConfiguration>> namespaceConfigs =
      new HashMap<>(1);
  private static final Map<String,Map<String,NamespaceConfiguration>> tableParentConfigs =
      new HashMap<>(1);
>>>>>>> 0a9837f3

  private static void addInstanceToCaches(String iid) {
    synchronized (tableConfigs) {
      tableConfigs.computeIfAbsent(iid, k -> new HashMap<>());
    }
    synchronized (namespaceConfigs) {
      namespaceConfigs.computeIfAbsent(iid, k -> new HashMap<>());
    }
    synchronized (tableParentConfigs) {
<<<<<<< HEAD
      tableParentConfigs.computeIfAbsent(iid, k -> new HashMap<>());
=======
      if (!tableParentConfigs.containsKey(iid)) {
        tableParentConfigs.put(iid, new HashMap<String,NamespaceConfiguration>());
      }
    }
  }

  private static final SecurityPermission CONFIGURATION_PERMISSION =
      new SecurityPermission("configurationPermission");
  private static final SecurityManager SM = System.getSecurityManager();

  private static void checkPermissions() {
    if (SM != null) {
      SM.checkPermission(CONFIGURATION_PERMISSION);
>>>>>>> 0a9837f3
    }
  }

  static boolean removeCachedTableConfiguration(String instanceId, TableId tableId) {
    synchronized (tableConfigs) {
      return tableConfigs.get(instanceId).remove(tableId) != null;
    }
  }

  static boolean removeCachedNamespaceConfiguration(String instanceId, NamespaceId namespaceId) {
    synchronized (namespaceConfigs) {
      return namespaceConfigs.get(instanceId).remove(namespaceId) != null;
    }
  }

  static void clearCachedConfigurations() {
    synchronized (tableConfigs) {
      tableConfigs.clear();
    }
    synchronized (namespaceConfigs) {
      namespaceConfigs.clear();
    }
    synchronized (tableParentConfigs) {
      tableParentConfigs.clear();
    }
  }

  static void expireAllTableObservers() {
    synchronized (tableConfigs) {
      for (Map<TableId,TableConfiguration> instanceMap : tableConfigs.values()) {
        for (TableConfiguration c : instanceMap.values()) {
          c.expireAllObservers();
        }
      }
    }
  }

  private final ServerContext context;
  private final SiteConfiguration siteConfig;
  private final String instanceID;
  private ZooCacheFactory zcf = new ZooCacheFactory();

  public ServerConfigurationFactory(ServerContext context, SiteConfiguration siteConfig) {
    this.context = context;
    this.siteConfig = siteConfig;
    instanceID = context.getInstanceID();
    addInstanceToCaches(instanceID);
  }

  public ServerContext getServerContext() {
    return context;
  }

  void setZooCacheFactory(ZooCacheFactory zcf) {
    this.zcf = zcf;
  }

  private DefaultConfiguration defaultConfig = null;
  private AccumuloConfiguration systemConfig = null;

  public SiteConfiguration getSiteConfiguration() {
    return siteConfig;
  }

  public synchronized DefaultConfiguration getDefaultConfiguration() {
    if (defaultConfig == null) {
      defaultConfig = DefaultConfiguration.getInstance();
    }
    return defaultConfig;
  }

  @Override
  public synchronized AccumuloConfiguration getSystemConfiguration() {
    if (systemConfig == null) {
<<<<<<< HEAD
      systemConfig = new ZooConfigurationFactory().getInstance(context, zcf,
          getSiteConfiguration());
=======
      checkPermissions();
      systemConfig =
          new ZooConfigurationFactory().getInstance(instance, zcf, getSiteConfiguration());
>>>>>>> 0a9837f3
    }
    return systemConfig;
  }

  @Override
  public TableConfiguration getTableConfiguration(TableId tableId) {
    TableConfiguration conf;
    synchronized (tableConfigs) {
      conf = tableConfigs.get(instanceID).get(tableId);
    }

    // Can't hold the lock during the construction and validation of the config,
    // which would result in creating multiple objects for the same id.
    //
    // ACCUMULO-3859 We _cannot_ allow multiple instances to be created for a table. If the
    // TableConfiguration
    // instance a Tablet holds is not the same as the one cached here, any ConfigurationObservers
    // that
    // Tablet sets will never see updates from ZooKeeper which means that things like constraints
    // and
    // default visibility labels will never be updated in a Tablet until it is reloaded.
    if (conf == null && Tables.exists(context, tableId)) {
      conf = new TableConfiguration(context, tableId, getNamespaceConfigurationForTable(tableId));
      ConfigSanityCheck.validate(conf);
      synchronized (tableConfigs) {
        Map<TableId,TableConfiguration> configs = tableConfigs.get(instanceID);
        TableConfiguration existingConf = configs.get(tableId);
        if (existingConf == null) {
          // Configuration doesn't exist yet
          configs.put(tableId, conf);
        } else {
          // Someone beat us to the punch, reuse their instance instead of replacing it
          conf = existingConf;
        }
      }
    }
    return conf;
  }

  public NamespaceConfiguration getNamespaceConfigurationForTable(TableId tableId) {
    NamespaceConfiguration conf;
    synchronized (tableParentConfigs) {
      conf = tableParentConfigs.get(instanceID).get(tableId);
    }
    // can't hold the lock during the construction and validation of the config,
    // which may result in creating multiple objects for the same id, but that's ok.
    if (conf == null) {
      NamespaceId namespaceId;
      try {
        namespaceId = Tables.getNamespaceId(context, tableId);
      } catch (TableNotFoundException e) {
        throw new RuntimeException(e);
      }
      conf = new NamespaceConfiguration(namespaceId, context, getSystemConfiguration());
      ConfigSanityCheck.validate(conf);
      synchronized (tableParentConfigs) {
        tableParentConfigs.get(instanceID).put(tableId, conf);
      }
    }
    return conf;
  }

  @Override
  public NamespaceConfiguration getNamespaceConfiguration(NamespaceId namespaceId) {
    NamespaceConfiguration conf;
    // can't hold the lock during the construction and validation of the config,
    // which may result in creating multiple objects for the same id, but that's ok.
    synchronized (namespaceConfigs) {
      conf = namespaceConfigs.get(instanceID).get(namespaceId);
    }
    if (conf == null) {
      // changed - include instance in constructor call
      conf = new NamespaceConfiguration(namespaceId, context, getSystemConfiguration());
      conf.setZooCacheFactory(zcf);
      ConfigSanityCheck.validate(conf);
      synchronized (namespaceConfigs) {
        namespaceConfigs.get(instanceID).put(namespaceId, conf);
      }
    }
    return conf;
  }

}<|MERGE_RESOLUTION|>--- conflicted
+++ resolved
@@ -35,19 +35,11 @@
  */
 public class ServerConfigurationFactory extends ServerConfiguration {
 
-<<<<<<< HEAD
   private static final Map<String,Map<TableId,TableConfiguration>> tableConfigs = new HashMap<>(1);
-  private static final Map<String,Map<NamespaceId,NamespaceConfiguration>> namespaceConfigs = new HashMap<>(
-      1);
-  private static final Map<String,Map<TableId,NamespaceConfiguration>> tableParentConfigs = new HashMap<>(
-      1);
-=======
-  private static final Map<String,Map<String,TableConfiguration>> tableConfigs = new HashMap<>(1);
-  private static final Map<String,Map<String,NamespaceConfiguration>> namespaceConfigs =
+  private static final Map<String,Map<NamespaceId,NamespaceConfiguration>> namespaceConfigs =
       new HashMap<>(1);
-  private static final Map<String,Map<String,NamespaceConfiguration>> tableParentConfigs =
+  private static final Map<String,Map<TableId,NamespaceConfiguration>> tableParentConfigs =
       new HashMap<>(1);
->>>>>>> 0a9837f3
 
   private static void addInstanceToCaches(String iid) {
     synchronized (tableConfigs) {
@@ -57,23 +49,7 @@
       namespaceConfigs.computeIfAbsent(iid, k -> new HashMap<>());
     }
     synchronized (tableParentConfigs) {
-<<<<<<< HEAD
       tableParentConfigs.computeIfAbsent(iid, k -> new HashMap<>());
-=======
-      if (!tableParentConfigs.containsKey(iid)) {
-        tableParentConfigs.put(iid, new HashMap<String,NamespaceConfiguration>());
-      }
-    }
-  }
-
-  private static final SecurityPermission CONFIGURATION_PERMISSION =
-      new SecurityPermission("configurationPermission");
-  private static final SecurityManager SM = System.getSecurityManager();
-
-  private static void checkPermissions() {
-    if (SM != null) {
-      SM.checkPermission(CONFIGURATION_PERMISSION);
->>>>>>> 0a9837f3
     }
   }
 
@@ -148,14 +124,8 @@
   @Override
   public synchronized AccumuloConfiguration getSystemConfiguration() {
     if (systemConfig == null) {
-<<<<<<< HEAD
-      systemConfig = new ZooConfigurationFactory().getInstance(context, zcf,
-          getSiteConfiguration());
-=======
-      checkPermissions();
       systemConfig =
-          new ZooConfigurationFactory().getInstance(instance, zcf, getSiteConfiguration());
->>>>>>> 0a9837f3
+          new ZooConfigurationFactory().getInstance(context, zcf, getSiteConfiguration());
     }
     return systemConfig;
   }
