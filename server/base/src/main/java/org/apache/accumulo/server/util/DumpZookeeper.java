--- conflicted
+++ resolved
@@ -16,12 +16,10 @@
  */
 package org.apache.accumulo.server.util;
 
-import static com.google.common.base.Charsets.UTF_8;
+import static java.nio.charset.StandardCharsets.UTF_8;
 
 import java.io.PrintStream;
 import java.io.UnsupportedEncodingException;
-import java.nio.charset.StandardCharsets;
-
 import org.apache.accumulo.core.cli.Help;
 import org.apache.accumulo.core.util.Base64;
 import org.apache.accumulo.fate.zookeeper.IZooReaderWriter;
@@ -112,11 +110,7 @@
       if (data[i] < ' ' || data[i] > '~')
         return new Encoded("base64", Base64.encodeBase64String(data));
     }
-<<<<<<< HEAD
-    return new Encoded(StandardCharsets.UTF_8.name(), new String(data, StandardCharsets.UTF_8));
-=======
     return new Encoded(UTF_8.name(), new String(data, UTF_8));
->>>>>>> 9b20a9d4
   }
   
   private static void write(PrintStream out, int indent, String fmt, Object... args) {
