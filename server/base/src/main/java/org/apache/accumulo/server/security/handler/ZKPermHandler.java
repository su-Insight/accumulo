/*
 * Licensed to the Apache Software Foundation (ASF) under one or more
 * contributor license agreements.  See the NOTICE file distributed with
 * this work for additional information regarding copyright ownership.
 * The ASF licenses this file to You under the Apache License, Version 2.0
 * (the "License"); you may not use this file except in compliance with
 * the License.  You may obtain a copy of the License at
 *
 *     http://www.apache.org/licenses/LICENSE-2.0
 *
 * Unless required by applicable law or agreed to in writing, software
 * distributed under the License is distributed on an "AS IS" BASIS,
 * WITHOUT WARRANTIES OR CONDITIONS OF ANY KIND, either express or implied.
 * See the License for the specific language governing permissions and
 * limitations under the License.
 */
package org.apache.accumulo.server.security.handler;

import static java.nio.charset.StandardCharsets.UTF_8;

import java.util.Collections;
import java.util.HashMap;
import java.util.Map;
import java.util.Map.Entry;
import java.util.Set;
import java.util.TreeSet;

import org.apache.accumulo.core.client.AccumuloSecurityException;
import org.apache.accumulo.core.client.NamespaceNotFoundException;
import org.apache.accumulo.core.client.TableNotFoundException;
import org.apache.accumulo.core.client.impl.Namespace;
import org.apache.accumulo.core.client.impl.Table;
import org.apache.accumulo.core.client.impl.thrift.SecurityErrorCode;
import org.apache.accumulo.core.metadata.MetadataTable;
import org.apache.accumulo.core.metadata.RootTable;
import org.apache.accumulo.core.security.NamespacePermission;
import org.apache.accumulo.core.security.SystemPermission;
import org.apache.accumulo.core.security.TablePermission;
import org.apache.accumulo.core.security.thrift.TCredentials;
import org.apache.accumulo.fate.zookeeper.IZooReaderWriter;
import org.apache.accumulo.fate.zookeeper.ZooUtil.NodeExistsPolicy;
import org.apache.accumulo.fate.zookeeper.ZooUtil.NodeMissingPolicy;
import org.apache.accumulo.server.zookeeper.ZooCache;
import org.apache.accumulo.server.zookeeper.ZooReaderWriter;
import org.apache.zookeeper.KeeperException;
import org.apache.zookeeper.KeeperException.Code;
import org.slf4j.Logger;
import org.slf4j.LoggerFactory;

public class ZKPermHandler implements PermissionHandler {
  private static final Logger log = LoggerFactory.getLogger(ZKPermHandler.class);
  private static PermissionHandler zkPermHandlerInstance = null;

  private String ZKUserPath;
  private String ZKTablePath;
  private String ZKNamespacePath;
  private final ZooCache zooCache;
  private final String ZKUserSysPerms = "/System";
  private final String ZKUserTablePerms = "/Tables";
  private final String ZKUserNamespacePerms = "/Namespaces";

  public static synchronized PermissionHandler getInstance() {
    if (zkPermHandlerInstance == null)
      zkPermHandlerInstance = new ZKPermHandler();
    return zkPermHandlerInstance;
  }

  @Override
  public void initialize(String instanceId, boolean initialize) {
    ZKUserPath = ZKSecurityTool.getInstancePath(instanceId) + "/users";
    ZKTablePath = ZKSecurityTool.getInstancePath(instanceId) + "/tables";
    ZKNamespacePath = ZKSecurityTool.getInstancePath(instanceId) + "/namespaces";
  }

  public ZKPermHandler() {
    zooCache = new ZooCache();
  }

  @Override
  public boolean hasTablePermission(String user, String table, TablePermission permission)
      throws TableNotFoundException {
    byte[] serializedPerms;
    final ZooReaderWriter zrw = ZooReaderWriter.getInstance();
    try {
      String path = ZKUserPath + "/" + user + ZKUserTablePerms + "/" + table;
      zrw.sync(path);
      serializedPerms = zrw.getData(path, null);
    } catch (KeeperException e) {
      if (e.code() == Code.NONODE) {
        // maybe the table was just deleted?
        try {
          // check for existence:
          zrw.getData(ZKTablePath + "/" + table, null);
          // it's there, you don't have permission
          return false;
        } catch (InterruptedException ex) {
          log.warn("Unhandled InterruptedException, failing closed for table permission check", e);
          return false;
        } catch (KeeperException ex) {
          // not there, throw an informative exception
          if (e.code() == Code.NONODE) {
            throw new TableNotFoundException(null, table, "while checking permissions");
          }
          log.warn("Unhandled InterruptedException, failing closed for table permission check", e);
        }
        return false;
      }
      log.warn("Unhandled KeeperException, failing closed for table permission check", e);
      return false;
    } catch (InterruptedException e) {
      log.warn("Unhandled InterruptedException, failing closed for table permission check", e);
      return false;
    }
    if (serializedPerms != null) {
      return ZKSecurityTool.convertTablePermissions(serializedPerms).contains(permission);
    }
    return false;
  }

  @Override
  public boolean hasCachedTablePermission(String user, String table, TablePermission permission)
      throws AccumuloSecurityException, TableNotFoundException {
    byte[] serializedPerms = zooCache.get(ZKUserPath + "/" + user + ZKUserTablePerms + "/" + table);
    if (serializedPerms != null) {
      return ZKSecurityTool.convertTablePermissions(serializedPerms).contains(permission);
    }
    return false;
  }

  @Override
<<<<<<< HEAD
  public boolean hasNamespacePermission(String user, Namespace.ID namespace, NamespacePermission permission) throws NamespaceNotFoundException {
=======
  public boolean hasNamespacePermission(String user, String namespace,
      NamespacePermission permission) throws NamespaceNotFoundException {
>>>>>>> f4f43feb
    byte[] serializedPerms;
    final ZooReaderWriter zrw = ZooReaderWriter.getInstance();
    try {
      String path = ZKUserPath + "/" + user + ZKUserNamespacePerms + "/" + namespace;
      zrw.sync(path);
      serializedPerms = zrw.getData(path, null);
    } catch (KeeperException e) {
      if (e.code() == Code.NONODE) {
        // maybe the namespace was just deleted?
        try {
          // check for existence:
          zrw.getData(ZKNamespacePath + "/" + namespace, null);
          // it's there, you don't have permission
          return false;
        } catch (InterruptedException ex) {
          log.warn("Unhandled InterruptedException, failing closed for namespace permission check",
              e);
          return false;
        } catch (KeeperException ex) {
          // not there, throw an informative exception
          if (e.code() == Code.NONODE) {
            throw new NamespaceNotFoundException(namespace.canonicalID(), null, "while checking permissions");
          }
          log.warn("Unhandled InterruptedException, failing closed for table permission check", e);
        }
        return false;
      }
      log.warn("Unhandled KeeperException, failing closed for table permission check", e);
      return false;
    } catch (InterruptedException e) {
      log.warn("Unhandled InterruptedException, failing closed for table permission check", e);
      return false;
    }
    if (serializedPerms != null) {
      return ZKSecurityTool.convertNamespacePermissions(serializedPerms).contains(permission);
    }
    return false;
  }

  @Override
<<<<<<< HEAD
  public boolean hasCachedNamespacePermission(String user, Namespace.ID namespace, NamespacePermission permission) throws AccumuloSecurityException,
      NamespaceNotFoundException {
    byte[] serializedPerms = zooCache.get(ZKUserPath + "/" + user + ZKUserNamespacePerms + "/" + namespace);
=======
  public boolean hasCachedNamespacePermission(String user, String namespace,
      NamespacePermission permission) throws AccumuloSecurityException, NamespaceNotFoundException {
    byte[] serializedPerms = zooCache
        .get(ZKUserPath + "/" + user + ZKUserNamespacePerms + "/" + namespace);
>>>>>>> f4f43feb
    if (serializedPerms != null) {
      return ZKSecurityTool.convertNamespacePermissions(serializedPerms).contains(permission);
    }
    return false;
  }

  @Override
  public void grantSystemPermission(String user, SystemPermission permission)
      throws AccumuloSecurityException {
    try {
      byte[] permBytes = zooCache.get(ZKUserPath + "/" + user + ZKUserSysPerms);
      Set<SystemPermission> perms;
      if (permBytes == null) {
        perms = new TreeSet<>();
      } else {
        perms = ZKSecurityTool.convertSystemPermissions(permBytes);
      }

      if (perms.add(permission)) {
        synchronized (zooCache) {
          zooCache.clear();
          ZooReaderWriter.getInstance().putPersistentData(ZKUserPath + "/" + user + ZKUserSysPerms,
              ZKSecurityTool.convertSystemPermissions(perms), NodeExistsPolicy.OVERWRITE);
        }
      }
    } catch (KeeperException e) {
      log.error("{}", e.getMessage(), e);
      throw new AccumuloSecurityException(user, SecurityErrorCode.CONNECTION_ERROR, e);
    } catch (InterruptedException e) {
      log.error("{}", e.getMessage(), e);
      throw new RuntimeException(e);
    }
  }

  @Override
  public void grantTablePermission(String user, String table, TablePermission permission)
      throws AccumuloSecurityException {
    Set<TablePermission> tablePerms;
    byte[] serializedPerms = zooCache.get(ZKUserPath + "/" + user + ZKUserTablePerms + "/" + table);
    if (serializedPerms != null)
      tablePerms = ZKSecurityTool.convertTablePermissions(serializedPerms);
    else
      tablePerms = new TreeSet<>();

    try {
      if (tablePerms.add(permission)) {
        synchronized (zooCache) {
          zooCache.clear(ZKUserPath + "/" + user + ZKUserTablePerms + "/" + table);
          ZooReaderWriter.getInstance().putPersistentData(
              ZKUserPath + "/" + user + ZKUserTablePerms + "/" + table,
              ZKSecurityTool.convertTablePermissions(tablePerms), NodeExistsPolicy.OVERWRITE);
        }
      }
    } catch (KeeperException e) {
      log.error("{}", e.getMessage(), e);
      throw new AccumuloSecurityException(user, SecurityErrorCode.CONNECTION_ERROR, e);
    } catch (InterruptedException e) {
      log.error("{}", e.getMessage(), e);
      throw new RuntimeException(e);
    }
  }

  @Override
<<<<<<< HEAD
  public void grantNamespacePermission(String user, Namespace.ID namespace, NamespacePermission permission) throws AccumuloSecurityException {
=======
  public void grantNamespacePermission(String user, String namespace,
      NamespacePermission permission) throws AccumuloSecurityException {
>>>>>>> f4f43feb
    Set<NamespacePermission> namespacePerms;
    byte[] serializedPerms = zooCache
        .get(ZKUserPath + "/" + user + ZKUserNamespacePerms + "/" + namespace);
    if (serializedPerms != null)
      namespacePerms = ZKSecurityTool.convertNamespacePermissions(serializedPerms);
    else
      namespacePerms = new TreeSet<>();

    try {
      if (namespacePerms.add(permission)) {
        synchronized (zooCache) {
          zooCache.clear(ZKUserPath + "/" + user + ZKUserNamespacePerms + "/" + namespace);
          ZooReaderWriter.getInstance().putPersistentData(
              ZKUserPath + "/" + user + ZKUserNamespacePerms + "/" + namespace,
              ZKSecurityTool.convertNamespacePermissions(namespacePerms),
              NodeExistsPolicy.OVERWRITE);
        }
      }
    } catch (KeeperException e) {
      log.error("{}", e.getMessage(), e);
      throw new AccumuloSecurityException(user, SecurityErrorCode.CONNECTION_ERROR, e);
    } catch (InterruptedException e) {
      log.error("{}", e.getMessage(), e);
      throw new RuntimeException(e);
    }
  }

  @Override
  public void revokeSystemPermission(String user, SystemPermission permission)
      throws AccumuloSecurityException {
    byte[] sysPermBytes = zooCache.get(ZKUserPath + "/" + user + ZKUserSysPerms);

    // User had no system permission, nothing to revoke.
    if (sysPermBytes == null)
      return;

    Set<SystemPermission> sysPerms = ZKSecurityTool.convertSystemPermissions(sysPermBytes);

    try {
      if (sysPerms.remove(permission)) {
        synchronized (zooCache) {
          zooCache.clear();
          ZooReaderWriter.getInstance().putPersistentData(ZKUserPath + "/" + user + ZKUserSysPerms,
              ZKSecurityTool.convertSystemPermissions(sysPerms), NodeExistsPolicy.OVERWRITE);
        }
      }
    } catch (KeeperException e) {
      log.error("{}", e.getMessage(), e);
      throw new AccumuloSecurityException(user, SecurityErrorCode.CONNECTION_ERROR, e);
    } catch (InterruptedException e) {
      log.error("{}", e.getMessage(), e);
      throw new RuntimeException(e);
    }
  }

  @Override
  public void revokeTablePermission(String user, String table, TablePermission permission)
      throws AccumuloSecurityException {
    byte[] serializedPerms = zooCache.get(ZKUserPath + "/" + user + ZKUserTablePerms + "/" + table);

    // User had no table permission, nothing to revoke.
    if (serializedPerms == null)
      return;

    Set<TablePermission> tablePerms = ZKSecurityTool.convertTablePermissions(serializedPerms);
    try {
      if (tablePerms.remove(permission)) {
        zooCache.clear();
        IZooReaderWriter zoo = ZooReaderWriter.getInstance();
        if (tablePerms.size() == 0)
          zoo.recursiveDelete(ZKUserPath + "/" + user + ZKUserTablePerms + "/" + table,
              NodeMissingPolicy.SKIP);
        else
          zoo.putPersistentData(ZKUserPath + "/" + user + ZKUserTablePerms + "/" + table,
              ZKSecurityTool.convertTablePermissions(tablePerms), NodeExistsPolicy.OVERWRITE);
      }
    } catch (KeeperException e) {
      log.error("{}", e.getMessage(), e);
      throw new AccumuloSecurityException(user, SecurityErrorCode.CONNECTION_ERROR, e);
    } catch (InterruptedException e) {
      log.error("{}", e.getMessage(), e);
      throw new RuntimeException(e);
    }
  }

  @Override
<<<<<<< HEAD
  public void revokeNamespacePermission(String user, Namespace.ID namespace, NamespacePermission permission) throws AccumuloSecurityException {
    byte[] serializedPerms = zooCache.get(ZKUserPath + "/" + user + ZKUserNamespacePerms + "/" + namespace);
=======
  public void revokeNamespacePermission(String user, String namespace,
      NamespacePermission permission) throws AccumuloSecurityException {
    byte[] serializedPerms = zooCache
        .get(ZKUserPath + "/" + user + ZKUserNamespacePerms + "/" + namespace);
>>>>>>> f4f43feb

    // User had no namespace permission, nothing to revoke.
    if (serializedPerms == null)
      return;

    Set<NamespacePermission> namespacePerms = ZKSecurityTool
        .convertNamespacePermissions(serializedPerms);
    try {
      if (namespacePerms.remove(permission)) {
        zooCache.clear();
        IZooReaderWriter zoo = ZooReaderWriter.getInstance();
        if (namespacePerms.size() == 0)
          zoo.recursiveDelete(ZKUserPath + "/" + user + ZKUserNamespacePerms + "/" + namespace,
              NodeMissingPolicy.SKIP);
        else
          zoo.putPersistentData(ZKUserPath + "/" + user + ZKUserNamespacePerms + "/" + namespace,
              ZKSecurityTool.convertNamespacePermissions(namespacePerms),
              NodeExistsPolicy.OVERWRITE);
      }
    } catch (KeeperException e) {
      log.error("{}", e.getMessage(), e);
      throw new AccumuloSecurityException(user, SecurityErrorCode.CONNECTION_ERROR, e);
    } catch (InterruptedException e) {
      log.error("{}", e.getMessage(), e);
      throw new RuntimeException(e);
    }
  }

  @Override
  public void cleanTablePermissions(String table) throws AccumuloSecurityException {
    try {
      synchronized (zooCache) {
        zooCache.clear();
        IZooReaderWriter zoo = ZooReaderWriter.getInstance();
        for (String user : zooCache.getChildren(ZKUserPath))
          zoo.recursiveDelete(ZKUserPath + "/" + user + ZKUserTablePerms + "/" + table,
              NodeMissingPolicy.SKIP);
      }
    } catch (KeeperException e) {
      log.error("{}", e.getMessage(), e);
      throw new AccumuloSecurityException("unknownUser", SecurityErrorCode.CONNECTION_ERROR, e);
    } catch (InterruptedException e) {
      log.error("{}", e.getMessage(), e);
      throw new RuntimeException(e);
    }
  }

  @Override
  public void cleanNamespacePermissions(Namespace.ID namespace) throws AccumuloSecurityException {
    try {
      synchronized (zooCache) {
        zooCache.clear();
        IZooReaderWriter zoo = ZooReaderWriter.getInstance();
        for (String user : zooCache.getChildren(ZKUserPath))
          zoo.recursiveDelete(ZKUserPath + "/" + user + ZKUserNamespacePerms + "/" + namespace,
              NodeMissingPolicy.SKIP);
      }
    } catch (KeeperException e) {
      log.error("{}", e.getMessage(), e);
      throw new AccumuloSecurityException("unknownUser", SecurityErrorCode.CONNECTION_ERROR, e);
    } catch (InterruptedException e) {
      log.error("{}", e.getMessage(), e);
      throw new RuntimeException(e);
    }
  }

  @Override
  public void initializeSecurity(TCredentials itw, String rootuser)
      throws AccumuloSecurityException {
    IZooReaderWriter zoo = ZooReaderWriter.getInstance();

    // create the root user with all system privileges, no table privileges, and no record-level
    // authorizations
    Set<SystemPermission> rootPerms = new TreeSet<>();
    for (SystemPermission p : SystemPermission.values())
      rootPerms.add(p);
    Map<Table.ID,Set<TablePermission>> tablePerms = new HashMap<>();
    // Allow the root user to flush the system tables
    tablePerms.put(RootTable.ID, Collections.singleton(TablePermission.ALTER_TABLE));
    tablePerms.put(MetadataTable.ID, Collections.singleton(TablePermission.ALTER_TABLE));
    // essentially the same but on the system namespace, the ALTER_TABLE permission is now redundant
<<<<<<< HEAD
    Map<Namespace.ID,Set<NamespacePermission>> namespacePerms = new HashMap<>();
    namespacePerms.put(Namespace.ID.ACCUMULO, Collections.singleton(NamespacePermission.ALTER_NAMESPACE));
    namespacePerms.put(Namespace.ID.ACCUMULO, Collections.singleton(NamespacePermission.ALTER_TABLE));
=======
    Map<String,Set<NamespacePermission>> namespacePerms = new HashMap<>();
    namespacePerms.put(Namespaces.ACCUMULO_NAMESPACE_ID,
        Collections.singleton(NamespacePermission.ALTER_NAMESPACE));
    namespacePerms.put(Namespaces.ACCUMULO_NAMESPACE_ID,
        Collections.singleton(NamespacePermission.ALTER_TABLE));
>>>>>>> f4f43feb

    try {
      // prep parent node of users with root username
      if (!zoo.exists(ZKUserPath))
        zoo.putPersistentData(ZKUserPath, rootuser.getBytes(UTF_8), NodeExistsPolicy.FAIL);

      initUser(rootuser);
<<<<<<< HEAD
      zoo.putPersistentData(ZKUserPath + "/" + rootuser + ZKUserSysPerms, ZKSecurityTool.convertSystemPermissions(rootPerms), NodeExistsPolicy.FAIL);
      for (Entry<Table.ID,Set<TablePermission>> entry : tablePerms.entrySet())
=======
      zoo.putPersistentData(ZKUserPath + "/" + rootuser + ZKUserSysPerms,
          ZKSecurityTool.convertSystemPermissions(rootPerms), NodeExistsPolicy.FAIL);
      for (Entry<String,Set<TablePermission>> entry : tablePerms.entrySet())
>>>>>>> f4f43feb
        createTablePerm(rootuser, entry.getKey(), entry.getValue());
      for (Entry<Namespace.ID,Set<NamespacePermission>> entry : namespacePerms.entrySet())
        createNamespacePerm(rootuser, entry.getKey(), entry.getValue());
    } catch (KeeperException | InterruptedException e) {
      log.error("{}", e.getMessage(), e);
      throw new RuntimeException(e);
    }
  }

  @Override
  public void initUser(String user) throws AccumuloSecurityException {
    IZooReaderWriter zoo = ZooReaderWriter.getInstance();
    try {
      zoo.putPersistentData(ZKUserPath + "/" + user, new byte[0], NodeExistsPolicy.SKIP);
      zoo.putPersistentData(ZKUserPath + "/" + user + ZKUserTablePerms, new byte[0],
          NodeExistsPolicy.SKIP);
      zoo.putPersistentData(ZKUserPath + "/" + user + ZKUserNamespacePerms, new byte[0],
          NodeExistsPolicy.SKIP);
    } catch (KeeperException e) {
      log.error("{}", e.getMessage(), e);
      throw new AccumuloSecurityException(user, SecurityErrorCode.CONNECTION_ERROR, e);
    } catch (InterruptedException e) {
      log.error("{}", e.getMessage(), e);
      throw new RuntimeException(e);
    }
  }

  /**
   * Sets up a new table configuration for the provided user/table. No checking for existence is
   * done here, it should be done before calling.
   */
<<<<<<< HEAD
  private void createTablePerm(String user, Table.ID table, Set<TablePermission> perms) throws KeeperException, InterruptedException {
=======
  private void createTablePerm(String user, String table, Set<TablePermission> perms)
      throws KeeperException, InterruptedException {
>>>>>>> f4f43feb
    synchronized (zooCache) {
      zooCache.clear();
      ZooReaderWriter.getInstance().putPersistentData(
          ZKUserPath + "/" + user + ZKUserTablePerms + "/" + table,
          ZKSecurityTool.convertTablePermissions(perms), NodeExistsPolicy.FAIL);
    }
  }

  /**
   * Sets up a new namespace configuration for the provided user/table. No checking for existence is
   * done here, it should be done before calling.
   */
<<<<<<< HEAD
  private void createNamespacePerm(String user, Namespace.ID namespace, Set<NamespacePermission> perms) throws KeeperException, InterruptedException {
=======
  private void createNamespacePerm(String user, String namespace, Set<NamespacePermission> perms)
      throws KeeperException, InterruptedException {
>>>>>>> f4f43feb
    synchronized (zooCache) {
      zooCache.clear();
      ZooReaderWriter.getInstance().putPersistentData(
          ZKUserPath + "/" + user + ZKUserNamespacePerms + "/" + namespace,
          ZKSecurityTool.convertNamespacePermissions(perms), NodeExistsPolicy.FAIL);
    }
  }

  @Override
  public void cleanUser(String user) throws AccumuloSecurityException {
    try {
      synchronized (zooCache) {
        IZooReaderWriter zoo = ZooReaderWriter.getInstance();
        zoo.recursiveDelete(ZKUserPath + "/" + user + ZKUserSysPerms, NodeMissingPolicy.SKIP);
        zoo.recursiveDelete(ZKUserPath + "/" + user + ZKUserTablePerms, NodeMissingPolicy.SKIP);
        zoo.recursiveDelete(ZKUserPath + "/" + user + ZKUserNamespacePerms, NodeMissingPolicy.SKIP);
        zooCache.clear(ZKUserPath + "/" + user);
      }
    } catch (InterruptedException e) {
      log.error("{}", e.getMessage(), e);
      throw new RuntimeException(e);
    } catch (KeeperException e) {
      log.error("{}", e.getMessage(), e);
      if (e.code().equals(KeeperException.Code.NONODE))
        throw new AccumuloSecurityException(user, SecurityErrorCode.USER_DOESNT_EXIST, e);
      throw new AccumuloSecurityException(user, SecurityErrorCode.CONNECTION_ERROR, e);

    }
  }

  @Override
  public boolean hasSystemPermission(String user, SystemPermission permission)
      throws AccumuloSecurityException {
    byte[] perms;
    try {
      String path = ZKUserPath + "/" + user + ZKUserSysPerms;
      ZooReaderWriter.getInstance().sync(path);
      perms = ZooReaderWriter.getInstance().getData(path, null);
    } catch (KeeperException e) {
      if (e.code() == Code.NONODE) {
        return false;
      }
      log.warn("Unhandled KeeperException, failing closed for table permission check", e);
      return false;
    } catch (InterruptedException e) {
      log.warn("Unhandled InterruptedException, failing closed for table permission check", e);
      return false;
    }

    if (perms == null)
      return false;
    return ZKSecurityTool.convertSystemPermissions(perms).contains(permission);
  }

  @Override
  public boolean hasCachedSystemPermission(String user, SystemPermission permission)
      throws AccumuloSecurityException {
    byte[] perms = zooCache.get(ZKUserPath + "/" + user + ZKUserSysPerms);
    if (perms == null)
      return false;
    return ZKSecurityTool.convertSystemPermissions(perms).contains(permission);
  }

  @Override
  public boolean validSecurityHandlers(Authenticator authent, Authorizor author) {
    return true;
  }

  @Override
  public void initTable(String table) throws AccumuloSecurityException {
    // All proper housekeeping is done on delete and permission granting, no work needs to be done
    // here
  }
}<|MERGE_RESOLUTION|>--- conflicted
+++ resolved
@@ -128,12 +128,8 @@
   }
 
   @Override
-<<<<<<< HEAD
-  public boolean hasNamespacePermission(String user, Namespace.ID namespace, NamespacePermission permission) throws NamespaceNotFoundException {
-=======
-  public boolean hasNamespacePermission(String user, String namespace,
+  public boolean hasNamespacePermission(String user, Namespace.ID namespace,
       NamespacePermission permission) throws NamespaceNotFoundException {
->>>>>>> f4f43feb
     byte[] serializedPerms;
     final ZooReaderWriter zrw = ZooReaderWriter.getInstance();
     try {
@@ -155,7 +151,8 @@
         } catch (KeeperException ex) {
           // not there, throw an informative exception
           if (e.code() == Code.NONODE) {
-            throw new NamespaceNotFoundException(namespace.canonicalID(), null, "while checking permissions");
+            throw new NamespaceNotFoundException(namespace.canonicalID(), null,
+                "while checking permissions");
           }
           log.warn("Unhandled InterruptedException, failing closed for table permission check", e);
         }
@@ -174,16 +171,10 @@
   }
 
   @Override
-<<<<<<< HEAD
-  public boolean hasCachedNamespacePermission(String user, Namespace.ID namespace, NamespacePermission permission) throws AccumuloSecurityException,
-      NamespaceNotFoundException {
-    byte[] serializedPerms = zooCache.get(ZKUserPath + "/" + user + ZKUserNamespacePerms + "/" + namespace);
-=======
-  public boolean hasCachedNamespacePermission(String user, String namespace,
+  public boolean hasCachedNamespacePermission(String user, Namespace.ID namespace,
       NamespacePermission permission) throws AccumuloSecurityException, NamespaceNotFoundException {
     byte[] serializedPerms = zooCache
         .get(ZKUserPath + "/" + user + ZKUserNamespacePerms + "/" + namespace);
->>>>>>> f4f43feb
     if (serializedPerms != null) {
       return ZKSecurityTool.convertNamespacePermissions(serializedPerms).contains(permission);
     }
@@ -247,12 +238,8 @@
   }
 
   @Override
-<<<<<<< HEAD
-  public void grantNamespacePermission(String user, Namespace.ID namespace, NamespacePermission permission) throws AccumuloSecurityException {
-=======
-  public void grantNamespacePermission(String user, String namespace,
+  public void grantNamespacePermission(String user, Namespace.ID namespace,
       NamespacePermission permission) throws AccumuloSecurityException {
->>>>>>> f4f43feb
     Set<NamespacePermission> namespacePerms;
     byte[] serializedPerms = zooCache
         .get(ZKUserPath + "/" + user + ZKUserNamespacePerms + "/" + namespace);
@@ -339,15 +326,10 @@
   }
 
   @Override
-<<<<<<< HEAD
-  public void revokeNamespacePermission(String user, Namespace.ID namespace, NamespacePermission permission) throws AccumuloSecurityException {
-    byte[] serializedPerms = zooCache.get(ZKUserPath + "/" + user + ZKUserNamespacePerms + "/" + namespace);
-=======
-  public void revokeNamespacePermission(String user, String namespace,
+  public void revokeNamespacePermission(String user, Namespace.ID namespace,
       NamespacePermission permission) throws AccumuloSecurityException {
     byte[] serializedPerms = zooCache
         .get(ZKUserPath + "/" + user + ZKUserNamespacePerms + "/" + namespace);
->>>>>>> f4f43feb
 
     // User had no namespace permission, nothing to revoke.
     if (serializedPerms == null)
@@ -429,17 +411,11 @@
     tablePerms.put(RootTable.ID, Collections.singleton(TablePermission.ALTER_TABLE));
     tablePerms.put(MetadataTable.ID, Collections.singleton(TablePermission.ALTER_TABLE));
     // essentially the same but on the system namespace, the ALTER_TABLE permission is now redundant
-<<<<<<< HEAD
     Map<Namespace.ID,Set<NamespacePermission>> namespacePerms = new HashMap<>();
-    namespacePerms.put(Namespace.ID.ACCUMULO, Collections.singleton(NamespacePermission.ALTER_NAMESPACE));
-    namespacePerms.put(Namespace.ID.ACCUMULO, Collections.singleton(NamespacePermission.ALTER_TABLE));
-=======
-    Map<String,Set<NamespacePermission>> namespacePerms = new HashMap<>();
-    namespacePerms.put(Namespaces.ACCUMULO_NAMESPACE_ID,
+    namespacePerms.put(Namespace.ID.ACCUMULO,
         Collections.singleton(NamespacePermission.ALTER_NAMESPACE));
-    namespacePerms.put(Namespaces.ACCUMULO_NAMESPACE_ID,
+    namespacePerms.put(Namespace.ID.ACCUMULO,
         Collections.singleton(NamespacePermission.ALTER_TABLE));
->>>>>>> f4f43feb
 
     try {
       // prep parent node of users with root username
@@ -447,14 +423,9 @@
         zoo.putPersistentData(ZKUserPath, rootuser.getBytes(UTF_8), NodeExistsPolicy.FAIL);
 
       initUser(rootuser);
-<<<<<<< HEAD
-      zoo.putPersistentData(ZKUserPath + "/" + rootuser + ZKUserSysPerms, ZKSecurityTool.convertSystemPermissions(rootPerms), NodeExistsPolicy.FAIL);
-      for (Entry<Table.ID,Set<TablePermission>> entry : tablePerms.entrySet())
-=======
       zoo.putPersistentData(ZKUserPath + "/" + rootuser + ZKUserSysPerms,
           ZKSecurityTool.convertSystemPermissions(rootPerms), NodeExistsPolicy.FAIL);
-      for (Entry<String,Set<TablePermission>> entry : tablePerms.entrySet())
->>>>>>> f4f43feb
+      for (Entry<Table.ID,Set<TablePermission>> entry : tablePerms.entrySet())
         createTablePerm(rootuser, entry.getKey(), entry.getValue());
       for (Entry<Namespace.ID,Set<NamespacePermission>> entry : namespacePerms.entrySet())
         createNamespacePerm(rootuser, entry.getKey(), entry.getValue());
@@ -486,12 +457,8 @@
    * Sets up a new table configuration for the provided user/table. No checking for existence is
    * done here, it should be done before calling.
    */
-<<<<<<< HEAD
-  private void createTablePerm(String user, Table.ID table, Set<TablePermission> perms) throws KeeperException, InterruptedException {
-=======
-  private void createTablePerm(String user, String table, Set<TablePermission> perms)
+  private void createTablePerm(String user, Table.ID table, Set<TablePermission> perms)
       throws KeeperException, InterruptedException {
->>>>>>> f4f43feb
     synchronized (zooCache) {
       zooCache.clear();
       ZooReaderWriter.getInstance().putPersistentData(
@@ -504,12 +471,8 @@
    * Sets up a new namespace configuration for the provided user/table. No checking for existence is
    * done here, it should be done before calling.
    */
-<<<<<<< HEAD
-  private void createNamespacePerm(String user, Namespace.ID namespace, Set<NamespacePermission> perms) throws KeeperException, InterruptedException {
-=======
-  private void createNamespacePerm(String user, String namespace, Set<NamespacePermission> perms)
-      throws KeeperException, InterruptedException {
->>>>>>> f4f43feb
+  private void createNamespacePerm(String user, Namespace.ID namespace,
+      Set<NamespacePermission> perms) throws KeeperException, InterruptedException {
     synchronized (zooCache) {
       zooCache.clear();
       ZooReaderWriter.getInstance().putPersistentData(
