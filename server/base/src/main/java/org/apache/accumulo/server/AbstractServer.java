/*
 * Licensed to the Apache Software Foundation (ASF) under one
 * or more contributor license agreements.  See the NOTICE file
 * distributed with this work for additional information
 * regarding copyright ownership.  The ASF licenses this file
 * to you under the Apache License, Version 2.0 (the
 * "License"); you may not use this file except in compliance
 * with the License.  You may obtain a copy of the License at
 *
 *   https://www.apache.org/licenses/LICENSE-2.0
 *
 * Unless required by applicable law or agreed to in writing,
 * software distributed under the License is distributed on an
 * "AS IS" BASIS, WITHOUT WARRANTIES OR CONDITIONS OF ANY
 * KIND, either express or implied.  See the License for the
 * specific language governing permissions and limitations
 * under the License.
 */
package org.apache.accumulo.server;

import static java.util.concurrent.TimeUnit.MILLISECONDS;

import java.util.OptionalInt;
import java.util.concurrent.ScheduledFuture;
import java.util.concurrent.atomic.AtomicReference;
import java.util.function.Function;

import org.apache.accumulo.core.Constants;
import org.apache.accumulo.core.classloader.ClassLoaderUtil;
import org.apache.accumulo.core.cli.ConfigOpts;
import org.apache.accumulo.core.conf.AccumuloConfiguration;
import org.apache.accumulo.core.conf.Property;
import org.apache.accumulo.core.conf.SiteConfiguration;
import org.apache.accumulo.core.lock.ServiceLock;
import org.apache.accumulo.core.metrics.MetricsProducer;
import org.apache.accumulo.core.metrics.thrift.MetricSource;
import org.apache.accumulo.core.trace.TraceUtil;
import org.apache.accumulo.core.util.Halt;
import org.apache.accumulo.core.util.Timer;
import org.apache.accumulo.core.util.threads.ThreadPools;
import org.apache.accumulo.core.util.threads.Threads;
import org.apache.accumulo.server.mem.LowMemoryDetector;
import org.apache.accumulo.server.metrics.MetricServiceHandler;
import org.apache.accumulo.server.metrics.ProcessMetrics;
import org.apache.accumulo.server.security.SecurityUtil;
import org.slf4j.Logger;
import org.slf4j.LoggerFactory;

import com.google.common.base.Preconditions;

import io.micrometer.core.instrument.MeterRegistry;

public abstract class AbstractServer implements AutoCloseable, MetricsProducer, Runnable {

  private final ServerContext context;
  protected final String applicationName;
  private final String hostname;
  private final String resourceGroup;
  private final Logger log;
  private final ProcessMetrics processMetrics;
  protected final long idleReportingPeriodMillis;
  private volatile Timer idlePeriodTimer = null;
  private volatile Thread serverThread;
  private volatile Thread verificationThread;

  protected AbstractServer(String appName, ConfigOpts opts,
      Function<SiteConfiguration,ServerContext> serverContextFactory, String[] args) {
    this.applicationName = appName;
    opts.parseArgs(appName, args);
    var siteConfig = opts.getSiteConfiguration();
    this.hostname = siteConfig.get(Property.GENERAL_PROCESS_BIND_ADDRESS);
    this.resourceGroup = getResourceGroupPropertyValue(siteConfig);
    SecurityUtil.serverLogin(siteConfig);
    context = serverContextFactory.apply(siteConfig);
    log = LoggerFactory.getLogger(getClass());
    log.info("Version " + Constants.VERSION);
    log.info("Instance " + context.getInstanceID());
    context.init(appName);
    ClassLoaderUtil.initContextFactory(context.getConfiguration());
    TraceUtil.initializeTracer(context.getConfiguration());
    if (context.getSaslParams() != null) {
      // Server-side "client" check to make sure we're logged in as a user we expect to be
      context.enforceKerberosLogin();
    }
    final LowMemoryDetector lmd = context.getLowMemoryDetector();
    ScheduledFuture<?> future = context.getScheduledExecutor().scheduleWithFixedDelay(
        () -> lmd.logGCInfo(context.getConfiguration()), 0,
        lmd.getIntervalMillis(context.getConfiguration()), MILLISECONDS);
    ThreadPools.watchNonCriticalScheduledTask(future);
    processMetrics = new ProcessMetrics(context);
    idleReportingPeriodMillis =
        context.getConfiguration().getTimeInMillis(Property.GENERAL_IDLE_PROCESS_INTERVAL);
  }

  /**
   * Updates the idle status of the server to set the idle process metric. The server must be idle
   * for multiple calls over a specified period for the metric to reflect the idle state. If the
   * server is busy or the idle period hasn't started, it resets the idle tracking.
   *
   * @param isIdle whether the server is idle
   */
  protected void updateIdleStatus(boolean isIdle) {
    boolean shouldResetIdlePeriod = !isIdle || idleReportingPeriodMillis == 0;
    boolean hasIdlePeriodStarted = idlePeriodTimer != null;
    boolean hasExceededIdlePeriod =
        hasIdlePeriodStarted && idlePeriodTimer.hasElapsed(idleReportingPeriodMillis, MILLISECONDS);

    if (shouldResetIdlePeriod) {
      // Reset idle period and set idle metric to false
      idlePeriodTimer = null;
      processMetrics.setIdleValue(false);
    } else if (!hasIdlePeriodStarted) {
      // Start tracking idle period
      idlePeriodTimer = Timer.startNew();
    } else if (hasExceededIdlePeriod) {
      // Set idle metric to true and reset the start of the idle period
      processMetrics.setIdleValue(true);
      idlePeriodTimer = null;
    }
  }

  protected String getResourceGroupPropertyValue(SiteConfiguration conf) {
    return Constants.DEFAULT_RESOURCE_GROUP_NAME;
  }

  public String getResourceGroup() {
    return resourceGroup;
  }

  /**
   * Run this server in a main thread
   */
  public void runServer() throws Exception {
    final AtomicReference<Throwable> err = new AtomicReference<>();
    serverThread = new Thread(TraceUtil.wrap(this), applicationName);
    serverThread.setUncaughtExceptionHandler((thread, exception) -> err.set(exception));
    serverThread.start();
    serverThread.join();
    if (verificationThread != null) {
      verificationThread.interrupt();
      verificationThread.join();
    }
    Throwable thrown = err.get();
    if (thrown != null) {
      if (thrown instanceof Error) {
        throw (Error) thrown;
      }
      if (thrown instanceof Exception) {
        throw (Exception) thrown;
      }
      throw new IllegalStateException("Weird throwable type thrown", thrown);
    }
  }

  /**
   * Called
   */
  @Override
  public void registerMetrics(MeterRegistry registry) {
    // makes mocking subclasses easier
    if (processMetrics != null) {
      processMetrics.registerMetrics(registry);
    }
    getContext().setMeterRegistry(registry);
  }

  public String getHostname() {
    return hostname;
  }

  public ServerContext getContext() {
    return context;
  }

  public AccumuloConfiguration getConfiguration() {
    return getContext().getConfiguration();
  }

  public String getApplicationName() {
    return applicationName;
  }

<<<<<<< HEAD
  protected MetricServiceHandler createMetricServiceHandler(MetricSource serverType) {
    return new MetricServiceHandler(serverType, getResourceGroup(), context);
=======
  /**
   * Get the ServiceLock for this server process. May return null if called before the lock is
   * acquired.
   *
   * @return lock ServiceLock or null
   */
  public abstract ServiceLock getLock();

  public void startServiceLockVerificationThread() {
    Preconditions.checkState(verificationThread == null,
        "verification thread not null, startServiceLockVerificationThread likely called twice");
    Preconditions.checkState(serverThread != null,
        "server thread is null, no server process is running");
    final long interval =
        getConfiguration().getTimeInMillis(Property.GENERAL_SERVER_LOCK_VERIFICATION_INTERVAL);
    if (interval > 0) {
      verificationThread = Threads.createThread("service-lock-verification-thread",
          OptionalInt.of(Thread.NORM_PRIORITY + 1), () -> {
            while (serverThread.isAlive()) {
              ServiceLock lock = getLock();
              try {
                log.trace(
                    "ServiceLockVerificationThread - checking ServiceLock existence in ZooKeeper");
                if (lock != null && !lock.verifyLockAtSource()) {
                  Halt.halt("Lock verification thread could not find lock", -1);
                }
                // Need to sleep, not yield when the thread priority is greater than NORM_PRIORITY
                // so that this thread does not get immediately rescheduled.
                log.trace(
                    "ServiceLockVerificationThread - ServiceLock exists in ZooKeeper, sleeping for {}ms",
                    interval);
                Thread.sleep(interval);
              } catch (InterruptedException e) {
                if (serverThread.isAlive()) {
                  // throw an Error, which will cause this process to be terminated
                  throw new Error("Sleep interrupted in ServiceLock verification thread");
                }
              }
            }
          });
      verificationThread.start();
    } else {
      log.info("ServiceLockVerificationThread not started as "
          + Property.GENERAL_SERVER_LOCK_VERIFICATION_INTERVAL.getKey() + " is zero");
    }
>>>>>>> a9077485
  }

  @Override
  public void close() {}

}<|MERGE_RESOLUTION|>--- conflicted
+++ resolved
@@ -180,10 +180,10 @@
     return applicationName;
   }
 
-<<<<<<< HEAD
   protected MetricServiceHandler createMetricServiceHandler(MetricSource serverType) {
     return new MetricServiceHandler(serverType, getResourceGroup(), context);
-=======
+  }
+
   /**
    * Get the ServiceLock for this server process. May return null if called before the lock is
    * acquired.
@@ -229,7 +229,6 @@
       log.info("ServiceLockVerificationThread not started as "
           + Property.GENERAL_SERVER_LOCK_VERIFICATION_INTERVAL.getKey() + " is zero");
     }
->>>>>>> a9077485
   }
 
   @Override
