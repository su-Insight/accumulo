/*
 * Licensed to the Apache Software Foundation (ASF) under one
 * or more contributor license agreements.  See the NOTICE file
 * distributed with this work for additional information
 * regarding copyright ownership.  The ASF licenses this file
 * to you under the Apache License, Version 2.0 (the
 * "License"); you may not use this file except in compliance
 * with the License.  You may obtain a copy of the License at
 *
 *   https://www.apache.org/licenses/LICENSE-2.0
 *
 * Unless required by applicable law or agreed to in writing,
 * software distributed under the License is distributed on an
 * "AS IS" BASIS, WITHOUT WARRANTIES OR CONDITIONS OF ANY
 * KIND, either express or implied.  See the License for the
 * specific language governing permissions and limitations
 * under the License.
 */
package org.apache.accumulo.server;

import java.util.concurrent.ScheduledFuture;
import java.util.concurrent.TimeUnit;
import java.util.concurrent.atomic.AtomicReference;
<<<<<<< HEAD
import java.util.function.Function;
=======
>>>>>>> 5ab0bd82
import java.util.function.Supplier;

import org.apache.accumulo.core.Constants;
import org.apache.accumulo.core.classloader.ClassLoaderUtil;
import org.apache.accumulo.core.cli.ConfigOpts;
import org.apache.accumulo.core.conf.AccumuloConfiguration;
import org.apache.accumulo.core.conf.Property;
import org.apache.accumulo.core.conf.SiteConfiguration;
import org.apache.accumulo.core.metrics.MetricsProducer;
import org.apache.accumulo.core.trace.TraceUtil;
import org.apache.accumulo.core.util.threads.ThreadPools;
import org.apache.accumulo.server.mem.LowMemoryDetector;
import org.apache.accumulo.server.metrics.ProcessMetrics;
import org.apache.accumulo.server.security.SecurityUtil;
import org.slf4j.Logger;
import org.slf4j.LoggerFactory;

import io.micrometer.core.instrument.MeterRegistry;

public abstract class AbstractServer implements AutoCloseable, MetricsProducer, Runnable {

  private final ServerContext context;
  protected final String applicationName;
  private final String hostname;
<<<<<<< HEAD
  private final String resourceGroup;
=======
>>>>>>> 5ab0bd82
  private final ProcessMetrics processMetrics;
  protected final long idleReportingPeriodNanos;
  private volatile long idlePeriodStartNanos = 0L;

  protected AbstractServer(String appName, ConfigOpts opts,
      Function<SiteConfiguration,ServerContext> serverContextFactory, String[] args) {
    this.applicationName = appName;
    opts.parseArgs(appName, args);
    var siteConfig = opts.getSiteConfiguration();
    this.hostname = siteConfig.get(Property.GENERAL_PROCESS_BIND_ADDRESS);
    this.resourceGroup = getResourceGroupPropertyValue(siteConfig);
    SecurityUtil.serverLogin(siteConfig);
    context = serverContextFactory.apply(siteConfig);
    Logger log = LoggerFactory.getLogger(getClass());
    log.info("Version " + Constants.VERSION);
    log.info("Instance " + context.getInstanceID());
    context.init(appName);
    ClassLoaderUtil.initContextFactory(context.getConfiguration());
    TraceUtil.initializeTracer(context.getConfiguration());
    if (context.getSaslParams() != null) {
      // Server-side "client" check to make sure we're logged in as a user we expect to be
      context.enforceKerberosLogin();
    }
    final LowMemoryDetector lmd = context.getLowMemoryDetector();
    ScheduledFuture<?> future = context.getScheduledExecutor().scheduleWithFixedDelay(
        () -> lmd.logGCInfo(context.getConfiguration()), 0,
        lmd.getIntervalMillis(context.getConfiguration()), TimeUnit.MILLISECONDS);
    ThreadPools.watchNonCriticalScheduledTask(future);
    processMetrics = new ProcessMetrics(context);
    idleReportingPeriodNanos = TimeUnit.MILLISECONDS.toNanos(
        context.getConfiguration().getTimeInMillis(Property.GENERAL_IDLE_PROCESS_INTERVAL));
  }

  protected void idleProcessCheck(Supplier<Boolean> idleCondition) {
<<<<<<< HEAD
    boolean idle = idleCondition.get();
    if (!idle || idleReportingPeriodNanos == 0) {
      idlePeriodStartNanos = 0;
    } else if (idlePeriodStartNanos == 0) {
      idlePeriodStartNanos = System.nanoTime();
    } else if ((System.nanoTime() - idlePeriodStartNanos) > idleReportingPeriodNanos) {
      // increment the counter and reset the start of the idle period.
      processMetrics.incrementIdleCounter();
      idlePeriodStartNanos = 0;
    } else {
      // idleStartPeriod is non-zero, but we have not hit the idleStopPeriod yet
    }
  }

  protected String getResourceGroupPropertyValue(SiteConfiguration conf) {
    return Constants.DEFAULT_RESOURCE_GROUP_NAME;
  }

  public String getResourceGroup() {
    return resourceGroup;
=======
    boolean isIdle = idleCondition.get();
    boolean shouldResetIdlePeriod = !isIdle || idleReportingPeriodNanos == 0;
    boolean isIdlePeriodNotStarted = idlePeriodStartNanos == 0;
    boolean hasExceededIdlePeriod =
        (System.nanoTime() - idlePeriodStartNanos) > idleReportingPeriodNanos;

    if (shouldResetIdlePeriod) {
      // Reset idle period and set idle metric to false
      idlePeriodStartNanos = 0;
      processMetrics.setIdleValue(false);
    } else if (isIdlePeriodNotStarted) {
      // Start tracking idle period
      idlePeriodStartNanos = System.nanoTime();
    } else if (hasExceededIdlePeriod) {
      // Set idle metric to true and reset the start of the idle period
      processMetrics.setIdleValue(true);
      idlePeriodStartNanos = 0;
    }
>>>>>>> 5ab0bd82
  }

  /**
   * Run this server in a main thread
   */
  public void runServer() throws Exception {
    final AtomicReference<Throwable> err = new AtomicReference<>();
    Thread service = new Thread(TraceUtil.wrap(this), applicationName);
    service.setUncaughtExceptionHandler((thread, exception) -> err.set(exception));
    service.start();
    service.join();
    Throwable thrown = err.get();
    if (thrown != null) {
      if (thrown instanceof Error) {
        throw (Error) thrown;
      }
      if (thrown instanceof Exception) {
        throw (Exception) thrown;
      }
      throw new IllegalStateException("Weird throwable type thrown", thrown);
    }
  }

  /**
   * Called
   */
  @Override
  public void registerMetrics(MeterRegistry registry) {
    // makes mocking subclasses easier
    if (processMetrics != null) {
      processMetrics.registerMetrics(registry);
    }
    getContext().setMeterRegistry(registry);
  }

  public String getHostname() {
    return hostname;
  }

  public ServerContext getContext() {
    return context;
  }

  public AccumuloConfiguration getConfiguration() {
    return getContext().getConfiguration();
  }

  public String getApplicationName() {
    return applicationName;
  }

  @Override
  public void close() {}

}<|MERGE_RESOLUTION|>--- conflicted
+++ resolved
@@ -21,10 +21,7 @@
 import java.util.concurrent.ScheduledFuture;
 import java.util.concurrent.TimeUnit;
 import java.util.concurrent.atomic.AtomicReference;
-<<<<<<< HEAD
 import java.util.function.Function;
-=======
->>>>>>> 5ab0bd82
 import java.util.function.Supplier;
 
 import org.apache.accumulo.core.Constants;
@@ -49,10 +46,7 @@
   private final ServerContext context;
   protected final String applicationName;
   private final String hostname;
-<<<<<<< HEAD
   private final String resourceGroup;
-=======
->>>>>>> 5ab0bd82
   private final ProcessMetrics processMetrics;
   protected final long idleReportingPeriodNanos;
   private volatile long idlePeriodStartNanos = 0L;
@@ -87,28 +81,6 @@
   }
 
   protected void idleProcessCheck(Supplier<Boolean> idleCondition) {
-<<<<<<< HEAD
-    boolean idle = idleCondition.get();
-    if (!idle || idleReportingPeriodNanos == 0) {
-      idlePeriodStartNanos = 0;
-    } else if (idlePeriodStartNanos == 0) {
-      idlePeriodStartNanos = System.nanoTime();
-    } else if ((System.nanoTime() - idlePeriodStartNanos) > idleReportingPeriodNanos) {
-      // increment the counter and reset the start of the idle period.
-      processMetrics.incrementIdleCounter();
-      idlePeriodStartNanos = 0;
-    } else {
-      // idleStartPeriod is non-zero, but we have not hit the idleStopPeriod yet
-    }
-  }
-
-  protected String getResourceGroupPropertyValue(SiteConfiguration conf) {
-    return Constants.DEFAULT_RESOURCE_GROUP_NAME;
-  }
-
-  public String getResourceGroup() {
-    return resourceGroup;
-=======
     boolean isIdle = idleCondition.get();
     boolean shouldResetIdlePeriod = !isIdle || idleReportingPeriodNanos == 0;
     boolean isIdlePeriodNotStarted = idlePeriodStartNanos == 0;
@@ -127,7 +99,14 @@
       processMetrics.setIdleValue(true);
       idlePeriodStartNanos = 0;
     }
->>>>>>> 5ab0bd82
+  }
+
+  protected String getResourceGroupPropertyValue(SiteConfiguration conf) {
+    return Constants.DEFAULT_RESOURCE_GROUP_NAME;
+  }
+
+  public String getResourceGroup() {
+    return resourceGroup;
   }
 
   /**
