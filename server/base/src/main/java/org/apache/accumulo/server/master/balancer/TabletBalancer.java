/*
 * Licensed to the Apache Software Foundation (ASF) under one or more
 * contributor license agreements.  See the NOTICE file distributed with
 * this work for additional information regarding copyright ownership.
 * The ASF licenses this file to You under the Apache License, Version 2.0
 * (the "License"); you may not use this file except in compliance with
 * the License.  You may obtain a copy of the License at
 *
 *     http://www.apache.org/licenses/LICENSE-2.0
 *
 * Unless required by applicable law or agreed to in writing, software
 * distributed under the License is distributed on an "AS IS" BASIS,
 * WITHOUT WARRANTIES OR CONDITIONS OF ANY KIND, either express or implied.
 * See the License for the specific language governing permissions and
 * limitations under the License.
 */
package org.apache.accumulo.server.master.balancer;

import java.util.ArrayList;
import java.util.Collections;
import java.util.List;
import java.util.Map;
import java.util.Set;
import java.util.SortedMap;

import org.apache.accumulo.core.client.impl.Table;
import org.apache.accumulo.core.client.impl.thrift.ThriftSecurityException;
import org.apache.accumulo.core.conf.Property;
import org.apache.accumulo.core.data.impl.KeyExtent;
import org.apache.accumulo.core.master.thrift.TabletServerStatus;
import org.apache.accumulo.core.rpc.ThriftUtil;
import org.apache.accumulo.core.tabletserver.thrift.TabletClientService;
import org.apache.accumulo.core.tabletserver.thrift.TabletClientService.Client;
import org.apache.accumulo.core.tabletserver.thrift.TabletStats;
import org.apache.accumulo.core.trace.Tracer;
import org.apache.accumulo.server.AccumuloServerContext;
import org.apache.accumulo.server.client.HdfsZooInstance;
import org.apache.accumulo.server.conf.ServerConfigurationFactory;
import org.apache.accumulo.server.master.state.TServerInstance;
import org.apache.accumulo.server.master.state.TabletMigration;
import org.apache.thrift.TException;
import org.apache.thrift.transport.TTransportException;
import org.slf4j.Logger;
import org.slf4j.LoggerFactory;

import com.google.common.collect.Iterables;

/**
 * This class is responsible for managing the distribution of tablets throughout an Accumulo cluster. In most cases, users will want a balancer implementation
 * which ensures a uniform distribution of tablets, so that no individual tablet server is handling significantly more work than any other.
 *
 * <p>
 * Implementations may wish to store configuration in Accumulo's system configuration using the {@link Property#GENERAL_ARBITRARY_PROP_PREFIX}. They may also
 * benefit from using per-table configuration using {@link Property#TABLE_ARBITRARY_PROP_PREFIX}.
 */
public abstract class TabletBalancer {

  private static final Logger log = LoggerFactory.getLogger(TabletBalancer.class);

  protected AccumuloServerContext context;

  /**
<<<<<<< HEAD
   * Initialize the TabletBalancer. This gives the balancer the opportunity to read the configuration.
   *
   * @deprecated since 2.0.0; use {@link #init(AccumuloServerContext)} instead.
=======
   * Initialize the TabletBalancer. This gives the balancer the opportunity to read the
   * configuration.
>>>>>>> f4f43feb
   */
  @Deprecated
  public void init(ServerConfigurationFactory conf) {
    init(new AccumuloServerContext(HdfsZooInstance.getInstance(), conf));
  }

  /**
<<<<<<< HEAD
   * Initialize the TabletBalancer. This gives the balancer the opportunity to read the configuration.
   *
   * @since 2.0.0
=======
   * @deprecated since 1.7.3 and 1.8.1; overriding this has no effect; subclasses should override
   *             {@link #init(ServerConfigurationFactory)} instead.
>>>>>>> f4f43feb
   */
  public void init(AccumuloServerContext context) {
    this.context = context;
  }

  /**
   * Assign tablets to tablet servers. This method is called whenever the master finds tablets that
   * are unassigned.
   *
   * @param current
   *          The current table-summary state of all the online tablet servers. Read-only. The
   *          TabletServerStatus for each server may be null if the tablet server has not yet
   *          responded to a recent request for status.
   * @param unassigned
   *          A map from unassigned tablet to the last known tablet server. Read-only.
   * @param assignments
   *          A map from tablet to assigned server. Write-only.
   */
  abstract public void getAssignments(SortedMap<TServerInstance,TabletServerStatus> current,
      Map<KeyExtent,TServerInstance> unassigned, Map<KeyExtent,TServerInstance> assignments);

  /**
   * Ask the balancer if any migrations are necessary.
   *
   * If the balancer is going to self-abort due to some environmental constraint (e.g. it requires
   * some minimum number of tservers, or a maximum number of outstanding migrations), it should
   * issue a log message to alert operators. The message should be at WARN normally and at ERROR if
   * the balancer knows that the problem can not self correct. It should not issue these messages
   * more than once a minute.
   *
   * @param current
   *          The current table-summary state of all the online tablet servers. Read-only.
   * @param migrations
   *          the current set of migrations. Read-only.
   * @param migrationsOut
   *          new migrations to perform; should not contain tablets in the current set of
   *          migrations. Write-only.
   * @return the time, in milliseconds, to wait before re-balancing.
   *
   *         This method will not be called when there are unassigned tablets.
   */
  public abstract long balance(SortedMap<TServerInstance,TabletServerStatus> current,
      Set<KeyExtent> migrations, List<TabletMigration> migrationsOut);

  private static final long ONE_SECOND = 1000l;
  private boolean stuck = false;
  private long stuckNotificationTime = -1l;

  protected static final long TIME_BETWEEN_BALANCER_WARNINGS = 60 * ONE_SECOND;

  /**
   * A deferred call descendent TabletBalancers use to log why they can't continue. The call is
   * deferred so that TabletBalancer can limit how often messages happen.
   *
   * Implementations should be reused as much as possible.
   *
   * Be sure to pass in a properly scoped Logger instance so that messages indicate what part of the
   * system is having trouble.
   */
  protected static abstract class BalancerProblem implements Runnable {
    protected final Logger balancerLog;

    public BalancerProblem(Logger logger) {
      balancerLog = logger;
    }
  }

  /**
   * If a TabletBalancer requires active tservers, it should use this problem to indicate when there
   * are none. NoTservers is safe to share with anyone who uses the same Logger. TabletBalancers
   * should have a single static instance.
   */
  protected static class NoTservers extends BalancerProblem {
    public NoTservers(Logger logger) {
      super(logger);
    }

    @Override
    public void run() {
      balancerLog.warn("Not balancing because we don't have any tservers");
    }
  }

  /**
   * If a TabletBalancer only balances when there are no outstanding migrations, it should use this
   * problem to indicate when they exist.
   *
   * Iff a TabletBalancer makes use of the migrations member to provide samples, then
   * OutstandingMigrations is not thread safe.
   */
  protected static class OutstandingMigrations extends BalancerProblem {
    public Set<KeyExtent> migrations = Collections.emptySet();

    public OutstandingMigrations(Logger logger) {
      super(logger);
    }

    @Override
    public void run() {
<<<<<<< HEAD
      balancerLog.warn("Not balancing due to {} outstanding migrations.", migrations.size());
      /* TODO ACCUMULO-2938 redact key extents in this output to avoid leaking protected information. */
      balancerLog.debug("Sample up to 10 outstanding migrations: {}", Iterables.limit(migrations, 10));
=======
      balancerLog.warn("Not balancing due to " + migrations.size() + " outstanding migrations.");
      /*
       * TODO ACCUMULO-2938 redact key extents in this output to avoid leaking protected
       * information.
       */
      balancerLog
          .debug("Sample up to 10 outstanding migrations: " + Iterables.limit(migrations, 10));
>>>>>>> f4f43feb
    }
  }

  /**
   * Warn that a Balancer can't work because of some external restriction. Will not call the
   * provided logging handler more often than TIME_BETWEEN_BALANCER_WARNINGS
   */
  protected void constraintNotMet(BalancerProblem cause) {
    if (!stuck) {
      stuck = true;
      stuckNotificationTime = System.currentTimeMillis();
    } else {
      if ((System.currentTimeMillis() - stuckNotificationTime) > TIME_BETWEEN_BALANCER_WARNINGS) {
        cause.run();
        stuckNotificationTime = System.currentTimeMillis();
      }
    }
  }

  /**
   * Resets logging about problems meeting an external constraint on balancing.
   */
  protected void resetBalancerErrors() {
    stuck = false;
  }

  /**
   * Fetch the tablets for the given table by asking the tablet server. Useful if your balance
   * strategy needs details at the tablet level to decide what tablets to move.
   *
   * @param tserver
   *          The tablet server to ask.
   * @param tableId
   *          The table id
   * @return a list of tablet statistics
   * @throws ThriftSecurityException
   *           tablet server disapproves of your internal System password.
   * @throws TException
   *           any other problem
   */
<<<<<<< HEAD
  public List<TabletStats> getOnlineTabletsForTable(TServerInstance tserver, Table.ID tableId) throws ThriftSecurityException, TException {
    log.debug("Scanning tablet server {} for table {}", tserver, tableId);
    Client client = ThriftUtil.getClient(new TabletClientService.Client.Factory(), tserver.getLocation(), context);
=======
  public List<TabletStats> getOnlineTabletsForTable(TServerInstance tserver, String tableId)
      throws ThriftSecurityException, TException {
    log.debug("Scanning tablet server " + tserver + " for table " + tableId);
    Client client = ThriftUtil.getClient(new TabletClientService.Client.Factory(),
        tserver.getLocation(), context);
>>>>>>> f4f43feb
    try {
      return client.getTabletStats(Tracer.traceInfo(), context.rpcCreds(), tableId.canonicalID());
    } catch (TTransportException e) {
      log.error("Unable to connect to {}: ", tserver, e);
    } finally {
      ThriftUtil.returnClient(client);
    }
    return null;
  }

  /**
   * Utility to ensure that the migrations from balance() are consistent:
   * <ul>
   * <li>Tablet objects are not null
   * <li>Source and destination tablet servers are not null and current
   * </ul>
   *
   * @return A list of TabletMigration object that passed sanity checks.
   */
  public static List<TabletMigration> checkMigrationSanity(Set<TServerInstance> current,
      List<TabletMigration> migrations) {
    List<TabletMigration> result = new ArrayList<>(migrations.size());
    for (TabletMigration m : migrations) {
      if (m.tablet == null) {
        log.warn("Balancer gave back a null tablet {}", m);
        continue;
      }
      if (m.newServer == null) {
        log.warn("Balancer did not set the destination {}", m);
        continue;
      }
      if (m.oldServer == null) {
        log.warn("Balancer did not set the source {}", m);
        continue;
      }
      if (!current.contains(m.oldServer)) {
        log.warn("Balancer wants to move a tablet from a server that is not current: {}", m);
        continue;
      }
      if (!current.contains(m.newServer)) {
        log.warn("Balancer wants to move a tablet to a server that is not current: {}", m);
        continue;
      }
      result.add(m);
    }
    return result;
  }

}<|MERGE_RESOLUTION|>--- conflicted
+++ resolved
@@ -46,12 +46,15 @@
 import com.google.common.collect.Iterables;
 
 /**
- * This class is responsible for managing the distribution of tablets throughout an Accumulo cluster. In most cases, users will want a balancer implementation
- * which ensures a uniform distribution of tablets, so that no individual tablet server is handling significantly more work than any other.
+ * This class is responsible for managing the distribution of tablets throughout an Accumulo
+ * cluster. In most cases, users will want a balancer implementation which ensures a uniform
+ * distribution of tablets, so that no individual tablet server is handling significantly more work
+ * than any other.
  *
  * <p>
- * Implementations may wish to store configuration in Accumulo's system configuration using the {@link Property#GENERAL_ARBITRARY_PROP_PREFIX}. They may also
- * benefit from using per-table configuration using {@link Property#TABLE_ARBITRARY_PROP_PREFIX}.
+ * Implementations may wish to store configuration in Accumulo's system configuration using the
+ * {@link Property#GENERAL_ARBITRARY_PROP_PREFIX}. They may also benefit from using per-table
+ * configuration using {@link Property#TABLE_ARBITRARY_PROP_PREFIX}.
  */
 public abstract class TabletBalancer {
 
@@ -60,14 +63,10 @@
   protected AccumuloServerContext context;
 
   /**
-<<<<<<< HEAD
-   * Initialize the TabletBalancer. This gives the balancer the opportunity to read the configuration.
-   *
-   * @deprecated since 2.0.0; use {@link #init(AccumuloServerContext)} instead.
-=======
    * Initialize the TabletBalancer. This gives the balancer the opportunity to read the
    * configuration.
->>>>>>> f4f43feb
+   *
+   * @deprecated since 2.0.0; use {@link #init(AccumuloServerContext)} instead.
    */
   @Deprecated
   public void init(ServerConfigurationFactory conf) {
@@ -75,14 +74,10 @@
   }
 
   /**
-<<<<<<< HEAD
-   * Initialize the TabletBalancer. This gives the balancer the opportunity to read the configuration.
+   * Initialize the TabletBalancer. This gives the balancer the opportunity to read the
+   * configuration.
    *
    * @since 2.0.0
-=======
-   * @deprecated since 1.7.3 and 1.8.1; overriding this has no effect; subclasses should override
-   *             {@link #init(ServerConfigurationFactory)} instead.
->>>>>>> f4f43feb
    */
   public void init(AccumuloServerContext context) {
     this.context = context;
@@ -182,19 +177,13 @@
 
     @Override
     public void run() {
-<<<<<<< HEAD
       balancerLog.warn("Not balancing due to {} outstanding migrations.", migrations.size());
-      /* TODO ACCUMULO-2938 redact key extents in this output to avoid leaking protected information. */
-      balancerLog.debug("Sample up to 10 outstanding migrations: {}", Iterables.limit(migrations, 10));
-=======
-      balancerLog.warn("Not balancing due to " + migrations.size() + " outstanding migrations.");
       /*
        * TODO ACCUMULO-2938 redact key extents in this output to avoid leaking protected
        * information.
        */
-      balancerLog
-          .debug("Sample up to 10 outstanding migrations: " + Iterables.limit(migrations, 10));
->>>>>>> f4f43feb
+      balancerLog.debug("Sample up to 10 outstanding migrations: {}",
+          Iterables.limit(migrations, 10));
     }
   }
 
@@ -235,17 +224,11 @@
    * @throws TException
    *           any other problem
    */
-<<<<<<< HEAD
-  public List<TabletStats> getOnlineTabletsForTable(TServerInstance tserver, Table.ID tableId) throws ThriftSecurityException, TException {
+  public List<TabletStats> getOnlineTabletsForTable(TServerInstance tserver, Table.ID tableId)
+      throws ThriftSecurityException, TException {
     log.debug("Scanning tablet server {} for table {}", tserver, tableId);
-    Client client = ThriftUtil.getClient(new TabletClientService.Client.Factory(), tserver.getLocation(), context);
-=======
-  public List<TabletStats> getOnlineTabletsForTable(TServerInstance tserver, String tableId)
-      throws ThriftSecurityException, TException {
-    log.debug("Scanning tablet server " + tserver + " for table " + tableId);
     Client client = ThriftUtil.getClient(new TabletClientService.Client.Factory(),
         tserver.getLocation(), context);
->>>>>>> f4f43feb
     try {
       return client.getTabletStats(Tracer.traceInfo(), context.rpcCreds(), tableId.canonicalID());
     } catch (TTransportException e) {
