/*
 * Licensed to the Apache Software Foundation (ASF) under one
 * or more contributor license agreements.  See the NOTICE file
 * distributed with this work for additional information
 * regarding copyright ownership.  The ASF licenses this file
 * to you under the Apache License, Version 2.0 (the
 * "License"); you may not use this file except in compliance
 * with the License.  You may obtain a copy of the License at
 *
 *   https://www.apache.org/licenses/LICENSE-2.0
 *
 * Unless required by applicable law or agreed to in writing,
 * software distributed under the License is distributed on an
 * "AS IS" BASIS, WITHOUT WARRANTIES OR CONDITIONS OF ANY
 * KIND, either express or implied.  See the License for the
 * specific language governing permissions and limitations
 * under the License.
 */
package org.apache.accumulo.server.constraints;

import static java.nio.charset.StandardCharsets.UTF_8;

import java.util.ArrayList;
import java.util.Collection;
import java.util.HashSet;
import java.util.List;
import java.util.Set;

import org.apache.accumulo.core.clientImpl.TabletAvailabilityUtil;
import org.apache.accumulo.core.data.ColumnUpdate;
import org.apache.accumulo.core.data.Mutation;
import org.apache.accumulo.core.data.Value;
import org.apache.accumulo.core.data.constraints.Constraint;
import org.apache.accumulo.core.dataImpl.KeyExtent;
import org.apache.accumulo.core.fate.FateId;
import org.apache.accumulo.core.fate.zookeeper.ZooCache;
import org.apache.accumulo.core.fate.zookeeper.ZooUtil;
import org.apache.accumulo.core.lock.ServiceLock;
import org.apache.accumulo.core.metadata.AccumuloTable;
import org.apache.accumulo.core.metadata.StoredTabletFile;
import org.apache.accumulo.core.metadata.SuspendingTServer;
import org.apache.accumulo.core.metadata.schema.DataFileValue;
import org.apache.accumulo.core.metadata.schema.MetadataSchema.TabletsSection.BulkFileColumnFamily;
import org.apache.accumulo.core.metadata.schema.MetadataSchema.TabletsSection.ChoppedColumnFamily;
import org.apache.accumulo.core.metadata.schema.MetadataSchema.TabletsSection.ClonedColumnFamily;
import org.apache.accumulo.core.metadata.schema.MetadataSchema.TabletsSection.CompactedColumnFamily;
import org.apache.accumulo.core.metadata.schema.MetadataSchema.TabletsSection.CurrentLocationColumnFamily;
import org.apache.accumulo.core.metadata.schema.MetadataSchema.TabletsSection.DataFileColumnFamily;
import org.apache.accumulo.core.metadata.schema.MetadataSchema.TabletsSection.ExternalCompactionColumnFamily;
import org.apache.accumulo.core.metadata.schema.MetadataSchema.TabletsSection.FutureLocationColumnFamily;
import org.apache.accumulo.core.metadata.schema.MetadataSchema.TabletsSection.LastLocationColumnFamily;
import org.apache.accumulo.core.metadata.schema.MetadataSchema.TabletsSection.LogColumnFamily;
import org.apache.accumulo.core.metadata.schema.MetadataSchema.TabletsSection.MergedColumnFamily;
import org.apache.accumulo.core.metadata.schema.MetadataSchema.TabletsSection.ScanFileColumnFamily;
import org.apache.accumulo.core.metadata.schema.MetadataSchema.TabletsSection.ServerColumnFamily;
import org.apache.accumulo.core.metadata.schema.MetadataSchema.TabletsSection.SplitColumnFamily;
import org.apache.accumulo.core.metadata.schema.MetadataSchema.TabletsSection.SuspendLocationColumn;
import org.apache.accumulo.core.metadata.schema.MetadataSchema.TabletsSection.TabletColumnFamily;
import org.apache.accumulo.core.metadata.schema.MetadataSchema.TabletsSection.Upgrade12to13;
import org.apache.accumulo.core.metadata.schema.MetadataSchema.TabletsSection.UserCompactionRequestedColumnFamily;
import org.apache.accumulo.core.metadata.schema.SelectedFiles;
import org.apache.accumulo.core.metadata.schema.TabletOperationId;
import org.apache.accumulo.core.metadata.schema.UnSplittableMetadata;
import org.apache.accumulo.core.util.ColumnFQ;
import org.apache.accumulo.core.util.cleaner.CleanerUtil;
import org.apache.accumulo.server.ServerContext;
import org.apache.hadoop.io.Text;
import org.slf4j.Logger;
import org.slf4j.LoggerFactory;

public class MetadataConstraints implements Constraint {

  private static final Logger log = LoggerFactory.getLogger(MetadataConstraints.class);

  private ZooCache zooCache = null;
  private String zooRoot = null;

  private static final boolean[] validTableNameChars = new boolean[256];
  static {
    for (int i = 0; i < 256; i++) {
      validTableNameChars[i] =
          ((i >= 'a' && i <= 'z') || (i >= '0' && i <= '9')) || i == '!' || i == '+';
    }
  }

  // @formatter:off
  private static final Set<ColumnFQ> validColumnQuals =
      Set.of(TabletColumnFamily.PREV_ROW_COLUMN,
          Upgrade12to13.OLD_PREV_ROW_COLUMN,
          SuspendLocationColumn.SUSPEND_COLUMN,
          ServerColumnFamily.DIRECTORY_COLUMN,
          Upgrade12to13.SPLIT_RATIO_COLUMN,
          ServerColumnFamily.TIME_COLUMN,
          ServerColumnFamily.LOCK_COLUMN,
          ServerColumnFamily.FLUSH_COLUMN,
          ServerColumnFamily.FLUSH_NONCE_COLUMN,
          ServerColumnFamily.OPID_COLUMN,
          TabletColumnFamily.AVAILABILITY_COLUMN,
          TabletColumnFamily.REQUESTED_COLUMN,
          ServerColumnFamily.SELECTED_COLUMN,
          SplitColumnFamily.UNSPLITTABLE_COLUMN,
          Upgrade12to13.COMPACT_COL);

  @SuppressWarnings("deprecation")
  private static final Text CHOPPED = ChoppedColumnFamily.NAME;

  private static final Set<Text> validColumnFams =
      Set.of(BulkFileColumnFamily.NAME,
          LogColumnFamily.NAME,
          ScanFileColumnFamily.NAME,
          DataFileColumnFamily.NAME,
          CurrentLocationColumnFamily.NAME,
          LastLocationColumnFamily.NAME,
          FutureLocationColumnFamily.NAME,
          ClonedColumnFamily.NAME,
          ExternalCompactionColumnFamily.NAME,
          CompactedColumnFamily.NAME,
          CHOPPED,
          MergedColumnFamily.NAME,
          UserCompactionRequestedColumnFamily.NAME
      );
  // @formatter:on

  private static boolean isValidColumn(ColumnUpdate cu) {

    if (validColumnFams.contains(new Text(cu.getColumnFamily()))) {
      return true;
    }

    return validColumnQuals.contains(new ColumnFQ(cu));
  }

  private static ArrayList<Short> addViolation(ArrayList<Short> lst, int violation) {
    if (lst == null) {
      lst = new ArrayList<>();
    }
    lst.add((short) violation);
    return lst;
  }

  private static ArrayList<Short> addIfNotPresent(ArrayList<Short> lst, int intViolation) {
    if (lst == null) {
      return addViolation(null, intViolation);
    }
    short violation = (short) intViolation;
    if (!lst.contains(violation)) {
      return addViolation(lst, intViolation);
    }
    return lst;
  }

  /*
   * Validates the data file metadata is valid for a StoredTabletFile.
   */
  private static ArrayList<Short> validateDataFileMetadata(ArrayList<Short> violations,
      String metadata) {
    try {
      StoredTabletFile.validate(metadata);
    } catch (RuntimeException e) {
      violations = addViolation(violations, 12);
    }
    return violations;
  }

  @Override
  public List<Short> check(Environment env, Mutation mutation) {
    final ServerContext context = ((SystemEnvironment) env).getServerContext();

    ArrayList<Short> violations = null;

    Collection<ColumnUpdate> colUpdates = mutation.getUpdates();

    // check the row, it should contains at least one ; or end with <
    boolean containsSemiC = false;

    byte[] row = mutation.getRow();

    // always allow rows that fall within reserved areas
    if (row.length > 0 && row[0] == '~') {
      return null;
    }
    if (row.length > 2 && row[0] == '!' && row[1] == '!' && row[2] == '~') {
      return null;
    }

    for (byte b : row) {
      if (b == ';') {
        containsSemiC = true;
      }

      if (b == ';' || b == '<') {
        break;
      }

      if (!validTableNameChars[0xff & b]) {
        violations = addIfNotPresent(violations, 4);
      }
    }

    if (containsSemiC) {
      if (row.length == 0) {
        violations = addIfNotPresent(violations, 4);
      }
    } else {
      // see if last row char is <
      if (row.length == 0 || row[row.length - 1] != '<') {
        violations = addIfNotPresent(violations, 4);
      }
    }

    if (row.length > 0 && row[0] == '!') {
      if (row.length < 3 || row[1] != '0' || (row[2] != '<' && row[2] != ';')) {
        violations = addIfNotPresent(violations, 4);
      }
    }

    // ensure row is not less than Constants.METADATA_TABLE_ID
    if (new Text(row).compareTo(new Text(AccumuloTable.METADATA.tableId().canonical())) < 0) {
      violations = addViolation(violations, 5);
    }

    boolean checkedBulk = false;

    for (ColumnUpdate columnUpdate : colUpdates) {
      Text columnFamily = new Text(columnUpdate.getColumnFamily());
      Text columnQualifier = new Text(columnUpdate.getColumnQualifier());

      if (columnUpdate.isDeleted()) {
        if (!isValidColumn(columnUpdate)) {
          violations = addViolation(violations, 2);
        }
        continue;
      }

      if (columnUpdate.getValue().length == 0 && !(columnFamily.equals(ScanFileColumnFamily.NAME)
          || columnFamily.equals(LogColumnFamily.NAME)
          || TabletColumnFamily.REQUESTED_COLUMN.equals(columnFamily, columnQualifier)
          || columnFamily.equals(CompactedColumnFamily.NAME)
          || columnFamily.equals(UserCompactionRequestedColumnFamily.NAME))) {
        violations = addViolation(violations, 6);
      }

      if (columnFamily.equals(DataFileColumnFamily.NAME)) {
        violations = validateDataFileMetadata(violations,
            new String(columnUpdate.getColumnQualifier(), UTF_8));

        try {
          DataFileValue dfv = new DataFileValue(columnUpdate.getValue());

          if (dfv.getSize() < 0 || dfv.getNumEntries() < 0) {
            violations = addViolation(violations, 1);
          }
        } catch (NumberFormatException | ArrayIndexOutOfBoundsException nfe) {
          violations = addViolation(violations, 1);
        }
      } else if (columnFamily.equals(ScanFileColumnFamily.NAME)) {
        violations = validateDataFileMetadata(violations,
            new String(columnUpdate.getColumnQualifier(), UTF_8));
      } else if (TabletColumnFamily.AVAILABILITY_COLUMN.equals(columnFamily, columnQualifier)) {
        try {
          TabletAvailabilityUtil.fromValue(new Value(columnUpdate.getValue()));
        } catch (IllegalArgumentException e) {
          violations = addViolation(violations, 10);
        }
      } else if (ServerColumnFamily.OPID_COLUMN.equals(columnFamily, columnQualifier)) {
        try {
          TabletOperationId.validate(new String(columnUpdate.getValue(), UTF_8));
        } catch (IllegalArgumentException e) {
          violations = addViolation(violations, 9);
        }
      } else if (ServerColumnFamily.SELECTED_COLUMN.equals(columnFamily, columnQualifier)) {
        try {
          SelectedFiles.from(new String(columnUpdate.getValue(), UTF_8));
        } catch (RuntimeException e) {
          violations = addViolation(violations, 11);
        }
      } else if (CompactedColumnFamily.NAME.equals(columnFamily)) {
        if (!FateId.isFateId(columnQualifier.toString())) {
          violations = addViolation(violations, 13);
        }
      } else if (UserCompactionRequestedColumnFamily.NAME.equals(columnFamily)) {
        if (!FateId.isFateId(columnQualifier.toString())) {
          violations = addViolation(violations, 14);
        }
      } else if (SplitColumnFamily.UNSPLITTABLE_COLUMN.equals(columnFamily, columnQualifier)) {
        try {
          UnSplittableMetadata.toUnSplittable(new String(columnUpdate.getValue(), UTF_8));
        } catch (RuntimeException e) {
          violations = addViolation(violations, 15);
        }
      } else if (columnFamily.equals(BulkFileColumnFamily.NAME)) {
        if (!columnUpdate.isDeleted() && !checkedBulk) {
          /*
           * This needs to be re-worked after Issue https://github.com/apache/accumulo/issues/3505
           * is done.
           *
           * That issue will reorganizes this class and make things more efficient so we are not
           * looping over the same mutation more than once like in this case. The below check is
           * commented out for now because the violation check is already done when creating
           * StoredTabletFiles so it isn't needed here anymore violations =
           * validateDataFileMetadata(violations, new String(columnUpdate.getColumnQualifier(),
           * UTF_8));
           */

          // splits, which also write the time reference, are allowed to write this reference even
          // when
          // the transaction is not running because the other half of the tablet is holding a
          // reference
          // to the file.
          boolean isSplitMutation = false;
          // When a tablet is assigned, it re-writes the metadata. It should probably only update
          // the location information,
          // but it writes everything. We allow it to re-write the bulk information if it is setting
          // the location.
          // See ACCUMULO-1230.
          boolean isLocationMutation = false;

          HashSet<StoredTabletFile> dataFiles = new HashSet<>();
          HashSet<StoredTabletFile> loadedFiles = new HashSet<>();

          String tidString = new String(columnUpdate.getValue(), UTF_8);
          int otherTidCount = 0;

          for (ColumnUpdate update : mutation.getUpdates()) {
            if (new ColumnFQ(update).equals(ServerColumnFamily.DIRECTORY_COLUMN)) {
              isSplitMutation = true;
            } else if (new Text(update.getColumnFamily())
                .equals(CurrentLocationColumnFamily.NAME)) {
              isLocationMutation = true;
            } else if (new Text(update.getColumnFamily()).equals(DataFileColumnFamily.NAME)) {
              try {
                // This actually validates for a second time as the loop already validates
                // if a DataFileColumnFamily, this will likely be fixed as part of
                // https://github.com/apache/accumulo/issues/3505
                dataFiles.add(StoredTabletFile.of(new Text(update.getColumnQualifier())));
              } catch (RuntimeException e) {
                violations = addViolation(violations, 12);
              }
            } else if (new Text(update.getColumnFamily()).equals(BulkFileColumnFamily.NAME)) {
              try {
                loadedFiles.add(StoredTabletFile.of(new Text(update.getColumnQualifier())));
              } catch (RuntimeException e) {
                violations = addViolation(violations, 12);
              }

              if (!new String(update.getValue(), UTF_8).equals(tidString)) {
                otherTidCount++;
              }
            }
          }

          if (!isSplitMutation && !isLocationMutation) {
            try {
              // attempt to parse value
              BulkFileColumnFamily.getBulkLoadTid(new Value(tidString));

              if (otherTidCount > 0 || !dataFiles.equals(loadedFiles)) {
                violations = addViolation(violations, 8);
              }
            } catch (Exception ex) {
              violations = addViolation(violations, 8);
            }
          }

          checkedBulk = true;
        }
      } else {
        if (!isValidColumn(columnUpdate)) {
          violations = addViolation(violations, 2);
        } else {
          final var column = new ColumnFQ(columnUpdate);
          if (column.equals(TabletColumnFamily.PREV_ROW_COLUMN)
              && columnUpdate.getValue().length > 0
              && (violations == null || !violations.contains((short) 4))) {
            KeyExtent ke = KeyExtent.fromMetaRow(new Text(mutation.getRow()));

            Text per = TabletColumnFamily.decodePrevEndRow(new Value(columnUpdate.getValue()));

            boolean prevEndRowLessThanEndRow =
                per == null || ke.endRow() == null || per.compareTo(ke.endRow()) < 0;

            if (!prevEndRowLessThanEndRow) {
              violations = addViolation(violations, 3);
            }
          } else if (column.equals(ServerColumnFamily.LOCK_COLUMN)) {
            if (zooCache == null) {
              zooCache = new ZooCache(context.getZooReader(), null);
              CleanerUtil.zooCacheClearer(this, zooCache);
            }

            if (zooRoot == null) {
              zooRoot = context.getZooKeeperRoot();
            }

            boolean lockHeld = false;
            String lockId = new String(columnUpdate.getValue(), UTF_8);

            try {
              lockHeld = ServiceLock.isLockHeld(zooCache, new ZooUtil.LockID(zooRoot, lockId));
            } catch (Exception e) {
              log.debug("Failed to verify lock was held {} {}", lockId, e.getMessage());
            }

            if (!lockHeld) {
              violations = addViolation(violations, 7);
            }
          } else if (column.equals(SuspendLocationColumn.SUSPEND_COLUMN)) {
            try {
              SuspendingTServer.fromValue(new Value(columnUpdate.getValue()));
            } catch (IllegalArgumentException e) {
              violations = addViolation(violations, 10);
            }
          }
        }
      }
    }

    if (violations != null) {
      log.debug("violating metadata mutation : {}", new String(mutation.getRow(), UTF_8));
      for (ColumnUpdate update : mutation.getUpdates()) {
        log.debug(" update: {}:{} value {}", new String(update.getColumnFamily(), UTF_8),
            new String(update.getColumnQualifier(), UTF_8),
            (update.isDeleted() ? "[delete]" : new String(update.getValue(), UTF_8)));
      }
    }

    return violations;
  }

  @Override
  public String getViolationDescription(short violationCode) {
    switch (violationCode) {
      case 1:
        return "data file size must be a non-negative integer";
      case 2:
        return "Invalid column name given.";
      case 3:
        return "Prev end row is greater than or equal to end row.";
      case 4:
        return "Invalid metadata row format";
      case 5:
        return "Row can not be less than " + AccumuloTable.METADATA.tableId();
      case 6:
        return "Empty values are not allowed for any " + AccumuloTable.METADATA.tableName()
            + " column";
      case 7:
        return "Lock not held in zookeeper by writer";
      case 8:
        return "Bulk load mutation contains either inconsistent files or multiple fateTX ids";
      case 9:
        return "Malformed operation id";
      case 10:
        return "Malformed availability value";
      case 11:
        return "Malformed file selection value";
      case 12:
        return "Invalid data file metadata format";
<<<<<<< HEAD
      case 13:
        return "Invalid compacted column";
      case 14:
        return "Invalid user compaction requested column";
      case 15:
        return "Invalid unsplittable column";
=======
      case 10:
        return "Suspended timestamp is not valid";
>>>>>>> 8fe933a6
    }
    return null;
  }

}<|MERGE_RESOLUTION|>--- conflicted
+++ resolved
@@ -260,7 +260,7 @@
         try {
           TabletAvailabilityUtil.fromValue(new Value(columnUpdate.getValue()));
         } catch (IllegalArgumentException e) {
-          violations = addViolation(violations, 10);
+          violations = addViolation(violations, 16);
         }
       } else if (ServerColumnFamily.OPID_COLUMN.equals(columnFamily, columnQualifier)) {
         try {
@@ -450,22 +450,19 @@
       case 9:
         return "Malformed operation id";
       case 10:
-        return "Malformed availability value";
+        return "Suspended timestamp is not valid";
       case 11:
         return "Malformed file selection value";
       case 12:
         return "Invalid data file metadata format";
-<<<<<<< HEAD
       case 13:
         return "Invalid compacted column";
       case 14:
         return "Invalid user compaction requested column";
       case 15:
         return "Invalid unsplittable column";
-=======
-      case 10:
-        return "Suspended timestamp is not valid";
->>>>>>> 8fe933a6
+      case 16:
+        return "Malformed availability value";
     }
     return null;
   }
