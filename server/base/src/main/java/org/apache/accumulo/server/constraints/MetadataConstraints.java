/*
 * Licensed to the Apache Software Foundation (ASF) under one
 * or more contributor license agreements.  See the NOTICE file
 * distributed with this work for additional information
 * regarding copyright ownership.  The ASF licenses this file
 * to you under the Apache License, Version 2.0 (the
 * "License"); you may not use this file except in compliance
 * with the License.  You may obtain a copy of the License at
 *
 *   https://www.apache.org/licenses/LICENSE-2.0
 *
 * Unless required by applicable law or agreed to in writing,
 * software distributed under the License is distributed on an
 * "AS IS" BASIS, WITHOUT WARRANTIES OR CONDITIONS OF ANY
 * KIND, either express or implied.  See the License for the
 * specific language governing permissions and limitations
 * under the License.
 */
package org.apache.accumulo.server.constraints;

import static java.nio.charset.StandardCharsets.UTF_8;

import java.util.ArrayList;
import java.util.Collection;
import java.util.HashSet;
import java.util.List;
import java.util.Set;

import org.apache.accumulo.core.data.ColumnUpdate;
import org.apache.accumulo.core.data.Mutation;
import org.apache.accumulo.core.data.Value;
import org.apache.accumulo.core.data.constraints.Constraint;
import org.apache.accumulo.core.dataImpl.KeyExtent;
import org.apache.accumulo.core.fate.zookeeper.ZooCache;
import org.apache.accumulo.core.fate.zookeeper.ZooUtil;
import org.apache.accumulo.core.lock.ServiceLock;
import org.apache.accumulo.core.metadata.MetadataTable;
import org.apache.accumulo.core.metadata.StoredTabletFile;
import org.apache.accumulo.core.metadata.schema.DataFileValue;
import org.apache.accumulo.core.metadata.schema.MetadataSchema.TabletsSection.BulkFileColumnFamily;
import org.apache.accumulo.core.metadata.schema.MetadataSchema.TabletsSection.ChoppedColumnFamily;
import org.apache.accumulo.core.metadata.schema.MetadataSchema.TabletsSection.ClonedColumnFamily;
import org.apache.accumulo.core.metadata.schema.MetadataSchema.TabletsSection.CurrentLocationColumnFamily;
import org.apache.accumulo.core.metadata.schema.MetadataSchema.TabletsSection.DataFileColumnFamily;
import org.apache.accumulo.core.metadata.schema.MetadataSchema.TabletsSection.ExternalCompactionColumnFamily;
import org.apache.accumulo.core.metadata.schema.MetadataSchema.TabletsSection.FutureLocationColumnFamily;
import org.apache.accumulo.core.metadata.schema.MetadataSchema.TabletsSection.LastLocationColumnFamily;
import org.apache.accumulo.core.metadata.schema.MetadataSchema.TabletsSection.LogColumnFamily;
import org.apache.accumulo.core.metadata.schema.MetadataSchema.TabletsSection.MergedColumnFamily;
import org.apache.accumulo.core.metadata.schema.MetadataSchema.TabletsSection.ScanFileColumnFamily;
import org.apache.accumulo.core.metadata.schema.MetadataSchema.TabletsSection.ServerColumnFamily;
import org.apache.accumulo.core.metadata.schema.MetadataSchema.TabletsSection.SuspendLocationColumn;
import org.apache.accumulo.core.metadata.schema.MetadataSchema.TabletsSection.TabletColumnFamily;
import org.apache.accumulo.core.util.ColumnFQ;
import org.apache.accumulo.core.util.cleaner.CleanerUtil;
import org.apache.accumulo.server.ServerContext;
import org.apache.hadoop.io.Text;
import org.slf4j.Logger;
import org.slf4j.LoggerFactory;

public class MetadataConstraints implements Constraint {

  private static final Logger log = LoggerFactory.getLogger(MetadataConstraints.class);

  private ZooCache zooCache = null;
  private String zooRoot = null;

  private static final boolean[] validTableNameChars = new boolean[256];
  static {
    for (int i = 0; i < 256; i++) {
      validTableNameChars[i] =
          ((i >= 'a' && i <= 'z') || (i >= '0' && i <= '9')) || i == '!' || i == '+';
    }
  }

  // @formatter:off
  private static final Set<ColumnFQ> validColumnQuals =
      Set.of(TabletColumnFamily.PREV_ROW_COLUMN,
          TabletColumnFamily.OLD_PREV_ROW_COLUMN,
          SuspendLocationColumn.SUSPEND_COLUMN,
          ServerColumnFamily.DIRECTORY_COLUMN,
          TabletColumnFamily.SPLIT_RATIO_COLUMN,
          ServerColumnFamily.TIME_COLUMN,
          ServerColumnFamily.LOCK_COLUMN,
          ServerColumnFamily.FLUSH_COLUMN,
          ServerColumnFamily.COMPACT_COLUMN);

  @SuppressWarnings("deprecation")
  private static final Text CHOPPED = ChoppedColumnFamily.NAME;

  private static final Set<Text> validColumnFams =
      Set.of(BulkFileColumnFamily.NAME,
          LogColumnFamily.NAME,
          ScanFileColumnFamily.NAME,
          DataFileColumnFamily.NAME,
          CurrentLocationColumnFamily.NAME,
          LastLocationColumnFamily.NAME,
          FutureLocationColumnFamily.NAME,
          ClonedColumnFamily.NAME,
          ExternalCompactionColumnFamily.NAME,
          CHOPPED,
          MergedColumnFamily.NAME
      );
  // @formatter:on

  private static boolean isValidColumn(ColumnUpdate cu) {

    if (validColumnFams.contains(new Text(cu.getColumnFamily()))) {
      return true;
    }

    return validColumnQuals.contains(new ColumnFQ(cu));
  }

  private static ArrayList<Short> addViolation(ArrayList<Short> lst, int violation) {
    if (lst == null) {
      lst = new ArrayList<>();
    }
    lst.add((short) violation);
    return lst;
  }

  private static ArrayList<Short> addIfNotPresent(ArrayList<Short> lst, int intViolation) {
    if (lst == null) {
      return addViolation(null, intViolation);
    }
    short violation = (short) intViolation;
    if (!lst.contains(violation)) {
      return addViolation(lst, intViolation);
    }
    return lst;
  }

  /*
   * Validates the data file metadata is valid for a StoredTabletFile.
   */
  private static ArrayList<Short> validateDataFileMetadata(ArrayList<Short> violations,
      String metadata) {
    try {
      StoredTabletFile.validate(metadata);
    } catch (RuntimeException e) {
      violations = addViolation(violations, 9);
    }
    return violations;
  }

  @Override
  public List<Short> check(Environment env, Mutation mutation) {
    final ServerContext context = ((SystemEnvironment) env).getServerContext();

    ArrayList<Short> violations = null;

    Collection<ColumnUpdate> colUpdates = mutation.getUpdates();

    // check the row, it should contains at least one ; or end with <
    boolean containsSemiC = false;

    byte[] row = mutation.getRow();

    // always allow rows that fall within reserved areas
    if (row.length > 0 && row[0] == '~') {
      return null;
    }
    if (row.length > 2 && row[0] == '!' && row[1] == '!' && row[2] == '~') {
      return null;
    }

    for (byte b : row) {
      if (b == ';') {
        containsSemiC = true;
      }

      if (b == ';' || b == '<') {
        break;
      }

      if (!validTableNameChars[0xff & b]) {
        violations = addIfNotPresent(violations, 4);
      }
    }

    if (containsSemiC) {
      if (row.length == 0) {
        violations = addIfNotPresent(violations, 4);
      }
    } else {
      // see if last row char is <
      if (row.length == 0 || row[row.length - 1] != '<') {
        violations = addIfNotPresent(violations, 4);
      }
    }

    if (row.length > 0 && row[0] == '!') {
      if (row.length < 3 || row[1] != '0' || (row[2] != '<' && row[2] != ';')) {
        violations = addIfNotPresent(violations, 4);
      }
    }

    // ensure row is not less than Constants.METADATA_TABLE_ID
    if (new Text(row).compareTo(new Text(MetadataTable.ID.canonical())) < 0) {
      violations = addViolation(violations, 5);
    }

    boolean checkedBulk = false;

    for (ColumnUpdate columnUpdate : colUpdates) {
      Text columnFamily = new Text(columnUpdate.getColumnFamily());

      if (columnUpdate.isDeleted()) {
        if (!isValidColumn(columnUpdate)) {
          violations = addViolation(violations, 2);
        }
        continue;
      }

      if (columnUpdate.getValue().length == 0 && !columnFamily.equals(ScanFileColumnFamily.NAME)) {
        violations = addViolation(violations, 6);
      }

      if (columnFamily.equals(DataFileColumnFamily.NAME)) {
        violations = validateDataFileMetadata(violations,
            new String(columnUpdate.getColumnQualifier(), UTF_8));

        try {
          DataFileValue dfv = new DataFileValue(columnUpdate.getValue());

          if (dfv.getSize() < 0 || dfv.getNumEntries() < 0) {
            violations = addViolation(violations, 1);
          }
        } catch (NumberFormatException | ArrayIndexOutOfBoundsException nfe) {
          violations = addViolation(violations, 1);
        }
      } else if (columnFamily.equals(ScanFileColumnFamily.NAME)) {
<<<<<<< HEAD
        violations = validateDataFileMetadata(violations,
            new String(columnUpdate.getColumnQualifier(), UTF_8));
=======
        // Do nothing if ScanFile ref
>>>>>>> 01f48adf
      } else if (columnFamily.equals(BulkFileColumnFamily.NAME)) {
        if (!columnUpdate.isDeleted() && !checkedBulk) {
          /*
           * This needs to be re-worked after Issue https://github.com/apache/accumulo/issues/3505
           * is done.
           *
           * That issue will reorganizes this class and make things more efficient so we are not
           * looping over the same mutation more than once like in this case. The below check is
           * commented out for now because the violation check is already done when creating
           * StoredTabletFiles so it isn't needed here anymore violations =
           * validateDataFileMetadata(violations, new String(columnUpdate.getColumnQualifier(),
           * UTF_8));
           */

          // splits, which also write the time reference, are allowed to write this reference even
          // when
          // the transaction is not running because the other half of the tablet is holding a
          // reference
          // to the file.
          boolean isSplitMutation = false;
          // When a tablet is assigned, it re-writes the metadata. It should probably only update
          // the location information,
          // but it writes everything. We allow it to re-write the bulk information if it is setting
          // the location.
          // See ACCUMULO-1230.
          boolean isLocationMutation = false;

          HashSet<StoredTabletFile> dataFiles = new HashSet<>();
          HashSet<StoredTabletFile> loadedFiles = new HashSet<>();

          String tidString = new String(columnUpdate.getValue(), UTF_8);
          int otherTidCount = 0;

          for (ColumnUpdate update : mutation.getUpdates()) {
            if (new ColumnFQ(update).equals(ServerColumnFamily.DIRECTORY_COLUMN)) {
              isSplitMutation = true;
            } else if (new Text(update.getColumnFamily())
                .equals(CurrentLocationColumnFamily.NAME)) {
              isLocationMutation = true;
            } else if (new Text(update.getColumnFamily()).equals(DataFileColumnFamily.NAME)) {
              try {
                // This actually validates for a second time as the loop already validates
                // if a DataFileColumnFamily, this will likely be fixed as part of
                // https://github.com/apache/accumulo/issues/3505
                dataFiles.add(StoredTabletFile.of(new Text(update.getColumnQualifier())));
              } catch (RuntimeException e) {
                violations = addViolation(violations, 9);
              }
            } else if (new Text(update.getColumnFamily()).equals(BulkFileColumnFamily.NAME)) {
              try {
                loadedFiles.add(StoredTabletFile.of(new Text(update.getColumnQualifier())));
              } catch (RuntimeException e) {
                violations = addViolation(violations, 9);
              }

              if (!new String(update.getValue(), UTF_8).equals(tidString)) {
                otherTidCount++;
              }
            }
          }

          if (!isSplitMutation && !isLocationMutation) {
            if (otherTidCount > 0 || !dataFiles.equals(loadedFiles)) {
              violations = addViolation(violations, 8);
            }
          }

          checkedBulk = true;
        }
      } else {
        if (!isValidColumn(columnUpdate)) {
          violations = addViolation(violations, 2);
        } else if (new ColumnFQ(columnUpdate).equals(TabletColumnFamily.PREV_ROW_COLUMN)
            && columnUpdate.getValue().length > 0
            && (violations == null || !violations.contains((short) 4))) {
          KeyExtent ke = KeyExtent.fromMetaRow(new Text(mutation.getRow()));

          Text per = TabletColumnFamily.decodePrevEndRow(new Value(columnUpdate.getValue()));

          boolean prevEndRowLessThanEndRow =
              per == null || ke.endRow() == null || per.compareTo(ke.endRow()) < 0;

          if (!prevEndRowLessThanEndRow) {
            violations = addViolation(violations, 3);
          }
        } else if (new ColumnFQ(columnUpdate).equals(ServerColumnFamily.LOCK_COLUMN)) {
          if (zooCache == null) {
            zooCache = new ZooCache(context.getZooReader(), null);
            CleanerUtil.zooCacheClearer(this, zooCache);
          }

          if (zooRoot == null) {
            zooRoot = context.getZooKeeperRoot();
          }

          boolean lockHeld = false;
          String lockId = new String(columnUpdate.getValue(), UTF_8);

          try {
            lockHeld = ServiceLock.isLockHeld(zooCache, new ZooUtil.LockID(zooRoot, lockId));
          } catch (Exception e) {
            log.debug("Failed to verify lock was held {} {}", lockId, e.getMessage());
          }

          if (!lockHeld) {
            violations = addViolation(violations, 7);
          }
        }
      }
    }

    if (violations != null) {
      log.debug("violating metadata mutation : {}", new String(mutation.getRow(), UTF_8));
      for (ColumnUpdate update : mutation.getUpdates()) {
        log.debug(" update: {}:{} value {}", new String(update.getColumnFamily(), UTF_8),
            new String(update.getColumnQualifier(), UTF_8),
            (update.isDeleted() ? "[delete]" : new String(update.getValue(), UTF_8)));
      }
    }

    return violations;
  }

  @Override
  public String getViolationDescription(short violationCode) {
    switch (violationCode) {
      case 1:
        return "data file size must be a non-negative integer";
      case 2:
        return "Invalid column name given.";
      case 3:
        return "Prev end row is greater than or equal to end row.";
      case 4:
        return "Invalid metadata row format";
      case 5:
        return "Row can not be less than " + MetadataTable.ID;
      case 6:
        return "Empty values are not allowed for any " + MetadataTable.NAME + " column";
      case 7:
        return "Lock not held in zookeeper by writer";
      case 8:
<<<<<<< HEAD
        return "Bulk load transaction no longer running";
      case 9:
        return "Invalid data file metadata format";
=======
        return "Bulk load mutation contains either inconsistent files or multiple fateTX ids";
>>>>>>> 01f48adf
    }
    return null;
  }

}<|MERGE_RESOLUTION|>--- conflicted
+++ resolved
@@ -231,12 +231,8 @@
           violations = addViolation(violations, 1);
         }
       } else if (columnFamily.equals(ScanFileColumnFamily.NAME)) {
-<<<<<<< HEAD
         violations = validateDataFileMetadata(violations,
             new String(columnUpdate.getColumnQualifier(), UTF_8));
-=======
-        // Do nothing if ScanFile ref
->>>>>>> 01f48adf
       } else if (columnFamily.equals(BulkFileColumnFamily.NAME)) {
         if (!columnUpdate.isDeleted() && !checkedBulk) {
           /*
@@ -378,13 +374,9 @@
       case 7:
         return "Lock not held in zookeeper by writer";
       case 8:
-<<<<<<< HEAD
-        return "Bulk load transaction no longer running";
+        return "Bulk load mutation contains either inconsistent files or multiple fateTX ids";
       case 9:
         return "Invalid data file metadata format";
-=======
-        return "Bulk load mutation contains either inconsistent files or multiple fateTX ids";
->>>>>>> 01f48adf
     }
     return null;
   }
