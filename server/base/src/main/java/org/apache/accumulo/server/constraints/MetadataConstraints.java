--- conflicted
+++ resolved
@@ -26,10 +26,7 @@
 import java.util.List;
 import java.util.Set;
 
-<<<<<<< HEAD
 import org.apache.accumulo.core.clientImpl.TabletHostingGoalUtil;
-=======
->>>>>>> 1aa81d81
 import org.apache.accumulo.core.data.ColumnUpdate;
 import org.apache.accumulo.core.data.Mutation;
 import org.apache.accumulo.core.data.Value;
@@ -333,7 +330,6 @@
           }
 
           if (!isSplitMutation && !isLocationMutation) {
-<<<<<<< HEAD
             try {
               // attempt to parse value
               BulkFileColumnFamily.getBulkLoadTid(new Value(tidString));
@@ -342,9 +338,6 @@
                 violations = addViolation(violations, 8);
               }
             } catch (Exception ex) {
-=======
-            if (otherTidCount > 0 || !dataFiles.equals(loadedFiles)) {
->>>>>>> 1aa81d81
               violations = addViolation(violations, 8);
             }
           }
