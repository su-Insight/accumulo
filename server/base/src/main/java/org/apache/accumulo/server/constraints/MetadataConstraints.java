--- conflicted
+++ resolved
@@ -32,11 +32,6 @@
 import org.apache.accumulo.core.data.Value;
 import org.apache.accumulo.core.data.constraints.Constraint;
 import org.apache.accumulo.core.dataImpl.KeyExtent;
-<<<<<<< HEAD
-import org.apache.accumulo.core.fate.zookeeper.ZooCache;
-=======
-import org.apache.accumulo.core.fate.zookeeper.ServiceLock;
->>>>>>> fdb49e5a
 import org.apache.accumulo.core.fate.zookeeper.ZooUtil;
 import org.apache.accumulo.core.lock.ServiceLock;
 import org.apache.accumulo.core.metadata.AccumuloTable;
@@ -335,20 +330,12 @@
 
     switch (qualStr) {
       case ServerColumnFamily.LOCK_QUAL:
-        if (zooCache == null) {
-          zooCache = new ZooCache(context.getZooReader(), null);
-          CleanerUtil.zooCacheClearer(this, zooCache);
-        }
-
-        if (zooRoot == null) {
-          zooRoot = context.getZooKeeperRoot();
-        }
-
         boolean lockHeld = false;
         String lockId = new String(columnUpdate.getValue(), UTF_8);
 
         try {
-          lockHeld = ServiceLock.isLockHeld(zooCache, new ZooUtil.LockID(zooRoot, lockId));
+          lockHeld = ServiceLock.isLockHeld(context.getZooCache(),
+              new ZooUtil.LockID(context.getZooKeeperRoot(), lockId));
         } catch (Exception e) {
           log.debug("Failed to verify lock was held {} {}", lockId, e.getMessage());
         }
@@ -374,7 +361,6 @@
     }
   }
 
-<<<<<<< HEAD
   private void validateSuspendLocationFamily(ArrayList<Short> violations,
       ColumnUpdate columnUpdate) {
     String qualStr = new String(columnUpdate.getColumnQualifier(), UTF_8);
@@ -398,21 +384,6 @@
 
     try {
       DataFileValue dfv = new DataFileValue(columnUpdate.getValue());
-=======
-          if (!prevEndRowLessThanEndRow) {
-            violations = addViolation(violations, 3);
-          }
-        } else if (new ColumnFQ(columnUpdate).equals(ServerColumnFamily.LOCK_COLUMN)) {
-          boolean lockHeld = false;
-          String lockId = new String(columnUpdate.getValue(), UTF_8);
-
-          try {
-            lockHeld = ServiceLock.isLockHeld(context.getZooCache(),
-                new ZooUtil.LockID(context.getZooKeeperRoot(), lockId));
-          } catch (Exception e) {
-            log.debug("Failed to verify lock was held {} {}", lockId, e.getMessage());
-          }
->>>>>>> fdb49e5a
 
       if (dfv.getSize() < 0 || dfv.getNumEntries() < 0) {
         addViolation(violations, 1);
