--- conflicted
+++ resolved
@@ -29,12 +29,8 @@
 import org.apache.zookeeper.KeeperException;
 
 public class TablePropUtil {
-<<<<<<< HEAD
-  public static boolean setTableProperty(Table.ID tableId, String property, String value) throws KeeperException, InterruptedException {
-=======
-  public static boolean setTableProperty(String tableId, String property, String value)
+  public static boolean setTableProperty(Table.ID tableId, String property, String value)
       throws KeeperException, InterruptedException {
->>>>>>> f4f43feb
     if (!isPropertyValid(property, value))
       return false;
 
@@ -60,23 +56,14 @@
     return true;
   }
 
-<<<<<<< HEAD
-  public static void removeTableProperty(Table.ID tableId, String property) throws InterruptedException, KeeperException {
-=======
-  public static void removeTableProperty(String tableId, String property)
+  public static void removeTableProperty(Table.ID tableId, String property)
       throws InterruptedException, KeeperException {
->>>>>>> f4f43feb
     String zPath = getTablePath(tableId) + "/" + property;
     ZooReaderWriter.getInstance().recursiveDelete(zPath, NodeMissingPolicy.SKIP);
   }
 
-<<<<<<< HEAD
   private static String getTablePath(Table.ID tableId) {
-    return ZooUtil.getRoot(HdfsZooInstance.getInstance()) + Constants.ZTABLES + "/" + tableId.canonicalID() + Constants.ZTABLE_CONF;
-=======
-  private static String getTablePath(String tablename) {
-    return ZooUtil.getRoot(HdfsZooInstance.getInstance()) + Constants.ZTABLES + "/" + tablename
-        + Constants.ZTABLE_CONF;
->>>>>>> f4f43feb
+    return ZooUtil.getRoot(HdfsZooInstance.getInstance()) + Constants.ZTABLES + "/"
+        + tableId.canonicalID() + Constants.ZTABLE_CONF;
   }
 }