/*
 * Licensed to the Apache Software Foundation (ASF) under one
 * or more contributor license agreements.  See the NOTICE file
 * distributed with this work for additional information
 * regarding copyright ownership.  The ASF licenses this file
 * to you under the Apache License, Version 2.0 (the
 * "License"); you may not use this file except in compliance
 * with the License.  You may obtain a copy of the License at
 *
 *   https://www.apache.org/licenses/LICENSE-2.0
 *
 * Unless required by applicable law or agreed to in writing,
 * software distributed under the License is distributed on an
 * "AS IS" BASIS, WITHOUT WARRANTIES OR CONDITIONS OF ANY
 * KIND, either express or implied.  See the License for the
 * specific language governing permissions and limitations
 * under the License.
 */
package org.apache.accumulo.server.util;

import static com.google.common.util.concurrent.Uninterruptibles.sleepUninterruptibly;
import static org.apache.accumulo.core.metadata.schema.TabletMetadata.ColumnType.AVAILABILITY;
import static org.apache.accumulo.core.metadata.schema.TabletMetadata.ColumnType.CLONED;
import static org.apache.accumulo.core.metadata.schema.TabletMetadata.ColumnType.DIR;
import static org.apache.accumulo.core.metadata.schema.TabletMetadata.ColumnType.FILES;
import static org.apache.accumulo.core.metadata.schema.TabletMetadata.ColumnType.LAST;
import static org.apache.accumulo.core.metadata.schema.TabletMetadata.ColumnType.LOCATION;
import static org.apache.accumulo.core.metadata.schema.TabletMetadata.ColumnType.LOGS;
import static org.apache.accumulo.core.metadata.schema.TabletMetadata.ColumnType.PREV_ROW;
import static org.apache.accumulo.core.metadata.schema.TabletMetadata.ColumnType.TIME;

import java.io.IOException;
import java.util.ArrayList;
import java.util.Collection;
import java.util.HashMap;
import java.util.HashSet;
import java.util.Iterator;
import java.util.List;
import java.util.Map;
import java.util.Map.Entry;
import java.util.Set;
import java.util.SortedMap;
import java.util.TreeMap;
import java.util.concurrent.TimeUnit;

import org.apache.accumulo.core.Constants;
import org.apache.accumulo.core.client.AccumuloClient;
import org.apache.accumulo.core.client.AccumuloException;
import org.apache.accumulo.core.client.BatchWriter;
import org.apache.accumulo.core.client.BatchWriterConfig;
import org.apache.accumulo.core.client.MutationsRejectedException;
import org.apache.accumulo.core.client.Scanner;
import org.apache.accumulo.core.client.TableNotFoundException;
<<<<<<< HEAD
import org.apache.accumulo.core.client.admin.TabletAvailability;
import org.apache.accumulo.core.client.admin.TimeType;
=======
>>>>>>> 64b93290
import org.apache.accumulo.core.clientImpl.BatchWriterImpl;
import org.apache.accumulo.core.clientImpl.ScannerImpl;
import org.apache.accumulo.core.data.Key;
import org.apache.accumulo.core.data.Mutation;
import org.apache.accumulo.core.data.Range;
import org.apache.accumulo.core.data.TableId;
import org.apache.accumulo.core.data.Value;
import org.apache.accumulo.core.dataImpl.KeyExtent;
import org.apache.accumulo.core.gc.ReferenceFile;
import org.apache.accumulo.core.lock.ServiceLock;
import org.apache.accumulo.core.metadata.AccumuloTable;
import org.apache.accumulo.core.metadata.ReferencedTabletFile;
import org.apache.accumulo.core.metadata.StoredTabletFile;
import org.apache.accumulo.core.metadata.schema.Ample;
import org.apache.accumulo.core.metadata.schema.Ample.TabletMutator;
import org.apache.accumulo.core.metadata.schema.DataFileValue;
import org.apache.accumulo.core.metadata.schema.MetadataSchema.TabletsSection;
import org.apache.accumulo.core.metadata.schema.MetadataSchema.TabletsSection.ClonedColumnFamily;
import org.apache.accumulo.core.metadata.schema.MetadataSchema.TabletsSection.CurrentLocationColumnFamily;
import org.apache.accumulo.core.metadata.schema.MetadataSchema.TabletsSection.DataFileColumnFamily;
import org.apache.accumulo.core.metadata.schema.MetadataSchema.TabletsSection.LastLocationColumnFamily;
import org.apache.accumulo.core.metadata.schema.MetadataSchema.TabletsSection.ServerColumnFamily;
import org.apache.accumulo.core.metadata.schema.MetadataTime;
import org.apache.accumulo.core.metadata.schema.TabletDeletedException;
import org.apache.accumulo.core.metadata.schema.TabletMetadata;
import org.apache.accumulo.core.metadata.schema.TabletsMetadata;
import org.apache.accumulo.core.security.Authorizations;
import org.apache.accumulo.core.tabletserver.log.LogEntry;
import org.apache.accumulo.core.util.FastFormat;
import org.apache.accumulo.core.util.Pair;
import org.apache.accumulo.server.ServerContext;
import org.apache.accumulo.server.gc.AllVolumesDirectory;
import org.apache.hadoop.io.Text;
import org.slf4j.Logger;
import org.slf4j.LoggerFactory;

import com.google.common.annotations.VisibleForTesting;

/**
 * provides a reference to the metadata table for updates by tablet servers
 */
public class MetadataTableUtil {

  public static final Text EMPTY_TEXT = new Text();
  private static final Logger log = LoggerFactory.getLogger(MetadataTableUtil.class);

  private MetadataTableUtil() {}

  public static void putLockID(ServerContext context, ServiceLock zooLock, Mutation m) {
    ServerColumnFamily.LOCK_COLUMN.put(m,
        new Value(zooLock.getLockID().serialize(context.getZooKeeperRoot() + "/")));
  }

  public static void update(ServerContext context, ServiceLock zooLock, Mutation m,
      KeyExtent extent) {

    if (zooLock != null) {
      putLockID(context, zooLock, m);
    }

    String metaTable = Ample.DataLevel.of(extent.tableId()).metaTable();
    while (true) {
      try (BatchWriter writer = context.createBatchWriter(metaTable)) {
        writer.addMutation(m);
        writer.flush();
        return;
      } catch (MutationsRejectedException e) {

        if (!e.getConstraintViolationSummaries().isEmpty()) {
          // retrying when a CVE occurs is probably futile and can cause problems, see ACCUMULO-3096
          throw new IllegalArgumentException(e);
        }
      } catch (TableNotFoundException e) {
        logUpdateFailure(m, extent, e);
      }

      sleepUninterruptibly(1, TimeUnit.SECONDS);
    }
  }

  private static void logUpdateFailure(Mutation m, KeyExtent extent, Exception e) {
    log.error("Failed to write metadata updates for extent {} {}", extent, m.prettyPrint(), e);
  }

  public static Map<StoredTabletFile,DataFileValue> updateTabletDataFile(long tid, KeyExtent extent,
      Map<ReferencedTabletFile,DataFileValue> estSizes, MetadataTime time, ServerContext context,
      ServiceLock zooLock) {
    TabletMutator tablet = context.getAmple().mutateTablet(extent);
    tablet.putTime(time);

    Map<StoredTabletFile,DataFileValue> newFiles = new HashMap<>(estSizes.size());
    estSizes.forEach((tf, dfv) -> {
      tablet.putFile(tf, dfv);
      tablet.putBulkFile(tf, tid);
      newFiles.put(tf.insert(), dfv);
    });
    tablet.putZooLock(context.getZooKeeperRoot(), zooLock);
    tablet.mutate();
    return newFiles;
  }

<<<<<<< HEAD
  public static void addTablet(KeyExtent extent, String path, ServerContext context,
      TimeType timeType, ServiceLock zooLock, TabletAvailability tabletAvailability) {
    TabletMutator tablet = context.getAmple().mutateTablet(extent);
    tablet.putPrevEndRow(extent.prevEndRow());
    tablet.putDirName(path);
    tablet.putTime(new MetadataTime(0, timeType));
    tablet.putZooLock(context.getZooKeeperRoot(), zooLock);
    tablet.putTabletAvailability(tabletAvailability);
    tablet.mutate();

  }

  public static void rollBackSplit(Text metadataEntry, Text oldPrevEndRow, ServerContext context,
      ServiceLock zooLock) {
    KeyExtent ke = KeyExtent.fromMetaRow(metadataEntry, oldPrevEndRow);
    Mutation m = TabletColumnFamily.createPrevRowMutation(ke);
    TabletColumnFamily.SPLIT_RATIO_COLUMN.putDelete(m);
    TabletColumnFamily.OLD_PREV_ROW_COLUMN.putDelete(m);
    update(context, zooLock, m, KeyExtent.fromMetaRow(metadataEntry));
  }

  public static void splitTablet(KeyExtent extent, Text oldPrevEndRow, double splitRatio,
      ServerContext context, ServiceLock zooLock, Set<ExternalCompactionId> ecids) {
    Mutation m = TabletColumnFamily.createPrevRowMutation(extent);

    TabletColumnFamily.SPLIT_RATIO_COLUMN.put(m, new Value(Double.toString(splitRatio)));

    TabletColumnFamily.OLD_PREV_ROW_COLUMN.put(m,
        TabletColumnFamily.encodePrevEndRow(oldPrevEndRow));

    ecids.forEach(ecid -> m.putDelete(ExternalCompactionColumnFamily.STR_NAME, ecid.canonical()));

    update(context, zooLock, m, extent);
  }

  public static void finishSplit(Text metadataEntry,
      Map<StoredTabletFile,DataFileValue> datafileSizes,
      List<StoredTabletFile> highDatafilesToRemove, final ServerContext context,
      ServiceLock zooLock) {
    Mutation m = new Mutation(metadataEntry);
    TabletColumnFamily.SPLIT_RATIO_COLUMN.putDelete(m);
    TabletColumnFamily.OLD_PREV_ROW_COLUMN.putDelete(m);

    for (Entry<StoredTabletFile,DataFileValue> entry : datafileSizes.entrySet()) {
      m.put(DataFileColumnFamily.NAME, entry.getKey().getMetadataText(),
          new Value(entry.getValue().encode()));
    }

    for (StoredTabletFile pathToRemove : highDatafilesToRemove) {
      m.putDelete(DataFileColumnFamily.NAME, pathToRemove.getMetadataText());
    }

    update(context, zooLock, m, KeyExtent.fromMetaRow(metadataEntry));
  }

  public static void finishSplit(KeyExtent extent,
      Map<StoredTabletFile,DataFileValue> datafileSizes,
      List<StoredTabletFile> highDatafilesToRemove, ServerContext context, ServiceLock zooLock) {
    finishSplit(extent.toMetaRow(), datafileSizes, highDatafilesToRemove, context, zooLock);
  }

=======
>>>>>>> 64b93290
  public static void removeScanFiles(KeyExtent extent, Set<StoredTabletFile> scanFiles,
      ServerContext context, ServiceLock zooLock) {
    TabletMutator tablet = context.getAmple().mutateTablet(extent);
    scanFiles.forEach(tablet::deleteScan);
    tablet.putZooLock(context.getZooKeeperRoot(), zooLock);
    tablet.mutate();
  }

  public static void deleteTable(TableId tableId, boolean insertDeletes, ServerContext context,
      ServiceLock lock) throws AccumuloException {
    try (
        Scanner ms =
            new ScannerImpl(context, AccumuloTable.METADATA.tableId(), Authorizations.EMPTY);
        BatchWriter bw = new BatchWriterImpl(context, AccumuloTable.METADATA.tableId(),
            new BatchWriterConfig().setMaxMemory(1000000)
                .setMaxLatency(120000L, TimeUnit.MILLISECONDS).setMaxWriteThreads(2))) {

      // scan metadata for our table and delete everything we find
      Mutation m = null;
      Ample ample = context.getAmple();
      ms.setRange(new KeyExtent(tableId, null, null).toMetaRange());

      // insert deletes before deleting data from metadata... this makes the code fault tolerant
      if (insertDeletes) {

        ms.fetchColumnFamily(DataFileColumnFamily.NAME);
        ServerColumnFamily.DIRECTORY_COLUMN.fetch(ms);

        for (Entry<Key,Value> cell : ms) {
          Key key = cell.getKey();

          if (key.getColumnFamily().equals(DataFileColumnFamily.NAME)) {
            StoredTabletFile stf = new StoredTabletFile(key.getColumnQualifierData().toString());
            bw.addMutation(ample.createDeleteMutation(ReferenceFile.forFile(tableId, stf)));
          }

          if (ServerColumnFamily.DIRECTORY_COLUMN.hasColumns(key)) {
            var uri = new AllVolumesDirectory(tableId, cell.getValue().toString());
            bw.addMutation(ample.createDeleteMutation(uri));
          }
        }

        bw.flush();

        ms.clearColumns();
      }

      for (Entry<Key,Value> cell : ms) {
        Key key = cell.getKey();

        if (m == null) {
          m = new Mutation(key.getRow());
          if (lock != null) {
            putLockID(context, lock, m);
          }
        }

        if (key.getRow().compareTo(m.getRow(), 0, m.getRow().length) != 0) {
          bw.addMutation(m);
          m = new Mutation(key.getRow());
          if (lock != null) {
            putLockID(context, lock, m);
          }
        }
        m.putDelete(key.getColumnFamily(), key.getColumnQualifier());
      }

      if (m != null) {
        bw.addMutation(m);
      }
    }
  }

  public static Pair<List<LogEntry>,SortedMap<StoredTabletFile,DataFileValue>>
      getFileAndLogEntries(ServerContext context, KeyExtent extent) throws IOException {
    ArrayList<LogEntry> result = new ArrayList<>();
    TreeMap<StoredTabletFile,DataFileValue> sizes = new TreeMap<>();

    TabletMetadata tablet = context.getAmple().readTablet(extent, FILES, LOGS, PREV_ROW, DIR);

    if (tablet == null) {
      throw new IllegalStateException("Tablet " + extent + " not found in metadata");
    }

    result.addAll(tablet.getLogs());

    tablet.getFilesMap().forEach(sizes::put);

    return new Pair<>(result, sizes);
  }

  public static void removeUnusedWALEntries(ServerContext context, KeyExtent extent,
      final Collection<LogEntry> entries, ServiceLock zooLock) {
    TabletMutator tablet = context.getAmple().mutateTablet(extent);
    entries.forEach(tablet::deleteWal);
    tablet.putZooLock(context.getZooKeeperRoot(), zooLock);
    tablet.mutate();
  }

  private static Mutation createCloneMutation(TableId srcTableId, TableId tableId,
      Map<Key,Value> tablet) {

    KeyExtent ke = KeyExtent.fromMetaRow(tablet.keySet().iterator().next().getRow());
    Mutation m = new Mutation(TabletsSection.encodeRow(tableId, ke.endRow()));

    for (Entry<Key,Value> entry : tablet.entrySet()) {
      if (entry.getKey().getColumnFamily().equals(DataFileColumnFamily.NAME)) {
        String cf = entry.getKey().getColumnQualifier().toString();
        if (!cf.startsWith("../") && !cf.contains(":")) {
          cf = "../" + srcTableId + entry.getKey().getColumnQualifier();
        }
        m.put(entry.getKey().getColumnFamily(), new Text(cf), entry.getValue());
      } else if (entry.getKey().getColumnFamily().equals(CurrentLocationColumnFamily.NAME)) {
        m.put(LastLocationColumnFamily.NAME, entry.getKey().getColumnQualifier(), entry.getValue());
      } else if (entry.getKey().getColumnFamily().equals(LastLocationColumnFamily.NAME)) {
        // skip
      } else {
        m.put(entry.getKey().getColumnFamily(), entry.getKey().getColumnQualifier(),
            entry.getValue());
      }
    }
    return m;
  }

  private static TabletsMetadata createCloneScanner(String testTableName, TableId tableId,
      AccumuloClient client) {

    String tableName;
    Range range;

    if (testTableName != null) {
      tableName = testTableName;
      range = TabletsSection.getRange(tableId);
    } else if (tableId.equals(AccumuloTable.METADATA.tableId())) {
      tableName = AccumuloTable.ROOT.tableName();
      range = TabletsSection.getRange();
    } else {
      tableName = AccumuloTable.METADATA.tableName();
      range = TabletsSection.getRange(tableId);
    }

    return TabletsMetadata.builder(client).scanTable(tableName).overRange(range).checkConsistency()
        .saveKeyValues().fetch(FILES, LOCATION, LAST, CLONED, PREV_ROW, TIME, AVAILABILITY).build();
  }

  @VisibleForTesting
  public static void initializeClone(String testTableName, TableId srcTableId, TableId tableId,
      AccumuloClient client, BatchWriter bw) throws MutationsRejectedException {

    try (TabletsMetadata cloneScanner = createCloneScanner(testTableName, srcTableId, client)) {
      Iterator<TabletMetadata> ti = cloneScanner.iterator();

      if (!ti.hasNext()) {
        throw new IllegalStateException(" table deleted during clone?  srcTableId = " + srcTableId);
      }

      while (ti.hasNext()) {
        bw.addMutation(createCloneMutation(srcTableId, tableId, ti.next().getKeyValues()));
      }
    }

    bw.flush();
  }

  private static int compareEndRows(Text endRow1, Text endRow2) {
    return new KeyExtent(TableId.of("0"), endRow1, null)
        .compareTo(new KeyExtent(TableId.of("0"), endRow2, null));
  }

  @VisibleForTesting
  public static int checkClone(String testTableName, TableId srcTableId, TableId tableId,
      AccumuloClient client, BatchWriter bw)
      throws TableNotFoundException, MutationsRejectedException {

    int rewrites = 0;

    try (TabletsMetadata srcTM = createCloneScanner(testTableName, srcTableId, client);
        TabletsMetadata cloneTM = createCloneScanner(testTableName, tableId, client)) {
      Iterator<TabletMetadata> srcIter = srcTM.iterator();
      Iterator<TabletMetadata> cloneIter = cloneTM.iterator();

      if (!cloneIter.hasNext() || !srcIter.hasNext()) {
        throw new IllegalStateException(
            " table deleted during clone?  srcTableId = " + srcTableId + " tableId=" + tableId);
      }

      while (cloneIter.hasNext()) {
        TabletMetadata cloneTablet = cloneIter.next();
        Text cloneEndRow = cloneTablet.getEndRow();
        HashSet<StoredTabletFile> cloneFiles = new HashSet<>();

        boolean cloneSuccessful = cloneTablet.getCloned() != null;

        if (!cloneSuccessful) {
          cloneFiles.addAll(cloneTablet.getFiles());
        }

        List<TabletMetadata> srcTablets = new ArrayList<>();
        TabletMetadata srcTablet = srcIter.next();
        srcTablets.add(srcTablet);

        Text srcEndRow = srcTablet.getEndRow();
        int cmp = compareEndRows(cloneEndRow, srcEndRow);
        if (cmp < 0) {
          throw new TabletDeletedException(
              "Tablets deleted from src during clone : " + cloneEndRow + " " + srcEndRow);
        }

        HashSet<StoredTabletFile> srcFiles = new HashSet<>();
        if (!cloneSuccessful) {
          srcFiles.addAll(srcTablet.getFiles());
        }

        while (cmp > 0) {
          srcTablet = srcIter.next();
          srcTablets.add(srcTablet);
          srcEndRow = srcTablet.getEndRow();
          cmp = compareEndRows(cloneEndRow, srcEndRow);
          if (cmp < 0) {
            throw new TabletDeletedException(
                "Tablets deleted from src during clone : " + cloneEndRow + " " + srcEndRow);
          }

          if (!cloneSuccessful) {
            srcFiles.addAll(srcTablet.getFiles());
          }
        }

        if (cloneSuccessful) {
          continue;
        }

        if (srcFiles.containsAll(cloneFiles)) {
          // write out marker that this tablet was successfully cloned
          Mutation m = new Mutation(cloneTablet.getExtent().toMetaRow());
          m.put(ClonedColumnFamily.NAME, new Text(""), new Value("OK"));
          bw.addMutation(m);
        } else {
          // delete existing cloned tablet entry
          Mutation m = new Mutation(cloneTablet.getExtent().toMetaRow());

          for (Entry<Key,Value> entry : cloneTablet.getKeyValues().entrySet()) {
            Key k = entry.getKey();
            m.putDelete(k.getColumnFamily(), k.getColumnQualifier(), k.getTimestamp());
          }

          bw.addMutation(m);

          for (TabletMetadata st : srcTablets) {
            bw.addMutation(createCloneMutation(srcTableId, tableId, st.getKeyValues()));
          }

          rewrites++;
        }
      }
    }

    bw.flush();
    return rewrites;

  }

  public static void cloneTable(ServerContext context, TableId srcTableId, TableId tableId)
      throws Exception {

    try (BatchWriter bw = context.createBatchWriter(AccumuloTable.METADATA.tableName())) {

      while (true) {

        try {
          initializeClone(null, srcTableId, tableId, context, bw);

          // the following loop looks changes in the file that occurred during the copy.. if files
          // were dereferenced then they could have been GCed

          while (true) {
            int rewrites = checkClone(null, srcTableId, tableId, context, bw);

            if (rewrites == 0) {
              break;
            }
          }

          bw.flush();
          break;

        } catch (TabletDeletedException tde) {
          // tablets were merged in the src table
          bw.flush();

          // delete what we have cloned and try again
          deleteTable(tableId, false, context, null);

          log.debug("Tablets merged in table {} while attempting to clone, trying again",
              srcTableId);

          sleepUninterruptibly(100, TimeUnit.MILLISECONDS);
        }
      }

      // delete the clone markers and create directory entries
      Scanner mscanner =
          context.createScanner(AccumuloTable.METADATA.tableName(), Authorizations.EMPTY);
      mscanner.setRange(new KeyExtent(tableId, null, null).toMetaRange());
      mscanner.fetchColumnFamily(ClonedColumnFamily.NAME);

      int dirCount = 0;

      for (Entry<Key,Value> entry : mscanner) {
        Key k = entry.getKey();
        Mutation m = new Mutation(k.getRow());
        m.putDelete(k.getColumnFamily(), k.getColumnQualifier());
        byte[] dirName =
            FastFormat.toZeroPaddedString(dirCount++, 8, 16, Constants.CLONE_PREFIX_BYTES);
        ServerColumnFamily.DIRECTORY_COLUMN.put(m, new Value(dirName));

        bw.addMutation(m);
      }
    }
  }
}<|MERGE_RESOLUTION|>--- conflicted
+++ resolved
@@ -23,6 +23,7 @@
 import static org.apache.accumulo.core.metadata.schema.TabletMetadata.ColumnType.CLONED;
 import static org.apache.accumulo.core.metadata.schema.TabletMetadata.ColumnType.DIR;
 import static org.apache.accumulo.core.metadata.schema.TabletMetadata.ColumnType.FILES;
+import static org.apache.accumulo.core.metadata.schema.TabletMetadata.ColumnType.HOSTING_GOAL;
 import static org.apache.accumulo.core.metadata.schema.TabletMetadata.ColumnType.LAST;
 import static org.apache.accumulo.core.metadata.schema.TabletMetadata.ColumnType.LOCATION;
 import static org.apache.accumulo.core.metadata.schema.TabletMetadata.ColumnType.LOGS;
@@ -51,11 +52,8 @@
 import org.apache.accumulo.core.client.MutationsRejectedException;
 import org.apache.accumulo.core.client.Scanner;
 import org.apache.accumulo.core.client.TableNotFoundException;
-<<<<<<< HEAD
 import org.apache.accumulo.core.client.admin.TabletAvailability;
 import org.apache.accumulo.core.client.admin.TimeType;
-=======
->>>>>>> 64b93290
 import org.apache.accumulo.core.clientImpl.BatchWriterImpl;
 import org.apache.accumulo.core.clientImpl.ScannerImpl;
 import org.apache.accumulo.core.data.Key;
@@ -157,70 +155,6 @@
     return newFiles;
   }
 
-<<<<<<< HEAD
-  public static void addTablet(KeyExtent extent, String path, ServerContext context,
-      TimeType timeType, ServiceLock zooLock, TabletAvailability tabletAvailability) {
-    TabletMutator tablet = context.getAmple().mutateTablet(extent);
-    tablet.putPrevEndRow(extent.prevEndRow());
-    tablet.putDirName(path);
-    tablet.putTime(new MetadataTime(0, timeType));
-    tablet.putZooLock(context.getZooKeeperRoot(), zooLock);
-    tablet.putTabletAvailability(tabletAvailability);
-    tablet.mutate();
-
-  }
-
-  public static void rollBackSplit(Text metadataEntry, Text oldPrevEndRow, ServerContext context,
-      ServiceLock zooLock) {
-    KeyExtent ke = KeyExtent.fromMetaRow(metadataEntry, oldPrevEndRow);
-    Mutation m = TabletColumnFamily.createPrevRowMutation(ke);
-    TabletColumnFamily.SPLIT_RATIO_COLUMN.putDelete(m);
-    TabletColumnFamily.OLD_PREV_ROW_COLUMN.putDelete(m);
-    update(context, zooLock, m, KeyExtent.fromMetaRow(metadataEntry));
-  }
-
-  public static void splitTablet(KeyExtent extent, Text oldPrevEndRow, double splitRatio,
-      ServerContext context, ServiceLock zooLock, Set<ExternalCompactionId> ecids) {
-    Mutation m = TabletColumnFamily.createPrevRowMutation(extent);
-
-    TabletColumnFamily.SPLIT_RATIO_COLUMN.put(m, new Value(Double.toString(splitRatio)));
-
-    TabletColumnFamily.OLD_PREV_ROW_COLUMN.put(m,
-        TabletColumnFamily.encodePrevEndRow(oldPrevEndRow));
-
-    ecids.forEach(ecid -> m.putDelete(ExternalCompactionColumnFamily.STR_NAME, ecid.canonical()));
-
-    update(context, zooLock, m, extent);
-  }
-
-  public static void finishSplit(Text metadataEntry,
-      Map<StoredTabletFile,DataFileValue> datafileSizes,
-      List<StoredTabletFile> highDatafilesToRemove, final ServerContext context,
-      ServiceLock zooLock) {
-    Mutation m = new Mutation(metadataEntry);
-    TabletColumnFamily.SPLIT_RATIO_COLUMN.putDelete(m);
-    TabletColumnFamily.OLD_PREV_ROW_COLUMN.putDelete(m);
-
-    for (Entry<StoredTabletFile,DataFileValue> entry : datafileSizes.entrySet()) {
-      m.put(DataFileColumnFamily.NAME, entry.getKey().getMetadataText(),
-          new Value(entry.getValue().encode()));
-    }
-
-    for (StoredTabletFile pathToRemove : highDatafilesToRemove) {
-      m.putDelete(DataFileColumnFamily.NAME, pathToRemove.getMetadataText());
-    }
-
-    update(context, zooLock, m, KeyExtent.fromMetaRow(metadataEntry));
-  }
-
-  public static void finishSplit(KeyExtent extent,
-      Map<StoredTabletFile,DataFileValue> datafileSizes,
-      List<StoredTabletFile> highDatafilesToRemove, ServerContext context, ServiceLock zooLock) {
-    finishSplit(extent.toMetaRow(), datafileSizes, highDatafilesToRemove, context, zooLock);
-  }
-
-=======
->>>>>>> 64b93290
   public static void removeScanFiles(KeyExtent extent, Set<StoredTabletFile> scanFiles,
       ServerContext context, ServiceLock zooLock) {
     TabletMutator tablet = context.getAmple().mutateTablet(extent);
