--- conflicted
+++ resolved
@@ -372,21 +372,13 @@
     }
   }
 
-<<<<<<< HEAD
-  public static void addDeleteEntry(AccumuloServerContext context, Table.ID tableId, String path) throws IOException {
-    update(context, createDeleteMutation(tableId, path), new KeyExtent(tableId, null, null));
-  }
-
-  public static Mutation createDeleteMutation(Table.ID tableId, String pathToRemove) throws IOException {
-=======
-  public static void addDeleteEntry(AccumuloServerContext context, String tableId, String path)
+  public static void addDeleteEntry(AccumuloServerContext context, Table.ID tableId, String path)
       throws IOException {
     update(context, createDeleteMutation(tableId, path), new KeyExtent(tableId, null, null));
   }
 
-  public static Mutation createDeleteMutation(String tableId, String pathToRemove)
+  public static Mutation createDeleteMutation(Table.ID tableId, String pathToRemove)
       throws IOException {
->>>>>>> f4f43feb
     Path path = VolumeManagerImpl.get().getFullPath(tableId, pathToRemove);
     Mutation delFlag = new Mutation(
         new Text(MetadataSchema.DeletesSection.getRowPrefix() + path.toString()));
@@ -404,16 +396,10 @@
     update(context, zooLock, m, extent);
   }
 
-<<<<<<< HEAD
-  public static void splitDatafiles(Text midRow, double splitRatio, Map<FileRef,FileUtil.FileInfo> firstAndLastRows,
-      SortedMap<FileRef,DataFileValue> datafiles, SortedMap<FileRef,DataFileValue> lowDatafileSizes, SortedMap<FileRef,DataFileValue> highDatafileSizes,
-      List<FileRef> highDatafilesToRemove) {
-=======
-  public static void splitDatafiles(String tableId, Text midRow, double splitRatio,
+  public static void splitDatafiles(Text midRow, double splitRatio,
       Map<FileRef,FileUtil.FileInfo> firstAndLastRows, SortedMap<FileRef,DataFileValue> datafiles,
       SortedMap<FileRef,DataFileValue> lowDatafileSizes,
       SortedMap<FileRef,DataFileValue> highDatafileSizes, List<FileRef> highDatafilesToRemove) {
->>>>>>> f4f43feb
 
     for (Entry<FileRef,DataFileValue> entry : datafiles.entrySet()) {
 
@@ -459,12 +445,8 @@
     }
   }
 
-<<<<<<< HEAD
-  public static void deleteTable(Table.ID tableId, boolean insertDeletes, ClientContext context, ZooLock lock) throws AccumuloException, IOException {
-=======
-  public static void deleteTable(String tableId, boolean insertDeletes, ClientContext context,
+  public static void deleteTable(Table.ID tableId, boolean insertDeletes, ClientContext context,
       ZooLock lock) throws AccumuloException, IOException {
->>>>>>> f4f43feb
     try (Scanner ms = new ScannerImpl(context, MetadataTable.ID, Authorizations.EMPTY);
         BatchWriter bw = new BatchWriterImpl(context, MetadataTable.ID,
             new BatchWriterConfig().setMaxMemory(1000000)
@@ -598,14 +580,9 @@
     return new Pair<>(result, sizes);
   }
 
-<<<<<<< HEAD
-  public static List<LogEntry> getLogEntries(ClientContext context, KeyExtent extent) throws IOException, KeeperException, InterruptedException {
-    log.info("Scanning logging entries for {}", extent);
-=======
   public static List<LogEntry> getLogEntries(ClientContext context, KeyExtent extent)
       throws IOException, KeeperException, InterruptedException {
-    log.info("Scanning logging entries for " + extent);
->>>>>>> f4f43feb
+    log.info("Scanning logging entries for {}", extent);
     ArrayList<LogEntry> result = new ArrayList<>();
     if (extent.equals(RootTable.EXTENT)) {
       log.info("Getting logs for root tablet from zookeeper");
@@ -675,14 +652,9 @@
       rootTableEntries = getLogEntries(context, new KeyExtent(MetadataTable.ID, null, null))
           .iterator();
       try {
-<<<<<<< HEAD
-        Scanner scanner = context.getConnector().createScanner(MetadataTable.NAME, Authorizations.EMPTY);
-        log.info("Setting range to {}", MetadataSchema.TabletsSection.getRange());
-=======
         Scanner scanner = context.getConnector().createScanner(MetadataTable.NAME,
             Authorizations.EMPTY);
-        log.info("Setting range to " + MetadataSchema.TabletsSection.getRange());
->>>>>>> f4f43feb
+        log.info("Setting range to {}", MetadataSchema.TabletsSection.getRange());
         scanner.setRange(MetadataSchema.TabletsSection.getRange());
         scanner.fetchColumnFamily(LogColumnFamily.NAME);
         metadataEntries = scanner.iterator();
@@ -755,12 +727,8 @@
     }
   }
 
-<<<<<<< HEAD
-  private static Mutation createCloneMutation(Table.ID srcTableId, Table.ID tableId, Map<Key,Value> tablet) {
-=======
-  private static Mutation createCloneMutation(String srcTableId, String tableId,
+  private static Mutation createCloneMutation(Table.ID srcTableId, Table.ID tableId,
       Map<Key,Value> tablet) {
->>>>>>> f4f43feb
 
     KeyExtent ke = new KeyExtent(tablet.keySet().iterator().next().getRow(), (Text) null);
     Mutation m = new Mutation(KeyExtent.getMetadataEntry(tableId, ke.getEndRow()));
@@ -786,12 +754,8 @@
     return m;
   }
 
-<<<<<<< HEAD
-  private static Scanner createCloneScanner(String tableName, Table.ID tableId, Connector conn) throws TableNotFoundException {
-=======
-  private static Scanner createCloneScanner(String tableName, String tableId, Connector conn)
+  private static Scanner createCloneScanner(String tableName, Table.ID tableId, Connector conn)
       throws TableNotFoundException {
->>>>>>> f4f43feb
     if (tableId.equals(MetadataTable.ID))
       tableName = RootTable.NAME;
     Scanner mscanner = new IsolatedScanner(conn.createScanner(tableName, Authorizations.EMPTY));
@@ -806,13 +770,8 @@
   }
 
   @VisibleForTesting
-<<<<<<< HEAD
-  public static void initializeClone(String tableName, Table.ID srcTableId, Table.ID tableId, Connector conn, BatchWriter bw) throws TableNotFoundException,
-      MutationsRejectedException {
-=======
-  public static void initializeClone(String tableName, String srcTableId, String tableId,
+  public static void initializeClone(String tableName, Table.ID srcTableId, Table.ID tableId,
       Connector conn, BatchWriter bw) throws TableNotFoundException, MutationsRejectedException {
->>>>>>> f4f43feb
     TabletIterator ti;
     if (srcTableId.equals(MetadataTable.ID))
       ti = new TabletIterator(createCloneScanner(tableName, srcTableId, conn), new Range(), true,
@@ -831,25 +790,17 @@
   }
 
   private static int compareEndRows(Text endRow1, Text endRow2) {
-    return new KeyExtent(Table.ID.of("0"), endRow1, null).compareTo(new KeyExtent(Table.ID.of("0"), endRow2, null));
+    return new KeyExtent(Table.ID.of("0"), endRow1, null)
+        .compareTo(new KeyExtent(Table.ID.of("0"), endRow2, null));
   }
 
   @VisibleForTesting
-<<<<<<< HEAD
-  public static int checkClone(String tableName, Table.ID srcTableId, Table.ID tableId, Connector conn, BatchWriter bw) throws TableNotFoundException,
-      MutationsRejectedException {
-    TabletIterator srcIter = new TabletIterator(createCloneScanner(tableName, srcTableId, conn), new KeyExtent(srcTableId, null, null).toMetadataRange(), true,
-        true);
-    TabletIterator cloneIter = new TabletIterator(createCloneScanner(tableName, tableId, conn), new KeyExtent(tableId, null, null).toMetadataRange(), true,
-        true);
-=======
-  public static int checkClone(String tableName, String srcTableId, String tableId, Connector conn,
-      BatchWriter bw) throws TableNotFoundException, MutationsRejectedException {
+  public static int checkClone(String tableName, Table.ID srcTableId, Table.ID tableId,
+      Connector conn, BatchWriter bw) throws TableNotFoundException, MutationsRejectedException {
     TabletIterator srcIter = new TabletIterator(createCloneScanner(tableName, srcTableId, conn),
         new KeyExtent(srcTableId, null, null).toMetadataRange(), true, true);
     TabletIterator cloneIter = new TabletIterator(createCloneScanner(tableName, tableId, conn),
         new KeyExtent(tableId, null, null).toMetadataRange(), true, true);
->>>>>>> f4f43feb
 
     if (!cloneIter.hasNext() || !srcIter.hasNext())
       throw new RuntimeException(
@@ -934,12 +885,8 @@
     return rewrites;
   }
 
-<<<<<<< HEAD
-  public static void cloneTable(ClientContext context, Table.ID srcTableId, Table.ID tableId, VolumeManager volumeManager) throws Exception {
-=======
-  public static void cloneTable(ClientContext context, String srcTableId, String tableId,
+  public static void cloneTable(ClientContext context, Table.ID srcTableId, Table.ID tableId,
       VolumeManager volumeManager) throws Exception {
->>>>>>> f4f43feb
 
     Connector conn = context.getConnector();
     try (BatchWriter bw = conn.createBatchWriter(MetadataTable.NAME, new BatchWriterConfig())) {
@@ -969,12 +916,8 @@
           // delete what we have cloned and try again
           deleteTable(tableId, false, context, null);
 
-<<<<<<< HEAD
-          log.debug("Tablets merged in table {} while attempting to clone, trying again", srcTableId);
-=======
-          log.debug(
-              "Tablets merged in table " + srcTableId + " while attempting to clone, trying again");
->>>>>>> f4f43feb
+          log.debug("Tablets merged in table {} while attempting to clone, trying again",
+              srcTableId);
 
           sleepUninterruptibly(100, TimeUnit.MILLISECONDS);
         }
@@ -991,15 +934,10 @@
         Key k = entry.getKey();
         Mutation m = new Mutation(k.getRow());
         m.putDelete(k.getColumnFamily(), k.getColumnQualifier());
-<<<<<<< HEAD
         VolumeChooserEnvironment chooserEnv = new VolumeChooserEnvironment(tableId);
-        String dir = volumeManager.choose(chooserEnv, ServerConstants.getBaseUris()) + Constants.HDFS_TABLES_DIR + Path.SEPARATOR + tableId + Path.SEPARATOR
-            + new String(FastFormat.toZeroPaddedString(dirCount++, 8, 16, Constants.CLONE_PREFIX_BYTES));
-=======
-        String dir = volumeManager.choose(Optional.of(tableId), ServerConstants.getBaseUris())
+        String dir = volumeManager.choose(chooserEnv, ServerConstants.getBaseUris())
             + Constants.HDFS_TABLES_DIR + Path.SEPARATOR + tableId + Path.SEPARATOR + new String(
                 FastFormat.toZeroPaddedString(dirCount++, 8, 16, Constants.CLONE_PREFIX_BYTES));
->>>>>>> f4f43feb
         TabletsSection.ServerColumnFamily.DIRECTORY_COLUMN.put(m, new Value(dir.getBytes(UTF_8)));
 
         bw.addMutation(m);
@@ -1013,16 +951,11 @@
     update(context, zooLock, m, extent);
   }
 
-<<<<<<< HEAD
-  public static void removeBulkLoadEntries(Connector conn, Table.ID tableId, long tid) throws Exception {
-    try (Scanner mscanner = new IsolatedScanner(conn.createScanner(MetadataTable.NAME, Authorizations.EMPTY));
-=======
-  public static void removeBulkLoadEntries(Connector conn, String tableId, long tid)
+  public static void removeBulkLoadEntries(Connector conn, Table.ID tableId, long tid)
       throws Exception {
     try (
         Scanner mscanner = new IsolatedScanner(
             conn.createScanner(MetadataTable.NAME, Authorizations.EMPTY));
->>>>>>> f4f43feb
         BatchWriter bw = conn.createBatchWriter(MetadataTable.NAME, new BatchWriterConfig())) {
       mscanner.setRange(new KeyExtent(tableId, null, null).toMetadataRange());
       mscanner.fetchColumnFamily(TabletsSection.BulkFileColumnFamily.NAME);
@@ -1109,16 +1042,11 @@
    * During an upgrade from 1.6 to 1.7, we need to add the replication table
    */
   public static void createReplicationTable(ClientContext context) throws IOException {
-<<<<<<< HEAD
 
     VolumeChooserEnvironment chooserEnv = new VolumeChooserEnvironment(ReplicationTable.ID);
-    String dir = VolumeManagerImpl.get().choose(chooserEnv, ServerConstants.getBaseUris()) + Constants.HDFS_TABLES_DIR + Path.SEPARATOR + ReplicationTable.ID
+    String dir = VolumeManagerImpl.get().choose(chooserEnv, ServerConstants.getBaseUris())
+        + Constants.HDFS_TABLES_DIR + Path.SEPARATOR + ReplicationTable.ID
         + Constants.DEFAULT_TABLET_LOCATION;
-=======
-    String dir = VolumeManagerImpl.get().choose(Optional.of(ReplicationTable.ID),
-        ServerConstants.getBaseUris()) + Constants.HDFS_TABLES_DIR + Path.SEPARATOR
-        + ReplicationTable.ID + Constants.DEFAULT_TABLET_LOCATION;
->>>>>>> f4f43feb
 
     Mutation m = new Mutation(new Text(KeyExtent.getMetadataEntry(ReplicationTable.ID, null)));
     m.put(DIRECTORY_COLUMN.getColumnFamily(), DIRECTORY_COLUMN.getColumnQualifier(), 0,
@@ -1154,14 +1082,9 @@
   }
 
   public static void moveMetaDeleteMarkersFrom14(ClientContext context) {
-<<<<<<< HEAD
-    // new KeyExtent is only added to force update to write to the metadata table, not the root table
-    KeyExtent notMetadata = new KeyExtent(Table.ID.of("anythingNotMetadata"), null, null);
-=======
     // new KeyExtent is only added to force update to write to the metadata table, not the root
     // table
-    KeyExtent notMetadata = new KeyExtent("anythingNotMetadata", null, null);
->>>>>>> f4f43feb
+    KeyExtent notMetadata = new KeyExtent(Table.ID.of("anythingNotMetadata"), null, null);
 
     // move delete markers from the normal delete keyspace to the root tablet delete keyspace if the
     // files are for the !METADATA table
