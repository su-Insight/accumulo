--- conflicted
+++ resolved
@@ -207,7 +207,6 @@
 The Apache Accumulo project contains subcomponents with separate copyright
 notices and license terms. Your use of the source code for the these
 subcomponents is subject to the terms and conditions of the following
-<<<<<<< HEAD
 licenses. 
 
 This product bundles softare from the European Commission project OneLab
@@ -215,153 +214,12 @@
 a "3-clause BSD" license. For details, see
   core/src/main/java/org/apache/accumulo/core/bloomfilter/
 
+---- 
+
 This product bundles JQuery and Flot, which are each available under
 The MIT License (MIT). For details, see
   server/monitor/src/main/resources/web/flot/
 
-The binary distribution of this product bundles jline, which is available
-under the following "3-clause BSD" license:
-
-    The BSD License
-
-    Copyright (c) 2002-2006, Marc Prud'hommeaux <mwp1@cornell.edu>
-    All rights reserved.
-
-    Redistribution and use in source and binary forms, with or
-    without modification, are permitted provided that the following
-    conditions are met:
-
-    Redistributions of source code must retain the above copyright
-    notice, this list of conditions and the following disclaimer.
-
-    Redistributions in binary form must reproduce the above copyright
-    notice, this list of conditions and the following disclaimer
-    in the documentation and/or other materials provided with
-    the distribution.
-
-    Neither the name of JLine nor the names of its contributors
-    may be used to endorse or promote products derived from this
-    software without specific prior written permission.
-
-    THIS SOFTWARE IS PROVIDED BY THE COPYRIGHT HOLDERS AND CONTRIBUTORS
-    "AS IS" AND ANY EXPRESS OR IMPLIED WARRANTIES, INCLUDING,
-    BUT NOT LIMITED TO, THE IMPLIED WARRANTIES OF MERCHANTABILITY
-    AND FITNESS FOR A PARTICULAR PURPOSE ARE DISCLAIMED. IN NO
-    EVENT SHALL THE COPYRIGHT OWNER OR CONTRIBUTORS BE LIABLE
-    FOR ANY DIRECT, INDIRECT, INCIDENTAL, SPECIAL, EXEMPLARY,
-    OR CONSEQUENTIAL DAMAGES (INCLUDING, BUT NOT LIMITED TO,
-    PROCUREMENT OF SUBSTITUTE GOODS OR SERVICES; LOSS OF USE,
-    DATA, OR PROFITS; OR BUSINESS INTERRUPTION) HOWEVER CAUSED
-    AND ON ANY THEORY OF LIABILITY, WHETHER IN CONTRACT, STRICT
-    LIABILITY, OR TORT (INCLUDING NEGLIGENCE OR OTHERWISE) ARISING
-    IN ANY WAY OUT OF THE USE OF THIS SOFTWARE, EVEN IF ADVISED
-    OF THE POSSIBILITY OF SUCH DAMAGE.
-
-The binary distribution of this product bundles slf4j, which is available
-under the following MIT license:
-
-    Copyright (c) 2004-2013 QOS.ch
-    All rights reserved.
-
-    Permission is hereby granted, free  of charge, to any person obtaining
-    a  copy  of this  software  and  associated  documentation files  (the
-    "Software"), to  deal in  the Software without  restriction, including
-    without limitation  the rights to  use, copy, modify,  merge, publish,
-    distribute,  sublicense, and/or sell  copies of  the Software,  and to
-    permit persons to whom the Software  is furnished to do so, subject to
-    the following conditions:
-
-    The  above  copyright  notice  and  this permission  notice  shall  be
-    included in all copies or substantial portions of the Software.
-
-    THE  SOFTWARE IS  PROVIDED  "AS  IS", WITHOUT  WARRANTY  OF ANY  KIND,
-    EXPRESS OR  IMPLIED, INCLUDING  BUT NOT LIMITED  TO THE  WARRANTIES OF
-    MERCHANTABILITY,    FITNESS    FOR    A   PARTICULAR    PURPOSE    AND
-    NONINFRINGEMENT. IN NO EVENT SHALL THE AUTHORS OR COPYRIGHT HOLDERS BE
-    LIABLE FOR ANY CLAIM, DAMAGES OR OTHER LIABILITY, WHETHER IN AN ACTION
-    OF CONTRACT, TORT OR OTHERWISE,  ARISING FROM, OUT OF OR IN CONNECTION
-    WITH THE SOFTWARE OR THE USE OR OTHER DEALINGS IN THE SOFTWARE.
-
-The binary distribution of the product bundles javax.servlet-api, which is
-available under the CDDL 1.0 license (http://servlet-spec.java.net).
-=======
-licenses.
-
-This product bundles software from the European Commission project OneLab
-(http://www.one-lab.org),
-
-* BloomFilter.java
-* DynamicBloomFilter.java
-* Filter.java
-
-Copyright (c) 2005, European Commission project OneLab under contract 034819
-
-available under the following BSD 3-Clause style license:
-
- * Redistribution and use in source and binary forms, with or
- * without modification, are permitted provided that the following
- * conditions are met:
- *  - Redistributions of source code must retain the above copyright
- *    notice, this list of conditions and the following disclaimer.
- *  - Redistributions in binary form must reproduce the above copyright
- *    notice, this list of conditions and the following disclaimer in
- *    the documentation and/or other materials provided with the distribution.
- *  - Neither the name of the University Catholique de Louvain - UCL
- *    nor the names of its contributors may be used to endorse or
- *    promote products derived from this software without specific prior
- *    written permission.
- *
- * THIS SOFTWARE IS PROVIDED BY THE COPYRIGHT HOLDERS AND CONTRIBUTORS
- * "AS IS" AND ANY EXPRESS OR IMPLIED WARRANTIES, INCLUDING, BUT NOT
- * LIMITED TO, THE IMPLIED WARRANTIES OF MERCHANTABILITY AND FITNESS
- * FOR A PARTICULAR PURPOSE ARE DISCLAIMED. IN NO EVENT SHALL THE
- * COPYRIGHT OWNER OR CONTRIBUTORS BE LIABLE FOR ANY DIRECT, INDIRECT,
- * INCIDENTAL, SPECIAL, EXEMPLARY, OR CONSEQUENTIAL DAMAGES (INCLUDING,
- * BUT NOT LIMITED TO, PROCUREMENT OF SUBSTITUTE GOODS OR SERVICES;
- * LOSS OF USE, DATA, OR PROFITS; OR BUSINESS INTERRUPTION) HOWEVER
- * CAUSED AND ON ANY THEORY OF LIABILITY, WHETHER IN CONTRACT, STRICT
- * LIABILITY, OR TORT (INCLUDING NEGLIGENCE OR OTHERWISE) ARISING IN
- * ANY WAY OUT OF THE USE OF THIS SOFTWARE, EVEN IF ADVISED OF THE
- * POSSIBILITY OF SUCH DAMAGE.
-
-----
-
-This product bundles JQuery
-
- * Copyright 2011, John Resig
- * Dual licensed under the MIT or GPL Version 2 licenses.
- * http://jquery.org/license
- *
- * Includes Sizzle.js
- * http://sizzlejs.com/
- * Copyright 2011, The Dojo Foundation
- * Released under the MIT, BSD, and GPL Licenses.
-
-Distributed under the MIT License:
-
-Permission is hereby granted, free of charge, to any person
-obtaining a copy of this software and associated documentation
-files (the "Software"), to deal in the Software without
-restriction, including without limitation the rights to use,
-copy, modify, merge, publish, distribute, sublicense, and/or sell
-copies of the Software, and to permit persons to whom the
-Software is furnished to do so, subject to the following
-conditions:
-
-The above copyright notice and this permission notice shall be
-included in all copies or substantial portions of the Software.
-
-THE SOFTWARE IS PROVIDED "AS IS", WITHOUT WARRANTY OF ANY KIND,
-EXPRESS OR IMPLIED, INCLUDING BUT NOT LIMITED TO THE WARRANTIES
-OF MERCHANTABILITY, FITNESS FOR A PARTICULAR PURPOSE AND
-NONINFRINGEMENT. IN NO EVENT SHALL THE AUTHORS OR COPYRIGHT
-HOLDERS BE LIABLE FOR ANY CLAIM, DAMAGES OR OTHER LIABILITY,
-WHETHER IN AN ACTION OF CONTRACT, TORT OR OTHERWISE, ARISING
-FROM, OUT OF OR IN CONNECTION WITH THE SOFTWARE OR THE USE OR
-OTHER DEALINGS IN THE SOFTWARE.
-
-
-----
 This product bundles Flot,
 
 Copyright (c) 2007-2009 IOLA and Ole Laursen
@@ -388,5 +246,4 @@
 For details, see
   server/src/main/resources/web/flot/
 
-----
->>>>>>> 298f95ff
+----